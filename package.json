{
	"name": "th2-rpt-viewer",
<<<<<<< HEAD
	"version": "5.0.25",
=======
	"version": "5.0.64",
>>>>>>> 9470f3cf
	"description": "",
	"main": "index.tsx",
	"private": true,
	"scripts": {
		"build": "npm run validate && webpack --config=webpack/webpack.production.js",
		"build:dev": "webpack --config=webpack/webpack.dev.js --watch",
		"start": "webpack-dev-server --config=webpack/webpack.dev.js",
		"test": "jest",
		"test:ci": "jest --no-cache",
		"lint": "eslint . --ext .js,.js,.ts,.tsx",
		"validate": "tsc && eslint . --ext .js,.js,.ts,.tsx",
		"lint:fix": "eslint --fix './src/**/*.{ts,tsx}' && prettier --write src/**",
		"licenses": "license-checker --production --csv --out licenses.csv"
	},
	"dependencies": {
		"@types/core-js": "^2.5.5",
		"@types/enzyme": "^3.10.3",
		"@types/enzyme-adapter-react-16": "^1.0.5",
		"@types/jest": "^24.0.23",
		"@types/lodash.throttle": "^4.1.6",
		"@types/react": "^16.14.6",
		"@types/react-dom": "^16.9.13",
		"@types/react-input-autosize": "^2.2.0",
		"@types/react-text-mask": "^5.4.6",
		"@types/recharts": "^1.8.16",
		"@types/regenerator-runtime": "^0.13.1",
		"core-js": "^3.12.1",
		"cross-env": "^6.0.3",
		"fetch-retry": "^5.0.3",
		"framer-motion": "^3.10.6",
		"idb": "^6.1.2",
		"lodash.debounce": "^4.0.8",
		"lodash.isequal": "^4.5.0",
		"lodash.throttle": "^4.1.1",
		"mobx": "^5.2.1",
		"mobx-react-lite": "^1.5.2",
		"moment": "^2.27.0",
		"nanoid": "^3.1.23",
<<<<<<< HEAD
=======
		"p-queue": "^7.3.0",
		"query-string": "^7.0.1",
>>>>>>> 9470f3cf
		"rc-calendar": "^9.15.11",
		"react": "^16.13.0",
		"react-dom": "^16.13.0",
		"react-hot-loader": "^4.12.21",
		"react-input-autosize": "^3.0.0",
		"react-text-mask": "^5.4.3",
		"react-timeago": "^4.4.0",
		"react-toast-notifications": "^2.4.0",
		"react-virtuoso": "^2.6.0",
		"regenerator-runtime": "^0.13.5",
		"resize-observer-polyfill": "^1.5.1",
		"setimmediate": "^1.0.5",
		"use-resize-observer": "^6.1.0",
		"whatwg-fetch": "^3.4.1"
	},
	"devDependencies": {
		"@babel/cli": "^7.8.4",
		"@babel/core": "^7.9.6",
		"@babel/plugin-proposal-class-properties": "^7.8.3",
		"@babel/plugin-proposal-decorators": "^7.8.3",
		"@babel/plugin-proposal-nullish-coalescing-operator": "^7.8.3",
		"@babel/plugin-proposal-numeric-separator": "^7.8.3",
		"@babel/plugin-proposal-optional-catch-binding": "^7.8.3",
		"@babel/plugin-proposal-optional-chaining": "^7.9.0",
		"@babel/preset-env": "^7.9.6",
		"@babel/preset-react": "^7.9.4",
		"@babel/preset-typescript": "^7.9.0",
		"@types/lodash.debounce": "^4.0.6",
		"@types/lodash.isequal": "^4.5.5",
		"@types/react-timeago": "^4.1.1",
		"@types/react-toast-notifications": "^2.4.0",
		"@typescript-eslint/eslint-plugin": "^2.17.0",
		"@typescript-eslint/parser": "^2.17.0",
		"awesome-typescript-loader": "^5.2.1",
		"babel-loader": "^8.1.0",
		"babel-plugin-const-enum": "^1.0.1",
		"babel-preset-minify": "^0.5.1",
		"clean-webpack-plugin": "^4.0.0-alpha.0",
		"css-loader": "^3.5.2",
		"cssnano": "^4.1.10",
		"enzyme": "^3.10.0",
		"enzyme-adapter-react-16": "^1.15.1",
		"eslint": "^6.8.0",
		"eslint-config-airbnb": "^18.0.1",
		"eslint-config-prettier": "^6.15.0",
		"eslint-formatter-pretty": "^3.0.1",
		"eslint-loader": "^4.0.2",
		"eslint-plugin-import": "^2.20.0",
		"eslint-plugin-prettier": "^3.1.4",
		"eslint-plugin-react": "^7.18.0",
		"eslint-plugin-react-hooks": "^2.5.1",
		"file-loader": "^4.2.0",
		"fork-ts-checker-webpack-plugin": "^5.0.1",
		"html-webpack-plugin": "^3.2.0",
		"icon-font-loader": "^2.1.0",
		"identity-obj-proxy": "^3.0.0",
		"jest": "^24.9.0",
		"jest-enzyme": "^7.1.2",
		"jest-watch-typeahead": "^0.6.0",
		"license-checker": "^25.0.1",
		"node-sass": "^4.14.1",
		"postcss-loader": "^3.0.0",
		"prettier": "^2.1.2",
		"sass-loader": "^8.0.2",
		"style-loader": "^1.1.3",
		"ts-jest": "^24.1.0",
		"typescript": "^3.7.7",
		"wait-for-expect": "^3.0.2",
		"webpack": "^4.44.0",
		"webpack-cli": "^4.9.1",
		"webpack-dev-server": "^4.3.1",
		"webpack-manifest-plugin": "^4.0.2",
		"webpack-merge": "^4.2.2",
		"worker-loader": "^3.0.8"
	}
}<|MERGE_RESOLUTION|>--- conflicted
+++ resolved
@@ -1,10 +1,6 @@
 {
 	"name": "th2-rpt-viewer",
-<<<<<<< HEAD
-	"version": "5.0.25",
-=======
 	"version": "5.0.64",
->>>>>>> 9470f3cf
 	"description": "",
 	"main": "index.tsx",
 	"private": true,
@@ -43,11 +39,8 @@
 		"mobx-react-lite": "^1.5.2",
 		"moment": "^2.27.0",
 		"nanoid": "^3.1.23",
-<<<<<<< HEAD
-=======
 		"p-queue": "^7.3.0",
 		"query-string": "^7.0.1",
->>>>>>> 9470f3cf
 		"rc-calendar": "^9.15.11",
 		"react": "^16.13.0",
 		"react-dom": "^16.13.0",
