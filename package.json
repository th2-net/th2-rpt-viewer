{
	"name": "th2-rpt-viewer",
<<<<<<< HEAD
	"version": "6.0.8",
=======
	"version": "5.0.23",
>>>>>>> 42854836
	"description": "",
	"main": "index.tsx",
	"private": true,
	"scripts": {
		"build": "npm run validate && webpack --config=webpack/webpack.production.js",
		"build:dev": "webpack --config=webpack/webpack.dev.js --watch",
		"start": "webpack-dev-server --config=webpack/webpack.dev.js",
		"test": "jest",
		"test:ci": "jest --no-cache",
		"lint": "eslint . --ext .js,.js,.ts,.tsx",
		"validate": "tsc && eslint . --ext .js,.js,.ts,.tsx",
		"lint:fix": "eslint --fix './src/**/*.{ts,tsx}' && prettier --write src/**",
		"licenses": "license-checker --production --csv --out licenses.csv"
	},
	"dependencies": {
		"@types/core-js": "^2.5.5",
		"@types/enzyme": "^3.10.3",
		"@types/enzyme-adapter-react-16": "^1.0.5",
		"@types/jest": "^24.0.23",
		"@types/lodash.throttle": "^4.1.6",
		"@types/react": "^16.14.6",
		"@types/react-dom": "^16.9.13",
		"@types/react-input-autosize": "^2.2.0",
		"@types/react-text-mask": "^5.4.6",
		"@types/recharts": "^1.8.16",
		"@types/regenerator-runtime": "^0.13.1",
		"core-js": "^3.12.1",
		"cross-env": "^6.0.3",
		"fetch-intercept": "^2.3.1",
		"framer-motion": "^3.10.6",
		"idb": "^6.1.2",
		"lodash.debounce": "^4.0.8",
		"lodash.isequal": "^4.5.0",
		"lodash.throttle": "^4.1.1",
		"mobx": "^5.2.1",
		"mobx-react-lite": "^1.5.2",
		"moment": "^2.27.0",
		"nanoid": "^3.1.23",
		"query-string": "^7.0.1",
		"rc-calendar": "^9.15.11",
		"react": "^16.13.0",
		"react-dom": "^16.13.0",
		"react-hot-loader": "^4.12.21",
		"react-input-autosize": "^3.0.0",
		"react-text-mask": "^5.4.3",
		"react-timeago": "^4.4.0",
		"react-toast-notifications": "^2.4.0",
		"react-virtuoso": "^2.6.0",
		"regenerator-runtime": "^0.13.5",
		"resize-observer-polyfill": "^1.5.1",
		"setimmediate": "^1.0.5",
		"use-resize-observer": "^6.1.0",
		"whatwg-fetch": "^3.4.1"
	},
	"devDependencies": {
		"@babel/cli": "^7.8.4",
		"@babel/core": "^7.9.6",
		"@babel/plugin-proposal-class-properties": "^7.8.3",
		"@babel/plugin-proposal-decorators": "^7.8.3",
		"@babel/plugin-proposal-nullish-coalescing-operator": "^7.8.3",
		"@babel/plugin-proposal-numeric-separator": "^7.8.3",
		"@babel/plugin-proposal-optional-catch-binding": "^7.8.3",
		"@babel/plugin-proposal-optional-chaining": "^7.9.0",
		"@babel/preset-env": "^7.9.6",
		"@babel/preset-react": "^7.9.4",
		"@babel/preset-typescript": "^7.9.0",
		"@types/lodash.debounce": "^4.0.6",
		"@types/lodash.isequal": "^4.5.5",
		"@types/react-timeago": "^4.1.1",
		"@types/react-toast-notifications": "^2.4.0",
		"@typescript-eslint/eslint-plugin": "^2.17.0",
		"@typescript-eslint/parser": "^2.17.0",
		"awesome-typescript-loader": "^5.2.1",
		"babel-loader": "^8.1.0",
		"babel-plugin-const-enum": "^1.0.1",
		"babel-preset-minify": "^0.5.1",
		"clean-webpack-plugin": "^4.0.0-alpha.0",
		"css-loader": "^3.5.2",
		"cssnano": "^4.1.10",
		"enzyme": "^3.10.0",
		"enzyme-adapter-react-16": "^1.15.1",
		"eslint": "^6.8.0",
		"eslint-config-airbnb": "^18.0.1",
		"eslint-config-prettier": "^6.15.0",
		"eslint-formatter-pretty": "^3.0.1",
		"eslint-loader": "^4.0.2",
		"eslint-plugin-import": "^2.20.0",
		"eslint-plugin-prettier": "^3.1.4",
		"eslint-plugin-react": "^7.18.0",
		"eslint-plugin-react-hooks": "^2.5.1",
		"file-loader": "^4.2.0",
		"fork-ts-checker-webpack-plugin": "^5.0.1",
		"html-webpack-plugin": "^3.2.0",
		"icon-font-loader": "^2.1.0",
		"identity-obj-proxy": "^3.0.0",
		"jest": "^24.9.0",
		"jest-enzyme": "^7.1.2",
		"jest-watch-typeahead": "^0.6.0",
		"license-checker": "^25.0.1",
		"node-sass": "^4.13.1",
		"postcss-loader": "^3.0.0",
		"prettier": "^2.1.2",
		"sass-loader": "^8.0.2",
		"style-loader": "^1.1.3",
		"ts-jest": "^24.1.0",
		"typescript": "^3.7.7",
		"wait-for-expect": "^3.0.2",
		"webpack": "^4.44.0",
		"webpack-cli": "^4.9.1",
		"webpack-dev-server": "^4.3.1",
		"webpack-manifest-plugin": "^4.0.2",
		"webpack-merge": "^4.2.2",
		"worker-loader": "^3.0.8"
	}
}<|MERGE_RESOLUTION|>--- conflicted
+++ resolved
@@ -1,10 +1,6 @@
 {
 	"name": "th2-rpt-viewer",
-<<<<<<< HEAD
 	"version": "6.0.8",
-=======
-	"version": "5.0.23",
->>>>>>> 42854836
 	"description": "",
 	"main": "index.tsx",
 	"private": true,
