{
	"name": "th2-rpt-viewer",
<<<<<<< HEAD
	"version": "3.0.0",
=======
	"version": "2.0.20",
>>>>>>> 2d599431
	"description": "",
	"main": "index.tsx",
	"private": true,
	"scripts": {
		"build": "npm run lint && webpack --config=webpack/webpack.production.js",
		"build:dev": "webpack --config=webpack/webpack.dev.js --watch",
		"start": "webpack-dev-server --config=webpack/webpack.dev.js",
		"test": "jest",
		"test:ci": "jest --no-cache",
		"lint": "tsc --noEmit && eslint . --ext .js,.js,.ts,.tsx",
		"lint:fix": "eslint --fix './src/**/*.{ts,tsx}' && prettier --write src/**"
	},
	"dependencies": {
		"@types/enzyme": "^3.10.3",
		"@types/enzyme-adapter-react-16": "^1.0.5",
		"@types/jest": "^24.0.23",
		"@types/lodash.throttle": "^4.1.6",
		"@types/react": "^16.9.31",
		"@types/react-dom": "^16.9.4",
		"@types/react-input-autosize": "^2.0.2",
		"@types/react-text-mask": "^5.4.6",
		"@types/recharts": "^1.8.16",
		"core-js": "^3.6.5",
		"cross-env": "^6.0.3",
		"fetch-intercept": "^2.3.1",
		"framer-motion": "^2.9.4",
		"lodash.throttle": "^4.1.1",
		"mobx": "^5.15.2",
		"mobx-react-lite": "^1.5.2",
		"moment": "^2.27.0",
		"nanoid": "^3.1.9",
		"rc-calendar": "^9.15.11",
		"react": "^16.13.0",
		"react-dom": "^16.13.0",
		"react-hot-loader": "^4.12.21",
		"react-input-autosize": "^2.2.2",
		"react-text-mask": "^5.4.3",
		"react-timeago": "^4.4.0",
		"react-toast-notifications": "^2.4.0",
		"react-virtuoso": "^0.16.6",
		"recharts": "^1.8.5",
		"regenerator-runtime": "^0.13.5",
		"resize-observer-polyfill": "^1.5.1",
		"setimmediate": "^1.0.5",
		"use-resize-observer": "^6.1.0",
		"whatwg-fetch": "^3.4.1"
	},
	"devDependencies": {
		"@babel/cli": "^7.8.4",
		"@babel/core": "^7.9.6",
		"@babel/plugin-proposal-class-properties": "^7.8.3",
		"@babel/plugin-proposal-decorators": "^7.8.3",
		"@babel/plugin-proposal-nullish-coalescing-operator": "^7.8.3",
		"@babel/plugin-proposal-numeric-separator": "^7.8.3",
		"@babel/plugin-proposal-optional-catch-binding": "^7.8.3",
		"@babel/plugin-proposal-optional-chaining": "^7.9.0",
		"@babel/preset-env": "^7.9.6",
		"@babel/preset-react": "^7.9.4",
		"@babel/preset-typescript": "^7.9.0",
		"@types/react-timeago": "^4.1.1",
		"@types/react-toast-notifications": "^2.4.0",
		"@typescript-eslint/eslint-plugin": "^2.17.0",
		"@typescript-eslint/parser": "^2.17.0",
		"awesome-typescript-loader": "^5.2.1",
		"babel-loader": "^8.1.0",
		"babel-plugin-const-enum": "^1.0.1",
		"babel-preset-minify": "^0.5.1",
		"css-loader": "^3.5.2",
		"cssnano": "^4.1.10",
		"enzyme": "^3.10.0",
		"enzyme-adapter-react-16": "^1.15.1",
		"eslint": "^6.8.0",
		"eslint-config-airbnb": "^18.0.1",
		"eslint-config-prettier": "^6.15.0",
		"eslint-formatter-pretty": "^3.0.1",
		"eslint-loader": "^4.0.2",
		"eslint-plugin-import": "^2.20.0",
		"eslint-plugin-prettier": "^3.1.4",
		"eslint-plugin-react": "^7.18.0",
		"eslint-plugin-react-hooks": "^2.5.1",
		"file-loader": "^4.2.0",
		"fork-ts-checker-webpack-plugin": "^5.0.1",
		"html-webpack-plugin": "^3.2.0",
		"icon-font-loader": "^2.1.0",
		"identity-obj-proxy": "^3.0.0",
		"jest": "^24.9.0",
		"jest-enzyme": "^7.1.2",
		"jest-watch-typeahead": "^0.6.0",
		"node-sass": "^4.13.1",
		"postcss-loader": "^3.0.0",
		"prettier": "^2.1.2",
		"sass-loader": "^8.0.2",
		"style-loader": "^1.1.3",
		"ts-jest": "^24.1.0",
		"typescript": "^3.7.2",
		"wait-for-expect": "^3.0.2",
		"webpack": "^4.41.2",
		"webpack-cli": "^3.3.10",
		"webpack-dev-server": "^3.9.0",
		"webpack-merge": "^4.2.2"
	}
}<|MERGE_RESOLUTION|>--- conflicted
+++ resolved
@@ -1,10 +1,6 @@
 {
 	"name": "th2-rpt-viewer",
-<<<<<<< HEAD
-	"version": "3.0.0",
-=======
-	"version": "2.0.20",
->>>>>>> 2d599431
+	"version": "3.0.1",
 	"description": "",
 	"main": "index.tsx",
 	"private": true,
