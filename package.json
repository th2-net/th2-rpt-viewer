--- conflicted
+++ resolved
@@ -1,10 +1,6 @@
 {
 	"name": "th2-rpt-viewer",
-<<<<<<< HEAD
 	"version": "5.0.32",
-=======
-	"version": "5.0.31",
->>>>>>> b4a86d7d
 	"description": "",
 	"main": "index.tsx",
 	"private": true,
