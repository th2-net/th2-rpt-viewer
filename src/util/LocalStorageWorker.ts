--- conflicted
+++ resolved
@@ -18,21 +18,13 @@
 import { EventMessage } from '../models/EventMessage';
 
 enum LocalStorageEntities {
-<<<<<<< HEAD
-	PINNED_MESSAGE = 'pinnedMessages',
-=======
 	PINNED_MESSAGES = 'pinnedMessages',
 	EVENTS = 'events',
->>>>>>> ea492218
 }
 class LocalStorageWorker {
 	getPersistedPinnedMessages(): EventMessage[] {
 		try {
 			const stringPersistedPinnedMessages = localStorage.getItem(
-<<<<<<< HEAD
-				LocalStorageEntities.PINNED_MESSAGE,
-			);
-=======
 				LocalStorageEntities.PINNED_MESSAGES,
 			);
 			return stringPersistedPinnedMessages ? JSON.parse(stringPersistedPinnedMessages) : [];
@@ -44,7 +36,6 @@
 	getPersistedPinnedEvents(): EventAction[] {
 		try {
 			const stringPersistedPinnedMessages = localStorage.getItem(LocalStorageEntities.EVENTS);
->>>>>>> ea492218
 			return stringPersistedPinnedMessages ? JSON.parse(stringPersistedPinnedMessages) : [];
 		} catch (error) {
 			return [];
@@ -52,15 +43,11 @@
 	}
 
 	setPersistedPinnedMessages(pinnedMessages: EventMessage[]) {
-<<<<<<< HEAD
-		localStorage.setItem(LocalStorageEntities.PINNED_MESSAGE, JSON.stringify(pinnedMessages));
-=======
 		localStorage.setItem(LocalStorageEntities.PINNED_MESSAGES, JSON.stringify(pinnedMessages));
 	}
 
 	setPersistedPinnedEvents(pinnedEvents: EventAction[]) {
 		localStorage.setItem(LocalStorageEntities.EVENTS, JSON.stringify(pinnedEvents));
->>>>>>> ea492218
 	}
 }
 
