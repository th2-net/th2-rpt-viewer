/******************************************************************************
 * Copyright 2020-2020 Exactpro (Exactpro Systems Limited)
 *
 * Licensed under the Apache License, Version 2.0 (the "License");
 * you may not use this file except in compliance with the License.
 * You may obtain a copy of the License at
 *
 *     http://www.apache.org/licenses/LICENSE-2.0
 *
 * Unless required by applicable law or agreed to in writing, software
 * distributed under the License is distributed on an "AS IS" BASIS,
 * WITHOUT WARRANTIES OR CONDITIONS OF ANY KIND, either express or implied.
 * See the License for the specific language governing permissions and
 * limitations under the License.
 ******************************************************************************/

@import './common/vars';
@import './util.scss';

svg g {
	user-select: none;
}

body {
	margin: 0;
	font-family: Open sans;
	display: flex;

	div {
		box-sizing: border-box;
	}

	overflow: hidden;
}

p,
h1,
h2,
h3,
h4,
h5,
pre {
	margin: 0;
	padding: 0;
	border: 0;
	vertical-align: baseline;
}

ul {
	list-style: none;
	padding: 0;
	margin: 0;
}


#index {
	width: 100vw;
	height: 100vh;
	box-sizing: border-box;
	overflow: hidden;
	flex-grow: 1;
}

input {
	border: none;
}

.app {
	display: grid;
	grid-template-rows: 100px 1fr;
	grid-template-columns: 100%;
	row-gap: 9px;
	width: 100%;
	height: 100%;
	overflow: hidden;
	background-color: $windowsLayoutBackgroundColor;

	&__workspaces {
		position: relative;
		z-index: 100;
		height: 100%;
		width: 100%;
		padding: 0 10px;
		overflow: hidden;
	}

	&__workspaces-splitter {
		width: 20px;
		padding: 8px 0;

		&:hover:after {
			content: '';
			height: calc(100% - 16px) !important;
			border: 2px solid $windowsSplitterColor !important;
			left: 8px;
		}
	}

	div:focus {
		outline: unset;
	}
}

.splash-screen {
	width: 100%;
	height: 100%;
	display: grid;
	place-items: center;

	&__spinner {
		@include spinner(5px, 40px, 2s);
	}
}

.attached-message-icon {
	@include icon(url(../../resources/icons/attached-message.svg), 14px, 14px);
}

.pinned-message-icon {
	@include icon(url(../../resources/icons/bookmark-added-hover.svg), 16px, 16px);
}

.event-icon {
	width: 12px;
	height: 12px;
	margin: 1px;
	border-radius: 50%;

	&.passed {
		background-color: $graphOverlayPassedEventsColor;
	}

	&.failed {
		background-color: $graphOverlayFailedEventsColor;
	}
}

<<<<<<< HEAD
.filtered {
	background-color: $filteredTextColor;

	&.highlighted {
		display: inline-block;
		line-height: 11px;
		height: 11px;
		border-top: 2px solid $filteredTextColor;
		border-bottom: 2px solid $filteredTextColor;
	}
}

.highlighted {
	background-color: $highlightedTextColor !important;
=======
.app-loader {
	display: flex;
	width: 100%;
	height: 100%;
	justify-content: center;
	align-items:center;
	background-color: $windowsLayoutBackgroundColor;
	& i {
		@include spinner(5px, 40px, 2s);
	}
>>>>>>> 77d2f06e
}<|MERGE_RESOLUTION|>--- conflicted
+++ resolved
@@ -135,7 +135,6 @@
 	}
 }
 
-<<<<<<< HEAD
 .filtered {
 	background-color: $filteredTextColor;
 
@@ -150,7 +149,8 @@
 
 .highlighted {
 	background-color: $highlightedTextColor !important;
-=======
+}
+
 .app-loader {
 	display: flex;
 	width: 100%;
@@ -161,5 +161,4 @@
 	& i {
 		@include spinner(5px, 40px, 2s);
 	}
->>>>>>> 77d2f06e
 }