/******************************************************************************
 * Copyright 2020-2020 Exactpro (Exactpro Systems Limited)
 *
 * Licensed under the Apache License, Version 2.0 (the "License");
 * you may not use this file except in compliance with the License.
 * You may obtain a copy of the License at
 *
 *     http://www.apache.org/licenses/LICENSE-2.0
 *
 * Unless required by applicable law or agreed to in writing, software
 * distributed under the License is distributed on an "AS IS" BASIS,
 * WITHOUT WARRANTIES OR CONDITIONS OF ANY KIND, either express or implied.
 * See the License for the specific language governing permissions and
 * limitations under the License.
 ******************************************************************************/

@import './common/vars';

.event-header-card {
	@include status-card;
	@include bookmark-button($showOnHoverOverParent: true);
	@include event-status-icon($isParentHoverable: true);
	line-height: 15px;
	width: 100%;
	border-radius: 5px;
	padding: 0px 5px;
	display: flex;
	align-items: center;
	border: 2px solid transparent;
	overflow: hidden;
	cursor: pointer;

	& > *:not(:first-child) {
		margin-left: 5px;
	}

	& .event-status-icon {
		margin: 5px 1px 5px 0;
	}

	&:hover {
		background-color: var(--status-secondary-background-color);
	}

	&.full {
		justify-content: flex-start;
	}

	&.minimal {
		justify-content: flex-start;
	}

	&.status-only {
		width: 38px;
		justify-content: center;
		border-radius: 50%;
	}

	&.selected {
		border-color: var(--status-primary-border-color);
	}

	&.active {
		background-color: var(--status-secondary-background-color);
		border-color: var(--status-hover-border-color);
	}

	&__title {
		@include ellipsis();
		flex-grow: 1;
		display: inline-block;
<<<<<<< HEAD
		white-space: nowrap;
		overflow: hidden;
	}

	&__elapsed-time {
		display: none;
		color: $activeTextColor;
		font-weight: 600;
		font-size: 10px;
		line-height: 15px;
	}

	&:hover &__elapsed-time {
		display: block;
=======
		padding-right: 5px;
>>>>>>> 9553b46e
	}

	&__time-label {
		font-size: 9px;
		color: $secondaryLightTextColor;
		white-space: nowrap;

		&-short {
			display: inline;
		}

		&-full {
			display: none;
		}
	}

	&:hover &__time-label {
		&-short {
			display: none;
		}

		&-full {
			display: inline;
		}
	}

	&__status,
	&__title {
		color: var(--status-primary-color);
		font-size: 11px;
		line-height: 15px;
		font-weight: bold;
	}
}

.event-detail-info {
	@include scrollbar;
	overflow-y: auto;
	width: 100%;
	height: 100%;
	padding-right: 5px;

	&__parents {
		display: flex;
		flex-direction: column;
		padding-bottom: 10px;

		& > *:not(:first-child) {
			margin-top: 3px;
		}
	}

	&__event-card {
		margin-bottom: 10px;
	}

	&__list {
		display: flex;
		flex-direction: column;

		& > *:not(:first-child) {
			margin-top: 5px;
		}
	}

<<<<<<< HEAD
	&__message {
		@include message-background;
		font-size: 11px;
=======
	&__title {
		@include ellipsis();
		grid-area: title;
		align-items: center;
		justify-self: flex-start;
		padding-left: 10px;
		width: inherit;
>>>>>>> 9553b46e
	}
}

.event-card {
	@include status-card;
	@include event-status-icon($isParentHoverable: false);
	@include bookmark-button($showOnHoverOverParent: false);
	@include scrollbar;
	display: flex;
	padding: 2px 3px;
	border-radius: 5px;
	background-color: var(--status-secondary-background-color);
	border: 2px solid var(--status-hover-border-color);
	font-size: 11px;
	line-height: 15px;
	overflow: hidden;

	&__status {
		& .event-status-icon {
			margin: 3px 2px;
		}
	}

	&__info {
		padding-left: 6px;
		padding-right: 6px;
		flex-grow: 1;
		flex-shrink: 1;
		display: flex;
		flex-direction: column;
		min-width: 0;
	}

	&__header {
		display: flex;
		align-items: center;

		& > *:not(:first-child) {
			margin-left: 5px;
		}
	}

	&__title {
		flex-grow: 1;
		flex-shrink: 1;
		font-weight: 600;
		color: var(--status-primary-color);
		white-space: nowrap;
		text-overflow: ellipsis;
		overflow: hidden;
	}

	&__time {
		color: $activeTextColor;
		font-weight: 600;
	}

	&__status-label {
		font-weight: 600;
		color: var(--status-primary-color);
	}

	&__controls {
		display: flex;

		& > *:not(:first-child) {
			margin-left: 5px;
		}
	}

	&__body {
		margin-top: 2px;
		display: flex;
		align-items: flex-start;
		font-size: 10px;
	}

	&__id {
		color: $eventCardIdColor;
	}

	&__timestamp {
		justify-content: flex-end;
		display: flex;
		flex-wrap: wrap;
		min-width: 0;
		margin-left: 5px;
	}

	&__timestamp-item {
		margin-left: 5px;
		display: flex;
		min-width: 0;
	}

	&__timestamp-label {
		font-size: 9px;
		color: $alternativeTextColor;
	}

	&__timestamp-value {
		margin-left: 5px;
		font-size: 10px;
		color: $activeTextColor;
		font-weight: 600;
		overflow: hidden;
		white-space: nowrap;
		text-overflow: ellipsis;
	}

	&__bookmark {
		display: flex;
		align-items: center;
		flex-shrink: 0;
	}
}

.event-body-fallback {
	overflow-x: auto;
	@include scrollbar;
	@include message-background;
	margin-top: 15px;
}

.event-window {
	width: 100%;
	height: 100%;
	position: relative;
}

.event-window-header {
	width: 100%;
	height: 100%;
	display: flex;
	justify-content: flex-start;
	align-items: center;
	color: var(--status-primary-color);
	position: relative;
	z-index: 1;
	overflow: hidden;

	&__search {
		padding-right: 10px;
	}

	&__group {
		display: flex;
		align-items: center;
		height: 100%;
	}

	&__flat-button {
		@include unselectable;

		color: $primaryTextColor;
		font-size: 14px;
		font-weight: bold;
		cursor: pointer;
		margin: 0 5px;
		transition: color 0.2s;

		&.active {
			color: $filterPrimaryColor;
		}
	}
}

.event-window-header-button {
	@include unselectable;
	display: flex;
	justify-content: center;
	align-items: center;
	padding: 0px 10px;
	cursor: pointer;

	&__icon {
		@include icon(null, 20px, 20px);

		&.tree-view {
			background-image: url(../../resources/icons/tree-view-icon.svg);
		}

		&.table-view {
			background-image: url(../../resources/icons/table-view-icon.svg);
		}
	}

	&__title {
		color: $primaryTextColor;
		font-size: 14px;
		font-weight: bold;
		display: inline;
		white-space: nowrap;
		-webkit-margin-before: 0em;
		-webkit-margin-after: 0em;
		padding-left: 15px;

		&.active {
			color: $filterTextColor;
		}

		&.applied {
			color: $filterPrimaryColor;
		}
	}

	&.disabled {
		cursor: default;
		opacity: 0.6;
	}
}

.event-skeleton {
	@include skeleton-pulse;
	width: 100%;
	display: flex;
	flex-direction: row;
	justify-content: space-between;
	align-items: center;
	padding: 0 10px;
	border: 2px solid $skeletonBackgroundColor;
	border-radius: 5px;
	min-height: 38px;
	margin: 2px 0;

	&.status-only {
		width: 38px;
		justify-content: center;
		border-radius: 50%;
	}

	&__name {
		width: 60%;
	}

	&__status {
		width: 10%;
	}

	&__name,
	&__status {
		background-color: $skeletonBackgroundColor;
		height: 18px;
		border-radius: 3px;
	}
}

.event-card {
	&__children-icon {
		margin-right: 5px;
	}
}

.event-tree-card {
	display: flex;
	flex-direction: row;
	align-items: center;
	margin-bottom: 5px;
	margin-right: 5px;
}

.event-tree-timestamp {
	display: flex;
	justify-content: flex-end;
	padding: 3px 10px 3px 0;
	margin-top: 3px;
	margin-bottom: 5px;

	&__value {
		font-size: 9px;
		line-height: 15px;
		color: $eventTextColor;
	}

	&__icon {
		margin-left: 10px;
		@include icon(url(../../resources/icons/time-arrow-start.svg), 15px, 15px);
	}

	&.end & {
		margin-top: 3px;
		margin-bottom: 5px;

		&__icon {
			background-image: url(../../resources/icons/time-arrow-end.svg);
		}
	}
}

.event-breadcrumbs {
	height: 100%;
	width: 100%;
	list-style: none;
	text-align: center;
	line-height: 28px;

	& li:after {
		content: '';
		@include icon(url(../../resources/icons/arr1-right.svg), 16px, 16px);
		transform: translateY(2px);
		margin: 1px 10px 0 10px;
		display: inline-block;
		flex-shrink: 0;
	}

	& li:last-child {
		& span {
			opacity: 1;
		}

		&::after {
			content: '';
			@include icon(url(../../resources/icons/arr1-right-disabled.svg), 16px, 16px);
			transform: rotate(90deg) translateX(3px);
			margin: 0 10px;
			display: inline-block;
			flex-shrink: 0;
		}
	}

	& li:only-child {
		&::after {
			content: '';
			@include icon(url(../../resources/icons/arr1-right-disabled.svg), 16px, 16px);
			transform: rotate(90deg) translateX(2px);
			margin: 0 10px;
			display: inline-block;
			flex-shrink: 0;
		}
	}

	&__item {
		@include status-text;
		display: inline;
		font-size: 16px;
		font-weight: bold;
		word-break: break-all;
		vertical-align: middle;
		line-height: inherit;
		cursor: pointer;
	}

	&__root-icon {
		@include icon(url(../../resources/icons/burger.svg), 13px, 15px);
		flex-shrink: 0;
		display: inline-block;
		margin-right: 6px;
		cursor: inherit;
	}

	&__root-item {
		display: inline;
	}

	&__name {
		@include ellipsis();
		opacity: 0.8;
		cursor: pointer;

		&.disabled {
			cursor: default;

			&:hover {
				text-decoration: none;
			}
		}

		&:hover {
			text-decoration: underline;
		}
	}

	&__item-skeleton {
		@include skeleton;
		width: 100px;
		height: 20px;
		border-radius: 3px;
	}
}<|MERGE_RESOLUTION|>--- conflicted
+++ resolved
@@ -69,9 +69,6 @@
 		@include ellipsis();
 		flex-grow: 1;
 		display: inline-block;
-<<<<<<< HEAD
-		white-space: nowrap;
-		overflow: hidden;
 	}
 
 	&__elapsed-time {
@@ -84,9 +81,6 @@
 
 	&:hover &__elapsed-time {
 		display: block;
-=======
-		padding-right: 5px;
->>>>>>> 9553b46e
 	}
 
 	&__time-label {
@@ -152,19 +146,9 @@
 		}
 	}
 
-<<<<<<< HEAD
 	&__message {
 		@include message-background;
 		font-size: 11px;
-=======
-	&__title {
-		@include ellipsis();
-		grid-area: title;
-		align-items: center;
-		justify-self: flex-start;
-		padding-left: 10px;
-		width: inherit;
->>>>>>> 9553b46e
 	}
 }
 
