/******************************************************************************
 * Copyright 2020-2020 Exactpro (Exactpro Systems Limited)
 *
 * Licensed under the Apache License, Version 2.0 (the "License");
 * you may not use this file except in compliance with the License.
 * You may obtain a copy of the License at
 *
 *     http://www.apache.org/licenses/LICENSE-2.0
 *
 * Unless required by applicable law or agreed to in writing, software
 * distributed under the License is distributed on an "AS IS" BASIS,
 * WITHOUT WARRANTIES OR CONDITIONS OF ANY KIND, either express or implied.
 * See the License for the specific language governing permissions and
 * limitations under the License.
 ******************************************************************************/

@import 'common/vars';

.embedded-wrapper {
<<<<<<< HEAD
	background: #f1f1f1;
=======
>>>>>>> ffd5a3d6
	height: 100%;
	overflow: auto;
}

.event-body-fallback {
	overflow-x: auto;
	@include scrollbar;
	@include message-background;
	margin-top: 15px;
}

.event-header-card {
	@include status-card;
	@include bookmark-button($showOnHoverOverParent: true);
	line-height: 15px;
	width: 100%;
	border-radius: 5px;
	padding: 0px 5px;
	display: flex;
	align-items: center;
	border: 2px solid transparent;
	overflow: hidden;
	cursor: default;

	& > *:not(:first-child) {
		margin-left: 5px;
	}

	& .event-status-icon {
		margin: 5px 1px 5px 0;
		flex-shrink: 0;
		width: 9px;
		height: 9px;
		border-radius: 50%;
		background-color: var(--status-icon-color);
	}

	background-color: var(--status-secondary-background-color);
	border-color: var(--status-hover-border-color);

	&__title {
		@include ellipsis();
		flex-grow: 1;
		display: inline-block;
	}

	&__elapsed-time {
		color: $activeTextColor;
		font-weight: 600;
		font-size: 10px;
		line-height: 15px;
	}

	&__time-label,
	&__event-type {
		font-size: 9px;
		color: $secondaryLightTextColor;
		white-space: nowrap;
	}
	&__time-label {
		padding: 0 2px;
		transition: all 0.15s;
		border: 1px solid transparent;
		border-radius: 4px;
		color: $graphTextColor;
		border: 1px solid $graphTextColor;
		&-full {
			display: inline;
		}
	}

	&__status,
	&__title {
		color: var(--status-primary-color);
		font-size: 11px;
		line-height: 15px;
		font-weight: bold;
	}
}

.event-detail-info {
	@include scrollbar;
	overflow-y: auto;
	width: 100%;
	height: 100%;
	padding-right: 5px;

	&__parents {
		display: flex;
		flex-direction: column;
		padding-bottom: 10px;

		& > *:not(:first-child) {
			margin-top: 3px;
		}
	}

	&__event-card {
		margin-bottom: 10px;
	}

	&__list {
		display: flex;
		flex-direction: column;

		& > *:not(:first-child) {
			margin-top: 5px;
		}
	}

	&__message {
		@include message-background;
		font-size: 11px;
	}
}

.messages-list {
	display: flex;
	flex-direction: column;

	&__header {
		width: 100%;
		padding: 5px 10px;
		display: flex;
		align-items: center;
		gap: 10px;
		box-shadow: 0px 1px 8px 0px rgba(0, 0, 0, 0.35);
		color: $primaryTextColor;
		font-size: 14px;
		line-height: 15px;
		font-weight: bold;

		.filter-row {
			margin-bottom: 0;

			.filter-content {
				margin: 0;
			}
		}

		.report-viewer-link {
			@include clickable;

			padding: 4px 5px;
			background-color: transparent;
			border: none;
			outline: none;
			color: $primaryTextColor;
			font-size: 14px;
			line-height: 15px;
			font-weight: bold;
			text-decoration: none;
		}
	}

	&__filter {
		box-shadow: 0px 1px 8px 0px rgba(0, 0, 0, 0.35);
	}
}<|MERGE_RESOLUTION|>--- conflicted
+++ resolved
@@ -17,10 +17,6 @@
 @import 'common/vars';
 
 .embedded-wrapper {
-<<<<<<< HEAD
-	background: #f1f1f1;
-=======
->>>>>>> ffd5a3d6
 	height: 100%;
 	overflow: auto;
 }
