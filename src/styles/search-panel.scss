/******************************************************************************
 * Copyright 2020-2020 Exactpro (Exactpro Systems Limited)
 *
 * Licensed under the Apache License, Version 2.0 (the "License");
 * you may not use this file except in compliance with the License.
 * You may obtain a copy of the License at
 *
 *     http://www.apache.org/licenses/LICENSE-2.0
 *
 * Unless required by applicable law or agreed to in writing, software
 * distributed under the License is distributed on an "AS IS" BASIS,
 * WITHOUT WARRANTIES OR CONDITIONS OF ANY KIND, either express or implied.
 * See the License for the specific language governing permissions and
 * limitations under the License.
 ******************************************************************************/

@import './common/vars';

.search-panel-wrapper {
	@include scrollbar();
	display: flex;
	flex-direction: column;
	height: 100%;
	overflow: auto;
}

.search-panel {
	width: 100%;
	padding: 0 8px 8px;
	background-color: #adc2eb;
	overflow: hidden;
	display: flex;
	flex-direction: column;
	color: #fff;
	border-radius: 0 0 5px 5px;
	flex-shrink: 0;

	.filter-row {
		flex-grow: 1;
		margin-bottom: 4px;
	}

	.toggler-wrapper {
		flex-grow: 0;
	}

	&__toggle {
		.filter-row {
			justify-content: center;
		}
	}
}

.search-progress {
<<<<<<< HEAD
	padding: 10px 5px;
=======
	padding: 10px 5px 0;
>>>>>>> f62f2602
	font-size: 12px;

	&__spinner {
		@include spinner(3px);
	}

	&__status {
		color: $secondaryTextColor;
		display: flex;
		justify-content: center;
		align-items: center;
	}

	&__text {
		margin-left: 10px;
		display: flex;
		flex-direction: column;
		align-items: center;
	}

	&__value {
		color: $primaryTextColor;
	}

	&__progress-bar {
		margin-top: 10px;
	}
}

@keyframes infinite-progress {
	from {
		left: -25%;
	}
	to {
		left: 100%;
	}
}

.progress-bar {
	width: 100%;
	position: relative;

	&__track {
		width: 100%;
		height: 8px;
		overflow: hidden;
		position: relative;
		background-color: #000;
		border: 1px solid #000;
	}

	&__line {
		position: absolute;
		width: 100%;
		height: inherit;
		background-color: #fff;

		&.infinite {
			animation: infinite-progress 3s linear infinite;
			width: 25%;
		}
	}
}

.search-results {
	display: flex;
	flex-direction: column;

	&__controls {
		padding: 2px 0;
		display: flex;
		justify-content: space-between;
	}
	&__arrow {
		height: 24px;
		width: 24px;
		border: none;
		outline: none;
		cursor: pointer;
		background-image: url(../../resources/icons/graph-arrow-left.svg);
		background-repeat: no-repeat;
		background-size: 100%;
		background-position: center;
		&.next {
			transform: rotate(180deg);
		}
	}
	.history-point {
		display: flex;
		justify-content: space-between;
		align-items: center;
		border-bottom: 1px solid;
		margin-bottom: 5px;

		&__timestamp {
			margin: 0;
			font-size: 12px;
		}
	}

	&__list {
<<<<<<< HEAD
		@include scrollbar;

=======
>>>>>>> f62f2602
		width: 100%;
	}
}

.search-result-group {
	width: 100%;
	display: flex;
	align-items: center;
	margin-bottom: 10px;

	&__expand-button {
		@include icon(url(../../resources/icons/expand-off.svg), 17px, 17px);

		margin: 0;
		padding: 0;
		background-color: transparent;
		border: none;
		cursor: pointer;
		margin-right: 5px;
		outline: none;
		flex-shrink: 0;

		&.expanded {
			@include icon(url(../../resources/icons/expand-on.svg), 17px, 17px);
		}
	}

	&__header {
		display: grid;
		grid-template-areas:
			'counter names'
			'counter timestamp';
		grid-template-columns: auto 1fr;
		grid-template-rows: auto auto;
		gap: 3px 7px;
		flex-grow: 1;
		background-color: #fff;
		border-radius: 6px;
		padding: 7px;
		border-width: 1px;
		border-style: solid;
		overflow: hidden;
		cursor: pointer;
	}

	&__results-count {
		grid-area: counter;
		font-size: 16px;
		font-weight: 600;
	}

	&__most-popular-names {
		grid-area: names;
		flex-grow: 1;
		display: flex;
		gap: 10px;
		overflow: hidden;
	}

	&__name {
		display: inline-block;
		font-size: 12px;
		line-height: 14px;
		font-weight: 600;
		color: $graphAttachedItemNameColor;
		text-overflow: ellipsis;
		white-space: nowrap;
		overflow: hidden;
	}

	&__timestamp {
		grid-area: timestamp;
		font-size: 9px;
		color: #666666;
		text-overflow: ellipsis;
		overflow: hidden;
		white-space: nowrap;
	}
}<|MERGE_RESOLUTION|>--- conflicted
+++ resolved
@@ -52,11 +52,7 @@
 }
 
 .search-progress {
-<<<<<<< HEAD
 	padding: 10px 5px;
-=======
-	padding: 10px 5px 0;
->>>>>>> f62f2602
 	font-size: 12px;
 
 	&__spinner {
@@ -158,11 +154,6 @@
 	}
 
 	&__list {
-<<<<<<< HEAD
-		@include scrollbar;
-
-=======
->>>>>>> f62f2602
 		width: 100%;
 	}
 }
