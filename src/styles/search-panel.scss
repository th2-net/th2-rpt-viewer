--- conflicted
+++ resolved
@@ -51,7 +51,6 @@
 	}
 }
 
-<<<<<<< HEAD
 .search-progress {
 	padding: 10px 5px 0;
 	font-size: 12px;
@@ -92,8 +91,6 @@
 	}
 }
 
-=======
->>>>>>> 910b0585
 .progress-bar {
 	width: 100%;
 	position: relative;
