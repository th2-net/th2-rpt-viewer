--- conflicted
+++ resolved
@@ -56,127 +56,7 @@
 
 	.filter-row {
 		flex-grow: 1;
-<<<<<<< HEAD
-
-		&.event-resolver {
-			position: relative;
-
-			.filter-row__wrapper {
-				display: flex !important;
-			}
-		}
-
-		&__search-status {
-			flex-shrink: 0;
-
-			&.loading {
-				@include spinner(3px, 15px);
-			}
-
-			&.not-found {
-				background-color: transparent;
-				border-radius: 0;
-				border: 10px solid transparent;
-				width: 0;
-				height: 0;
-				border-bottom: 15px solid $searchNotFoundEventsColor;
-				margin-bottom: 10px;
-				position: relative;
-
-				&::after {
-					display: block;
-					content: '!';
-					font-style: normal;
-					font-weight: bold;
-					font-size: 12px;
-					text-shadow: 0 0 2px #000;
-					text-align: center;
-					color: #fff;
-					position: absolute;
-					width: 20px;
-					height: 12px;
-					line-height: 12px;
-					top: 3px;
-					left: -10px;
-				}
-			}
-		}
-
-		&__event-card {
-			width: 100%;
-			height: 30px;
-			min-height: 30px;
-			cursor: pointer;
-			user-select: none;
-			position: relative;
-			padding: 3px 5px;
-			margin: 0 10px;
-			border-radius: $bubbleBorderRadius;
-			background-color: rgba(#ffffff, 0.5);
-			font-size: 13px;
-			color: rgba(#000, 0.7);
-			display: flex;
-			justify-content: flex-start;
-			align-items: center;
-			@include ellipsis();
-
-			&-title {
-				@include ellipsis();
-				width: auto;
-				font: normal 13.6px 'Open Sans', sans-serif;
-				opacity: 0.75;
-				&.non-empty {
-					opacity: 1;
-					font-weight: bold;
-					max-width: calc(100% - 250px);
-					margin: 0 5px;
-					margin-right: 10px;
-				}
-			}
-
-			&-timestamp {
-				@include ellipsis();
-				width: 200px;
-				height: 15px;
-				line-height: 15px;
-				font-size: 11px;
-				color: rgba(#000, 0.5);
-			}
-
-			&-icon {
-				display: block;
-				width: 12px;
-				height: 12px;
-				margin: 1px;
-				border-radius: 50%;
-
-				&.passed {
-					background-color: $passedEventsColor;
-				}
-
-				&.failed {
-					background-color: $failedEventsColor;
-				}
-
-				&.hide {
-					display: none;
-				}
-			}
-		}
-
-		&__input {
-			font-size: 14px;
-			&.hide {
-				opacity: 0;
-				width: 0;
-				height: 0;
-				margin: 0;
-				padding: 0;
-			}
-		}
-=======
 		margin-bottom: 4px;
->>>>>>> d3c9c0a9
 	}
 
 	.toggler-wrapper {
@@ -749,9 +629,6 @@
 	flex-grow: 1;
 	min-height: 100%;
 
-<<<<<<< HEAD
-	&__header {
-=======
 	&__controls {
 		padding: 2px 0;
 		display: flex;
@@ -783,7 +660,6 @@
 	}
 
 	.history-point {
->>>>>>> d3c9c0a9
 		display: flex;
 		justify-content: space-between;
 		align-items: center;
