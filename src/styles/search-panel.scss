/******************************************************************************
 * Copyright 2020-2020 Exactpro (Exactpro Systems Limited)
 *
 * Licensed under the Apache License, Version 2.0 (the "License");
 * you may not use this file except in compliance with the License.
 * You may obtain a copy of the License at
 *
 *     http://www.apache.org/licenses/LICENSE-2.0
 *
 * Unless required by applicable law or agreed to in writing, software
 * distributed under the License is distributed on an "AS IS" BASIS,
 * WITHOUT WARRANTIES OR CONDITIONS OF ANY KIND, either express or implied.
 * See the License for the specific language governing permissions and
 * limitations under the License.
 ******************************************************************************/

@import './common/vars';

.search-panel {
	@include scrollbar();
	overflow-y: auto;
	display: flex;
	flex-direction: column;
	height: 100%;
	background-color: #fff;
}

.search-panel-form {
	padding: 0 8px 8px;
	background-color: $searchPanelColor;
	overflow: hidden;
	display: flex;
	width: 100%;
	min-width: 350px;
	flex-direction: column;
	color: #666666;
	border-radius: 0 0 5px 5px;
	flex-shrink: 0;

	.filters-history-open {
		@include improved-clickable($searchPanelColor, 10px);
	}

	.filter-row {
		flex-grow: 1;

		&.event-resolver {
			position: relative;

			.filter-row__wrapper {
				display: flex !important;
			}
		}

		&__search-status {
			flex-shrink: 0;

			&.loading {
				@include spinner(3px, 15px);
			}

			&.not-found {
				background-color: transparent;
				border-radius: 0;
				border: 10px solid transparent;
				width: 0;
				height: 0;
				border-bottom: 15px solid $searchNotFoundEventsColor;
				margin-bottom: 10px;
				position: relative;

				&::after {
					display: block;
					content: '!';
					font-style: normal;
					font-weight: bold;
					font-size: 12px;
					text-shadow: 0 0 2px #000;
					text-align: center;
					color: #fff;
					position: absolute;
					width: 20px;
					height: 12px;
					line-height: 12px;
					top: 3px;
					left: -10px;
				}
			}
		}

		&__event-card {
			width: 100%;
			height: 30px;
			min-height: 30px;
			cursor: pointer;
			user-select: none;
			position: relative;
			padding: 3px 5px;
			margin: 0 10px;
			border-radius: $bubbleBorderRadius;
			background-color: rgba(#ffffff, 0.5);
			font-size: 13px;
			color: rgba(#000, 0.7);
			display: flex;
			justify-content: flex-start;
			align-items: center;
			@include ellipsis();

			&-title {
				@include ellipsis();
				width: auto;
				font: normal 13.6px 'Open Sans', sans-serif;
				opacity: 0.75;
				&.non-empty {
					opacity: 1;
					font-weight: bold;
					max-width: calc(100% - 250px);
					margin: 0 5px;
					margin-right: 10px;
				}
			}

			&-timestamp {
				@include ellipsis();
				width: 200px;
				height: 15px;
				line-height: 15px;
				font-size: 11px;
				color: rgba(#000, 0.5);
			}

			&-icon {
				display: block;
				width: 12px;
				height: 12px;
				margin: 1px;
				border-radius: 50%;

				&.passed {
					background-color: $passedEventsColor;
				}

				&.failed {
					background-color: $failedEventsColor;
				}

				&.hide {
					display: none;
				}
			}
		}

		&__input {
			font-size: 14px;
			&.hide {
				opacity: 0;
				width: 0;
				height: 0;
				margin: 0;
				padding: 0;
			}
		}
	}

	.toggler-wrapper {
		flex-grow: 0;
	}

	&__toggle {
		.filter-row {
			justify-content: center;
		}
	}

	&__footer {
		display: flex;
		justify-content: flex-end;
	}

	&__clear-btn {
		&:not([disabled]) {
			@include clickable;
		}
		flex: initial;
		display: flex;
		flex-direction: row;
		align-items: center;
		padding: 0 7px 0 5px;
		border-radius: 10px;
		margin-right: 10px;
		border: none;
		background-color: unset;
		color: #fff;

		&.disabled {
			opacity: 0.5;
			cursor: inherit;
		}
	}

	&__clear-icon {
		@include icon(url(../../resources/icons/cross-icon-white.svg), 25px, 25px);
	}
<<<<<<< HEAD
=======

	&__form {
		display: flex;
		flex-direction: column;
		gap: 5px;
	}
}

.search-form {
	&__progress-bar {
		margin: 0 10px 10px;
	}
>>>>>>> 9bc2079f

	&__submit {
		display: flex;
		flex-direction: column;
		align-items: center;
	}
}

.search-datetime-controls {
	display: grid;
	grid-template-columns: 1fr 2fr 1fr;
	align-items: center;
	padding: 10px 10px 7px;
	&__previous {
		justify-self: start;
	}

	&__next {
		justify-self: end;
	}

	&__start {
		display: flex;
		justify-content: space-between;
	}

	&__start-input {
		flex-grow: 1;
		margin-right: 20px;
	}
}

.direction-button {
	border: none;
	outline: none;
	background-color: transparent;
	cursor: pointer;
	width: 30px;
	display: flex;
	justify-content: center;
	align-items: center;
	border-radius: 5px;
	position: relative;
	transition: background-color 0.3s;
	border: 1px solid #5c85d6;

	&.active {
		background: white;
	}

	&.prev {
		left: 5px;
	}

	&.next {
		right: 5px;
	}

	&.disabled {
		opacity: 0.5;
		cursor: inherit;
	}

	&__icon {
		transition: filter 0.3s;

		&.prev {
			@include icon(url(../../resources/icons/arr1-left-enabled.svg), 15px, 15px);
		}

		&.next {
			@include icon(url(../../resources/icons/arr1-right-enabled.svg), 15px, 15px);
		}

		&.active {
			filter: brightness(100%);
		}
	}
}

.search-type-config {
	display: flex;
	justify-content: space-between;
	width: 100%;
}

.search-type-switcher {
	display: flex;

	&__switch-search-type-button {
		margin-left: 10px;
	}
}

.search-result-count-limit {
	display: flex;
	white-space: nowrap;

	& > * {
		margin-right: 10px;
	}

	&__input {
		text-align: center;
		width: 50px;
		font-size: 13px;
		background-color: inherit;
		border-bottom: 1px solid white;
		border-radius: 4px;
		border: 1px solid #5c85d6;
		color: $alternativeTextColor;

		&:disabled {
			opacity: 0.5;
		}
	}
}

.switch-search-type-button {
	border: none;
	outline: none;
	cursor: pointer;
	display: flex;
	align-items: center;
	color: #b2b2b2;
	background: none;
	padding: 3px 8px 3px 5px;
	border-radius: 5px;
	opacity: 0.8;

	transition: color 0.3s, background-color 0.3s, opacity 0.3s;

	&.active {
		color: $textSelectedSwitcher;
		background-color: white;
		opacity: 1;
	}

	&.disabled {
		opacity: 0.5;
		cursor: inherit;
	}

	&__icon {
		&.event {
			@include icon(url(../../resources/icons/workspace-events.svg), 15px, 15px);

			&.active {
				@include icon(url(../../resources/icons/workspace-events-white.svg), 15px, 15px);
			}
		}
		&.message {
			@include icon(url(../../resources/icons/workspace-messages.svg), 15px, 15px);

			&.active {
				@include icon(url(../../resources/icons/workspace-messages-white.svg), 15px, 15px);
			}
		}
		&.passed {
			@include icon(url(../../resources/icons/radio-switcher-unselected.svg), 15px, 15px);

			&.active {
				@include icon(url(../../resources/icons/radio-switcher-selected.svg), 15px, 15px);
			}
		}
		&.failed {
			@include icon(url(../../resources/icons/radio-switcher-unselected.svg), 15px, 15px);

			&.active {
				@include icon(url(../../resources/icons/radio-switcher-selected.svg), 15px, 15px);
			}
		}
		&.any {
			@include icon(url(../../resources/icons/radio-switcher-unselected.svg), 15px, 15px);

			&.active {
				@include icon(url(../../resources/icons/radio-switcher-selected.svg), 15px, 15px);
			}
		}
	}

	&__label {
		margin-left: 3px;
		font-size: 14px;
	}

	&.event {
		&.active {
			color: #fff;
			background-color: #ffa64c;
		}
	}

	&.message {
		&.active {
			background-color: #1ac4e5;
			color: #fff;
		}
	}
}

.search-time-limit {
	position: relative;
	padding: 0 2px;
	height: 35px;
	display: flex;
	align-items: center;
	font-size: 12px;
	background-color: transparent;
	transition: background-color 0.3s, color 0.3s, opacity 0.3s;
	border-radius: 5px;
	opacity: 1;

	&.hoverable {
		cursor: pointer;
	}

	&.hoverable:hover,
	&.active {
		background-color: $searchButtonColor;
		color: $alternativeTextColor;
	}

	&.hoverable:hover &__clear,
	&.active &__clear {
		opacity: 1;
		width: 15px;
	}

	&.hoverable:hover &__infinite,
	&.active &__infinite {
		filter: brightness(100%);
	}

	&.hidden {
		opacity: 0;
		user-select: none;
	}

	&__datetime {
		display: flex;
		flex-direction: column;
		align-items: center;
		margin: 0 3px;
	}

	&__infinite {
		@include icon(url(../../resources/icons/infinite.svg), 25px, 25px);
		filter: brightness(150%);
		transition: filter 0.3s;
		margin: 0 3px;
	}

	&__clear {
		@include icon(url(../../resources/icons/cross-icon-dark.svg), 15px, 15px);
		opacity: 0;
		width: 0;
		transition: opacity 0.3s, width 0.3s;
	}

	&__error {
		position: absolute;
		padding: 5px 10px;
		border-radius: 5px;
		background-color: $failedTextColorLight;
		color: white;
		top: calc(100% + 7px);
		white-space: nowrap;

		&:before {
			content: '';
			position: absolute;
			top: -7px;
			border-left: 7px solid transparent;
			border-right: 7px solid transparent;
			border-bottom: 7px solid $failedTextColorLight;
		}

		&.hidden {
			display: none;
		}

		&.left {
			left: 0;

			&:before {
				left: 25px;
			}
		}

		&.right {
			right: 0;

			&:before {
				right: 25px;
			}
		}
	}
}

@keyframes infinite-progress-left {
	0% {
		right: -35%;
		left: 100%;
	}
	60% {
		right: 100%;
		left: -90%;
	}
	100% {
		right: 100%;
		left: -90%;
	}
}

@keyframes infinite-progress-left-short {
	0% {
		right: -200%;
		left: 100%;
	}
	60% {
		right: 107%;
		left: -8%;
	}
	100% {
		right: 107%;
		left: -8%;
	}
}

@keyframes infinite-progress-right {
	0% {
		left: -35%;
		right: 100%;
	}
	60% {
		left: 100%;
		right: -90%;
	}
	100% {
		left: 100%;
		right: -90%;
	}
}

@keyframes infinite-progress-right-short {
	0% {
		left: -200%;
		right: 100%;
	}
	60% {
		left: 107%;
		right: -8%;
	}
	100% {
		left: 107%;
		right: -8%;
	}
}

.search-progress-bar {
	margin: 0 10px 10px;
	border: 1px solid #5c85d6;
	display: flex;
	align-items: stretch;
	background: white;
	border-radius: 10px;
	height: 14px;
	padding: 2px;

	&__start-point {
		background-color: $searchProgressBarColor;
		position: relative;
		width: 10px;
		border-radius: 10px;

		&::after {
			content: '';
			position: absolute;
			top: 0;
			bottom: 0;
			left: 0;
			right: 0;
			border-radius: 10px;
			background-color: $searchProgressBarColor;
		}

		&.hidden {
			opacity: 0;
			width: 5px;
		}
	}

	&__line-wrapper {
		flex: 1;
		transition: flex 0.3s, margin 0.3s;
		display: flex;

		&.left {
			justify-content: flex-end;
			margin-right: -5px;
		}

		&.right {
			margin-left: -5px;
		}

		&.hidden {
			flex: 0;
			margin: 0;
		}
	}

	&__line {
		position: relative;
		height: 100%;
		transition: width 0.3s;
		overflow: hidden;
		background-color: $searchProgressBarColor;

		&.rounded-left {
			border-top-left-radius: 10px;
			border-bottom-left-radius: 10px;
		}

		&.rounded-right {
			border-top-right-radius: 10px;
			border-bottom-right-radius: 10px;
		}

		&.searching.infinite {
			background-color: inherit;
			&:before,
			&:after {
				content: '';
				position: absolute;
				background-color: $searchProgressBarColor;
				border-radius: 10px;
				top: 0;
				bottom: 0;
			}

			&.right:before {
				animation: infinite-progress-right 2.1s cubic-bezier(0.65, 0.815, 0.735, 0.395) infinite;
			}

			&.right:after {
				animation: infinite-progress-right-short 2.1s cubic-bezier(0.165, 0.84, 0.44, 1) infinite;
				animation-delay: 1.15s;
			}

			&.left:before {
				animation: infinite-progress-left 2.1s cubic-bezier(0.65, 0.815, 0.735, 0.395) infinite;
			}

			&.left:after {
				animation: infinite-progress-left-short 2.1s cubic-bezier(0.165, 0.84, 0.44, 1) infinite;
				animation-delay: 1.15s;
			}
		}
	}
}

.search-processed-objects {
	font-size: 13px;
	margin-bottom: 5px;
}

.search-submit-button {
	padding: 3px 0;
	border-radius: 3px;
	display: flex;
	align-items: center;
	font-size: 14px;
	font-weight: bold;
	color: #fff;
	background: #adc2eb;
	font-family: 'Open Sans', sans-serif;
	cursor: pointer;
	outline: none;
	border: none;

	&__icon {
		margin-left: 3px;
		margin-right: 1px;
		flex-shrink: 0;
		opacity: 0.85;
		filter: brightness(1000%);

		&.pending {
			@include icon(url(../../resources/icons/workspace-search.svg), 20px, 20px);
		}

		&.searching {
			@include icon(url(../../resources/icons/pause.svg), 20px, 20px);
		}

		&.paused {
			@include icon(url(../../resources/icons/play.svg), 20px, 20px);
		}
	}

	&__label {
		margin-right: 6px;
	}

	&:disabled {
		opacity: 0.5;
		cursor: inherit;
	}
}

.search-results {
	display: flex;
	flex-direction: column;
	padding-right: 5px;
	flex-grow: 1;

	&__header {
		display: flex;
		justify-content: space-between;
		align-items: center;
		border-bottom: 1px solid;
		margin-bottom: 5px;
	}

	&__timestamp {
		margin: 0;
		font-size: 12px;
	}

	&__list {
		width: 100%;
		flex-grow: 1;
	}

	&__virtuoso {
		@include scrollbar();
	}

	&__load-more-button {
		@include clickable;

		display: block;
		border-radius: 4px;
		border-width: 1px;
		border-color: $eventsListLoadButtonTextColor;
		background-color: white;
		font-weight: 600;
		font-size: 12px;
		padding: 2px 7px;
		color: $eventsListLoadButtonTextColor;
		margin: 0 auto 7px auto;
		outline: none;
	}

	&__remove-btn {
		background-color: transparent;
		border: none;
		outline: none;

		& i {
			@include clickable;
			@include icon(url(../../resources/icons/cross-icon.svg), 20px, 20px);

			border-radius: 50%;
			display: inline-block;
		}
	}
}

.search-result-group {
	width: 100%;
	display: flex;
	align-items: center;
	margin-bottom: 10px;

	&__expand-button {
		@include icon(url(../../resources/icons/expand-off.svg), 17px, 17px);

		margin: 0;
		padding: 0;
		background-color: transparent;
		border: none;
		cursor: pointer;
		margin-right: 5px;
		outline: none;
		flex-shrink: 0;

		&.expanded {
			@include icon(url(../../resources/icons/expand-on.svg), 17px, 17px);
		}
	}

	&__header {
		display: grid;
		grid-template-areas:
			'counter names'
			'counter timestamp';
		grid-template-columns: auto 1fr;
		grid-template-rows: auto auto;
		gap: 3px 7px;
		flex-grow: 1;
		background-color: #fff;
		border-radius: 6px;
		padding: 7px;
		border-width: 1px;
		border-style: solid;
		overflow: hidden;
	}

	&__results-count {
		grid-area: counter;
		font-size: 16px;
		font-weight: 600;
	}

	&__most-popular-names {
		grid-area: names;
		flex-grow: 1;
		display: flex;
		gap: 10px;
		overflow: hidden;
		cursor: pointer;
	}

	&__name {
		display: inline-block;
		font-size: 12px;
		line-height: 14px;
		font-weight: 600;
		color: $attachedItemNameColor;
		text-overflow: ellipsis;
		white-space: nowrap;
		overflow: hidden;
		transition: all 0.15s;
		border-bottom: 1px solid transparent;

		&:hover {
			color: $bookmarkLinkHoverColor;
			border-bottom: 1px solid $bookmarkLinkHoverColor;
		}
	}

	&__timestamp {
		grid-area: timestamp;
		font-size: 9px;
		color: #666666;
		text-overflow: ellipsis;
		overflow: hidden;
		white-space: nowrap;
	}
}

.search-result-separator {
	font-size: 11px;
	display: block;
	text-align: center;
	margin: 12px 0px;
	margin-left: 24px;
	border-bottom: 1px solid $secondaryTextColor;
	color: $eventCardIdColor;
	line-height: 0.1em;

	&__text {
		background-color: #fff;
		padding: 0 45px;
		width: 10px;
	}
}

.search-result {
	background-color: $searchResultBackgroundColor;
	display: grid;
	grid-template-areas:
		'icon name new-workspace timestamp'
		'body body body body';
	grid-template-columns: 15px auto 1fr auto;
	grid-template-rows: 15px auto;
	gap: 5px 7px;
	padding: 5px;
	margin-bottom: 5px;

	&.highlight {
		&.event {
			border-left: solid 2px $searchResultEventHighlightColor;
		}

		&.message {
			border-left: solid 2px $searchResultMessageHighlightColor;
		}
	}

	&__icon {
		grid-area: icon;

		&.message-icon {
			@include icon(url(../../resources/icons/bookmark-added-hover.svg), 15px, 15px);
		}

		&.event-icon,
		&.eventtreenode-icon {
			width: 11px;
			height: 11px;
			margin: 2px;
			border-radius: 50%;

			&.passed {
				background-color: $passedEventsColor;
			}

			&.failed {
				background-color: $failedEventsColor;
			}
		}
	}

	&__name {
		@include ellipsis();

		grid-area: name;
		font-weight: 700;
		font-size: 10px;
		line-height: 15px;
		cursor: pointer;

		&.message {
			color: #087a91;
		}

		&.eventtreenode {
			&.success {
				color: $passedTextColor;
			}

			&.fail {
				color: $failedTextColor;
			}
		}

		&:hover {
			color: $bookmarkLinkHoverColor;
			text-decoration: underline;
		}
	}

	&__new-workspace {
		grid-area: new-workspace;
		font-size: 10px;
		color: #808080;
		line-height: 15px;
		cursor: pointer;
		justify-self: start;

		&:hover {
			color: #595959;
		}
	}

	&__timestamp {
		grid-area: timestamp;
		color: #808080;
		font-size: 9px;
		line-height: 15px;
	}

	&__body {
		grid-area: body;
		font-size: 10px;
		line-height: 15px;
		color: $alternativeTextColor;
		word-wrap: break-word;

		&-key {
			font-weight: 600;
		}

		&-value {
			font-weight: 400;
		}

		.filtered {
			background-color: $filteredTextColor;
			cursor: pointer;
		}
	}
}

.search-result-group-items {
	margin-left: 40px;
}

.search-result-single-item {
	margin-left: 22px;
}<|MERGE_RESOLUTION|>--- conflicted
+++ resolved
@@ -21,6 +21,7 @@
 	overflow-y: auto;
 	display: flex;
 	flex-direction: column;
+	gap: 10px;
 	height: 100%;
 	background-color: #fff;
 }
@@ -33,6 +34,7 @@
 	width: 100%;
 	min-width: 350px;
 	flex-direction: column;
+	gap: 5px;
 	color: #666666;
 	border-radius: 0 0 5px 5px;
 	flex-shrink: 0;
@@ -190,7 +192,6 @@
 		margin-right: 10px;
 		border: none;
 		background-color: unset;
-		color: #fff;
 
 		&.disabled {
 			opacity: 0.5;
@@ -201,26 +202,23 @@
 	&__clear-icon {
 		@include icon(url(../../resources/icons/cross-icon-white.svg), 25px, 25px);
 	}
-<<<<<<< HEAD
-=======
 
 	&__form {
 		display: flex;
 		flex-direction: column;
 		gap: 5px;
 	}
-}
-
-.search-form {
-	&__progress-bar {
-		margin: 0 10px 10px;
-	}
->>>>>>> 9bc2079f
 
 	&__submit {
 		display: flex;
 		flex-direction: column;
 		align-items: center;
+	}
+
+	&__filters {
+		display: flex;
+		flex-direction: column;
+		gap: 5px;
 	}
 }
 
@@ -577,7 +575,7 @@
 }
 
 .search-progress-bar {
-	margin: 0 10px 10px;
+	margin: 0 10px;
 	border: 1px solid #5c85d6;
 	display: flex;
 	align-items: stretch;
