/******************************************************************************
 * Copyright 2020-2020 Exactpro (Exactpro Systems Limited)
 *
 * Licensed under the Apache License, Version 2.0 (the "License");
 * you may not use this file except in compliance with the License.
 * You may obtain a copy of the License at
 *
 *     http://www.apache.org/licenses/LICENSE-2.0
 *
 * Unless required by applicable law or agreed to in writing, software
 * distributed under the License is distributed on an "AS IS" BASIS,
 * WITHOUT WARRANTIES OR CONDITIONS OF ANY KIND, either express or implied.
 * See the License for the specific language governing permissions and
 * limitations under the License.
 ******************************************************************************/

@import './common/vars';

.search-panel {
	@include scrollbar();
	overflow-y: auto;
	display: flex;
	flex-direction: column;
	gap: 10px;
	height: 100%;
	background-color: #fff;
}

.search-panel-form {
	padding: 0 8px 8px;
	background-color: $searchPanelColor;
	overflow: hidden;
	display: flex;
	width: 100%;
	min-width: 350px;
	flex-direction: column;
	gap: 5px;
	color: #666666;
	border-radius: 0 0 5px 5px;
	flex-shrink: 0;

	.filters-history-open {
		@include improved-clickable($searchPanelColor, 10px);
	}

	.filter-row {
		flex-grow: 1;

		&.event-resolver {
			position: relative;

			.filter-row__wrapper {
				display: flex !important;
			}
		}

		&__search-status {
			flex-shrink: 0;

			&.loading {
				@include spinner(3px, 15px);
			}

			&.not-found {
				background-color: transparent;
				border-radius: 0;
				border: 10px solid transparent;
				width: 0;
				height: 0;
				border-bottom: 15px solid $searchNotFoundEventsColor;
				margin-bottom: 10px;
				position: relative;

				&::after {
					display: block;
					content: '!';
					font-style: normal;
					font-weight: bold;
					font-size: 12px;
					text-shadow: 0 0 2px #000;
					text-align: center;
					color: #fff;
					position: absolute;
					width: 20px;
					height: 12px;
					line-height: 12px;
					top: 3px;
					left: -10px;
				}
			}
		}

		&__event-card {
			width: 100%;
			height: 30px;
			min-height: 30px;
			cursor: pointer;
			user-select: none;
			position: relative;
			padding: 3px 5px;
			margin: 0 10px;
			border-radius: $bubbleBorderRadius;
			background-color: rgba(#ffffff, 0.5);
			font-size: 13px;
			color: rgba(#000, 0.7);
			display: flex;
			justify-content: flex-start;
			align-items: center;
			@include ellipsis();

			&-title {
				@include ellipsis();
				width: auto;
				font: normal 13.6px 'Open Sans', sans-serif;
				opacity: 0.75;
				&.non-empty {
					opacity: 1;
					font-weight: bold;
					max-width: calc(100% - 250px);
					margin: 0 5px;
					margin-right: 10px;
				}
			}

			&-timestamp {
				@include ellipsis();
				width: 200px;
				height: 15px;
				line-height: 15px;
				font-size: 11px;
				color: rgba(#000, 0.5);
			}

			&-icon {
				display: block;
				width: 12px;
				height: 12px;
				margin: 1px;
				border-radius: 50%;

				&.passed {
					background-color: $passedEventsColor;
				}

				&.failed {
					background-color: $failedEventsColor;
				}

				&.hide {
					display: none;
				}
			}
		}

		&__input {
			font-size: 14px;
			&.hide {
				opacity: 0;
				width: 0;
				height: 0;
				margin: 0;
				padding: 0;
			}
		}
	}

	.toggler-wrapper {
		flex-grow: 0;
	}

	&__toggle {
		.filter-row {
			justify-content: center;
		}
	}

	&__footer {
		display: flex;
		justify-content: flex-end;
	}

	&__clear-btn {
		&:not([disabled]) {
			@include clickable;
		}
		flex: initial;
		display: flex;
		flex-direction: row;
		align-items: center;
		padding: 0 7px 0 5px;
		border-radius: 10px;
		margin-right: 10px;
		border: none;
		background-color: unset;

		&.disabled {
			opacity: 0.5;
			cursor: inherit;
		}
	}

	&__clear-icon {
		@include icon(url(../../resources/icons/cross-icon-white.svg), 25px, 25px);
	}

	&__form {
		display: flex;
		flex-direction: column;
		gap: 5px;
	}

	&__submit {
		display: flex;
		flex-direction: column;
		align-items: center;
	}

	&__filters {
		display: flex;
		flex-direction: column;
		gap: 5px;
	}
}

.search-datetime-controls {
	display: grid;
	grid-template-columns: 1fr 2fr 1fr;
	align-items: center;
	padding: 10px 10px 7px;
	&__previous {
		justify-self: start;
	}

	&__next {
		justify-self: end;
	}

	&__start {
		display: flex;
		justify-content: space-between;
	}

	&__start-input {
		flex-grow: 1;
		margin-right: 20px;
	}
}

.direction-button {
	border: none;
	outline: none;
	background-color: transparent;
	cursor: pointer;
	width: 30px;
	display: flex;
	justify-content: center;
	align-items: center;
	border-radius: 5px;
	position: relative;
	transition: background-color 0.3s;
	border: 1px solid #5c85d6;

	&.active {
		background: white;
	}

	&.prev {
		left: 5px;
	}

	&.next {
		right: 5px;
	}

	&.disabled {
		opacity: 0.5;
		cursor: inherit;
	}

	&__icon {
		transition: filter 0.3s;

		&.prev {
			@include icon(url(../../resources/icons/arr1-left-enabled.svg), 15px, 15px);
		}

		&.next {
			@include icon(url(../../resources/icons/arr1-right-enabled.svg), 15px, 15px);
		}

		&.active {
			filter: brightness(100%);
		}
	}
}

.search-type-config {
	display: flex;
	justify-content: space-between;
	width: 100%;
	height: 100%;
	align-items: center;
}

.search-type-switcher {
	display: flex;
	flex-direction: column;

	&__togglers {
		display: flex;
		padding: 2px;
	}
}

.search-result-count-limit {
	display: flex;
	align-items: center;
	white-space: nowrap;
	color: #3a3a3a;

	& > * {
		margin-right: 10px;
	}

	&__input {
		text-align: center;
		width: 50px;
		font-size: 13px;
		background-color: inherit;
<<<<<<< HEAD
		border-bottom: 1px solid white;
		border-radius: 4px;
		border: 1px solid #5c85d6;
		color: $alternativeTextColor;
=======
		border-bottom: 1px solid black;

		&:focus {
			background-color: white;
			color: $alternativeTextColor;
		}
>>>>>>> 9aa22ee4

		&:disabled {
			opacity: 0.5;
		}
	}
}

.switch-search-type-button {
	border: none;
	outline: none;
	cursor: pointer;
	display: flex;
	align-items: center;
<<<<<<< HEAD
	color: #b2b2b2;
=======
>>>>>>> 9aa22ee4
	background: none;
	padding: 8px 12px;
	box-shadow: 0px 1px 2px rgba(0, 0, 0, 0.16);
	opacity: 0.8;

	transition: color 0.3s, background-color 0.3s, opacity 0.3s;

	&.active {
<<<<<<< HEAD
		color: $textSelectedSwitcher;
		background-color: white;
=======
		color: white;
		background-color: #4e8aff;
		box-shadow: 1px 1px 4px rgba(0, 0, 0, 0.16);
>>>>>>> 9aa22ee4
		opacity: 1;
	}

	&.disabled {
		opacity: 0.5;
		cursor: inherit;
	}

	&.all {
		border-radius: 8px 0px 0px 8px;
	}

	&.failed {
		border-radius: 0px 8px 8px 0px;
	}

	&.message {
		border-radius: 0px 8px 8px 0px;
	}

	&.event {
		border-radius: 8px 0px 0px 8px;
	}

	&__icon {
		&.event {
			@include icon(url(../../resources/icons/workspace-events.svg), 15px, 15px);
<<<<<<< HEAD

			&.active {
				@include icon(url(../../resources/icons/workspace-events-white.svg), 15px, 15px);
			}
		}
		&.message {
			@include icon(url(../../resources/icons/workspace-messages.svg), 15px, 15px);

			&.active {
				@include icon(url(../../resources/icons/workspace-messages-white.svg), 15px, 15px);
			}
		}
		&.passed {
			@include icon(url(../../resources/icons/radio-switcher-unselected.svg), 15px, 15px);

			&.active {
				@include icon(url(../../resources/icons/radio-switcher-selected.svg), 15px, 15px);
			}
		}
		&.failed {
			@include icon(url(../../resources/icons/radio-switcher-unselected.svg), 15px, 15px);

			&.active {
				@include icon(url(../../resources/icons/radio-switcher-selected.svg), 15px, 15px);
			}
		}
		&.any {
			@include icon(url(../../resources/icons/radio-switcher-unselected.svg), 15px, 15px);

			&.active {
				@include icon(url(../../resources/icons/radio-switcher-selected.svg), 15px, 15px);
			}
=======
		}
		&.message {
			@include icon(url(../../resources/icons/workspace-messages.svg), 15px, 15px);
		}
		&.passed {
			@include icon(url(../../resources/icons/workspace-passed.svg), 15px, 15px);
		}
		&.failed {
			@include icon(url(../../resources/icons/workspace-failed.svg), 15px, 15px);
>>>>>>> 9aa22ee4
		}
	}

	&__label {
		margin-left: 3px;
		font-size: 14px;
	}

	&.event {
		&.active {
			color: #fff;
			background-color: #ffa64c;
		}
	}

	&.message {
		&.active {
			background-color: #1ac4e5;
			color: #fff;
		}
	}
}

.search-time-limit {
	position: relative;
	padding: 0 2px;
	height: 35px;
	display: flex;
	align-items: center;
	font-size: 12px;
	background-color: transparent;
	transition: background-color 0.3s, color 0.3s, opacity 0.3s;
	border-radius: 5px;
	opacity: 1;

	&.hoverable {
		cursor: pointer;
	}

	&.hoverable:hover,
	&.active {
		background-color: $searchButtonColor;
		color: $alternativeTextColor;
	}

	&.hoverable:hover &__clear,
	&.active &__clear {
		opacity: 1;
		width: 15px;
	}

	&.hoverable:hover &__infinite,
	&.active &__infinite {
		filter: brightness(100%);
	}

	&.hidden {
		opacity: 0;
		user-select: none;
	}

	&__datetime {
		display: flex;
		flex-direction: column;
		align-items: center;
		margin: 0 3px;
	}

	&__infinite {
		@include icon(url(../../resources/icons/infinite.svg), 25px, 25px);
		filter: brightness(150%);
		transition: filter 0.3s;
		margin: 0 3px;
	}

	&__clear {
		@include icon(url(../../resources/icons/cross-icon-dark.svg), 15px, 15px);
		opacity: 0;
		width: 0;
		transition: opacity 0.3s, width 0.3s;
	}

	&__error {
		position: absolute;
		padding: 5px 10px;
		border-radius: 5px;
		background-color: $failedTextColorLight;
		color: white;
		top: calc(100% + 7px);
		white-space: nowrap;

		&:before {
			content: '';
			position: absolute;
			top: -7px;
			border-left: 7px solid transparent;
			border-right: 7px solid transparent;
			border-bottom: 7px solid $failedTextColorLight;
		}

		&.hidden {
			display: none;
		}

		&.left {
			left: 0;

			&:before {
				left: 25px;
			}
		}

		&.right {
			right: 0;

			&:before {
				right: 25px;
			}
		}
	}
}

@keyframes infinite-progress-left {
	0% {
		right: -35%;
		left: 100%;
	}
	60% {
		right: 100%;
		left: -90%;
	}
	100% {
		right: 100%;
		left: -90%;
	}
}

@keyframes infinite-progress-left-short {
	0% {
		right: -200%;
		left: 100%;
	}
	60% {
		right: 107%;
		left: -8%;
	}
	100% {
		right: 107%;
		left: -8%;
	}
}

@keyframes infinite-progress-right {
	0% {
		left: -35%;
		right: 100%;
	}
	60% {
		left: 100%;
		right: -90%;
	}
	100% {
		left: 100%;
		right: -90%;
	}
}

@keyframes infinite-progress-right-short {
	0% {
		left: -200%;
		right: 100%;
	}
	60% {
		left: 107%;
		right: -8%;
	}
	100% {
		left: 107%;
		right: -8%;
	}
}

.search-progress-bar {
	margin: 0 10px;
	border: 1px solid #5c85d6;
	display: flex;
	align-items: stretch;
	background: white;
	border-radius: 10px;
	height: 14px;
	padding: 2px;

	&__start-point {
		background-color: $searchProgressBarColor;
		position: relative;
		width: 10px;
		border-radius: 10px;

		&::after {
			content: '';
			position: absolute;
			top: 0;
			bottom: 0;
			left: 0;
			right: 0;
			border-radius: 10px;
			background-color: $searchProgressBarColor;
		}

		&.hidden {
			opacity: 0;
			width: 5px;
		}
	}

	&__line-wrapper {
		flex: 1;
		transition: flex 0.3s, margin 0.3s;
		display: flex;

		&.left {
			justify-content: flex-end;
			margin-right: -5px;
		}

		&.right {
			margin-left: -5px;
		}

		&.hidden {
			flex: 0;
			margin: 0;
		}
	}

	&__line {
		position: relative;
		height: 100%;
		transition: width 0.3s;
		overflow: hidden;
		background-color: $searchProgressBarColor;

		&.rounded-left {
			border-top-left-radius: 10px;
			border-bottom-left-radius: 10px;
		}

		&.rounded-right {
			border-top-right-radius: 10px;
			border-bottom-right-radius: 10px;
		}

		&.searching.infinite {
			background-color: inherit;
			&:before,
			&:after {
				content: '';
				position: absolute;
				background-color: $searchProgressBarColor;
				border-radius: 10px;
				top: 0;
				bottom: 0;
			}

			&.right:before {
				animation: infinite-progress-right 2.1s cubic-bezier(0.65, 0.815, 0.735, 0.395) infinite;
			}

			&.right:after {
				animation: infinite-progress-right-short 2.1s cubic-bezier(0.165, 0.84, 0.44, 1) infinite;
				animation-delay: 1.15s;
			}

			&.left:before {
				animation: infinite-progress-left 2.1s cubic-bezier(0.65, 0.815, 0.735, 0.395) infinite;
			}

			&.left:after {
				animation: infinite-progress-left-short 2.1s cubic-bezier(0.165, 0.84, 0.44, 1) infinite;
				animation-delay: 1.15s;
			}
		}
	}
}

.search-processed-objects {
	font-size: 13px;
	margin-bottom: 5px;
}

.search-submit-button {
	padding: 3px 0;
	border-radius: 3px;
	display: flex;
	align-items: center;
	font-size: 14px;
	font-weight: bold;
	color: #fff;
	background: #adc2eb;
	font-family: 'Open Sans', sans-serif;
	cursor: pointer;
	outline: none;
	border: none;

	&__icon {
		margin-left: 3px;
		margin-right: 1px;
		flex-shrink: 0;
		opacity: 0.85;
		filter: brightness(1000%);

		&.pending {
			@include icon(url(../../resources/icons/workspace-search.svg), 20px, 20px);
		}

		&.searching {
			@include icon(url(../../resources/icons/pause.svg), 20px, 20px);
		}

		&.paused {
			@include icon(url(../../resources/icons/play.svg), 20px, 20px);
		}
	}

	&__label {
		margin-right: 6px;
	}

	&:disabled {
		opacity: 0.5;
		cursor: inherit;
	}
}

.search-results {
	display: flex;
	flex-direction: column;
	padding-right: 5px;
	flex-grow: 1;

	&__header {
		display: flex;
		justify-content: space-between;
		align-items: center;
		border-bottom: 1px solid;
		margin-bottom: 5px;
	}

	&__timestamp {
		margin: 0;
		font-size: 12px;
	}

	&__list {
		width: 100%;
		flex-grow: 1;
	}

	&__virtuoso {
		@include scrollbar();
	}

	&__load-more-button {
		@include clickable;

		display: block;
		border-radius: 4px;
		border-width: 1px;
		border-color: $eventsListLoadButtonTextColor;
		background-color: white;
		font-weight: 600;
		font-size: 12px;
		padding: 2px 7px;
		color: $eventsListLoadButtonTextColor;
		margin: 0 auto 7px auto;
		outline: none;
	}

	&__remove-btn {
		background-color: transparent;
		border: none;
		outline: none;

		& i {
			@include clickable;
			@include icon(url(../../resources/icons/cross-icon.svg), 20px, 20px);

			border-radius: 50%;
			display: inline-block;
		}
	}
}

.search-result-separator {
	font-size: 11px;
	display: block;
	text-align: center;
	margin: 12px 0px;
	margin-left: 24px;
	border-bottom: 1px solid $secondaryTextColor;
	color: $eventCardIdColor;
	line-height: 0.1em;

	&__text {
		background-color: #fff;
		padding: 0 45px;
		width: 10px;
	}
}

.search-result {
	background-color: $searchResultBackgroundColor;
	display: grid;
	grid-template-areas:
		'icon name new-workspace timestamp'
		'body body body body';
	grid-template-columns: 15px auto 1fr auto;
	grid-template-rows: 15px auto;
	gap: 5px 7px;
	padding: 5px;
	margin-bottom: 5px;
	border-left: 2px solid transparent;

	&.highlight {
		&.event {
			border-color: $searchResultEventHighlightColor;
		}

		&.message {
			border-color: $searchResultMessageHighlightColor;
		}
	}

	&__icon {
		grid-area: icon;

		&.message-icon {
			@include icon(url(../../resources/icons/bookmark-added-hover.svg), 15px, 15px);
		}

		&.event-icon,
		&.eventtreenode-icon {
			width: 11px;
			height: 11px;
			margin: 2px;
			border-radius: 50%;

			&.passed {
				background-color: $passedEventsColor;
			}

			&.failed {
				background-color: $failedEventsColor;
			}
		}
	}

	&__name {
		@include ellipsis();

		grid-area: name;
		font-weight: 700;
		font-size: 10px;
		line-height: 15px;
		cursor: pointer;

		&.message {
			color: #087a91;
		}

		&.eventtreenode {
			&.success {
				color: $passedTextColor;
			}

			&.fail {
				color: $failedTextColor;
			}
		}

		&:hover {
			color: $bookmarkLinkHoverColor;
			text-decoration: underline;
		}
	}

	&__new-workspace {
		grid-area: new-workspace;
		font-size: 10px;
		color: #808080;
		line-height: 15px;
		cursor: pointer;
		justify-self: start;

		&:hover {
			color: #595959;
		}
	}

	&__timestamp {
		grid-area: timestamp;
		color: #808080;
		font-size: 9px;
		line-height: 15px;
	}
}

.search-result-group-items {
	margin-left: 40px;
}

.search-result-single-item {
	margin-left: 22px;
}<|MERGE_RESOLUTION|>--- conflicted
+++ resolved
@@ -327,19 +327,12 @@
 		width: 50px;
 		font-size: 13px;
 		background-color: inherit;
-<<<<<<< HEAD
-		border-bottom: 1px solid white;
-		border-radius: 4px;
-		border: 1px solid #5c85d6;
-		color: $alternativeTextColor;
-=======
 		border-bottom: 1px solid black;
 
 		&:focus {
 			background-color: white;
 			color: $alternativeTextColor;
 		}
->>>>>>> 9aa22ee4
 
 		&:disabled {
 			opacity: 0.5;
@@ -353,10 +346,6 @@
 	cursor: pointer;
 	display: flex;
 	align-items: center;
-<<<<<<< HEAD
-	color: #b2b2b2;
-=======
->>>>>>> 9aa22ee4
 	background: none;
 	padding: 8px 12px;
 	box-shadow: 0px 1px 2px rgba(0, 0, 0, 0.16);
@@ -365,14 +354,9 @@
 	transition: color 0.3s, background-color 0.3s, opacity 0.3s;
 
 	&.active {
-<<<<<<< HEAD
-		color: $textSelectedSwitcher;
-		background-color: white;
-=======
 		color: white;
 		background-color: #4e8aff;
 		box-shadow: 1px 1px 4px rgba(0, 0, 0, 0.16);
->>>>>>> 9aa22ee4
 		opacity: 1;
 	}
 
@@ -400,50 +384,15 @@
 	&__icon {
 		&.event {
 			@include icon(url(../../resources/icons/workspace-events.svg), 15px, 15px);
-<<<<<<< HEAD
-
-			&.active {
-				@include icon(url(../../resources/icons/workspace-events-white.svg), 15px, 15px);
-			}
 		}
 		&.message {
 			@include icon(url(../../resources/icons/workspace-messages.svg), 15px, 15px);
-
-			&.active {
-				@include icon(url(../../resources/icons/workspace-messages-white.svg), 15px, 15px);
-			}
-		}
-		&.passed {
-			@include icon(url(../../resources/icons/radio-switcher-unselected.svg), 15px, 15px);
-
-			&.active {
-				@include icon(url(../../resources/icons/radio-switcher-selected.svg), 15px, 15px);
-			}
-		}
-		&.failed {
-			@include icon(url(../../resources/icons/radio-switcher-unselected.svg), 15px, 15px);
-
-			&.active {
-				@include icon(url(../../resources/icons/radio-switcher-selected.svg), 15px, 15px);
-			}
-		}
-		&.any {
-			@include icon(url(../../resources/icons/radio-switcher-unselected.svg), 15px, 15px);
-
-			&.active {
-				@include icon(url(../../resources/icons/radio-switcher-selected.svg), 15px, 15px);
-			}
-=======
-		}
-		&.message {
-			@include icon(url(../../resources/icons/workspace-messages.svg), 15px, 15px);
 		}
 		&.passed {
 			@include icon(url(../../resources/icons/workspace-passed.svg), 15px, 15px);
 		}
 		&.failed {
 			@include icon(url(../../resources/icons/workspace-failed.svg), 15px, 15px);
->>>>>>> 9aa22ee4
 		}
 	}
 
