/******************************************************************************
 * Copyright 2020-2020 Exactpro (Exactpro Systems Limited)
 *
 * Licensed under the Apache License, Version 2.0 (the "License");
 * you may not use this file except in compliance with the License.
 * You may obtain a copy of the License at
 *
 *     http://www.apache.org/licenses/LICENSE-2.0
 *
 * Unless required by applicable law or agreed to in writing, software
 * distributed under the License is distributed on an "AS IS" BASIS,
 * WITHOUT WARRANTIES OR CONDITIONS OF ANY KIND, either express or implied.
 * See the License for the specific language governing permissions and
 * limitations under the License.
 ******************************************************************************/
@import './colors.scss';

@mixin ellipsis {
	text-overflow: ellipsis;
	overflow: hidden;
	white-space: nowrap;
}

@mixin scrollbar {
	&::-webkit-scrollbar {
		background-color: rgba(0, 0, 0, 0);
		width: 6px;
		height: 6px;
	}

	&::-webkit-scrollbar-track {
		background-color: $scrollbarTrackBackground;
		border-radius: 40px;
	}

	&::-webkit-scrollbar-thumb {
		background-color: $scrollbarThumbBackground;
		border-radius: 40px;
		height: 40px;
	}

	&::-webkit-scrollbar-button {
		display: none;
	}
}

@mixin hidden-scrollbar {
	&::-webkit-scrollbar {
		width: 0px;
		height: 0;
		background: transparent;
	}
	// IE
	-ms-overflow-style: none;
	// for FF
	scrollbar-width: none;
}

@mixin status-card {
	--status-primary-color: #{$primaryTextColor};
	--status-primary-color-light: #{$primaryTextColorLight};
	--status-secondary-color: #{$secondaryTextColor};
	--status-primary-border-color: #{$defaultCardBorderColor};
	--status-secondary-border-color: #{$defaultCardBackground};
	--status-hover-border-color: #{$defaultCardBorderColor};
	--status-primary-background-color: #{$defaultCardBorderColor};
	--status-primary-delimeter-color: #{$defaultCardBackground};
	--status-secondary-background-color: #{$defaultSelectedCardBackground};
	--status-primary-header-background-color: #{$defaultCardBorderColor};
	--status-secondary-header-background-color: #{$defaultSelectedCardBackground};
	--status-icon-color: #{$secondaryTextColor};
	--status-icon-color-light: #{$secondaryLightTextColor};
	--status-icon-color-active: #{$primaryTextColor};

	&.passed {
		// we can't symply assign scss variable to css variable because sass doesn't know css varible type,
		// so we use #{ ... } syntax to tell sass that we use variable as color
		// https://github.com/sass/libsass/issues/2621
		--status-primary-color: #{$passedTextColor};
		--status-primary-color-light: #{$passedTextColorLight};
		--status-secondary-color: #{$passedSecondaryTextColor};
		--status-primary-border-color: #{$passedBorderColor};
		--status-secondary-border-color: #{$passedBorderColorSecondary};
		--status-hover-border-color: #{$passedBorderHoverColor};
		--status-primary-delimeter-color: #{$passedDelimiterHoverColor};
		--status-primary-background-color: #{$passedBorderColor};
		--status-secondary-background-color: #{$passedBackgroundColor};
		--status-primary-header-background-color: #{$passedHeaderColor};
		--status-secondary-header-background-color: #{$passedHeaderSecondaryBackground};
		--status-icon-color: #{$passedIconColor};
		--status-icon-color-light: #{$passedIconColorLight};
		--status-icon-color-active: #{$passedIconColorActive};
	}

	&.failed {
		--status-primary-color: #{$failedTextColor};
		--status-primary-color-light: #{$failedTextColorLight};
		--status-secondary-color: #{$failedSecondaryTextColor};
		--status-primary-border-color: #{$failedBorderColor};
		--status-secondary-border-color: #{$failedBorderColorSecondary};
		--status-hover-border-color: #{$failedBorderHoverColor};
		--status-primary-delimeter-color: #{$failedDelimiterHoverColor};
		--status-primary-background-color: #{$failedBorderColor};
		--status-secondary-background-color: #{$failedBackgroundColor};
		--status-primary-header-background-color: #{$failedHeaderColor};
		--status-secondary-header-background-color: #{$failedHeaderSecondaryBackground};
		--status-header-border-color: #{$failedHeaderBorderColor};
		--status-icon-color: #{$failedIconColor};
		--status-icon-color-light: #{$failedIconColorLight};
		--status-icon-color-active: #{$failedIconColorActive};
	}
}

@mixin status-text {
	&.passed {
		color: $passedTextColor;
	}

	&.failed {
		color: $failedTextColor;
	}

	&.na {
		color: $naTextColor;
	}
}

@mixin selectable-card {
	&.selected {
		border-color: $defaultCardBorderColor;
		background-color: $defaultSelectedCardBackground;
	}

	&.passed {
		background-color: $passedBackgroundColor;
		border-color: $passedBorderColor;
	}

	&.failed {
		background-color: $failedBackgroundColor;
		border-color: $failedBorderColor;
	}
}

@mixin unselectable {
	-webkit-touch-callout: none;
	-webkit-user-select: none;
	-khtml-user-select: none;
	-moz-user-select: none;
	-ms-user-select: none;
	user-select: none;
}

@mixin disable-appearance {
	-webkit-appearance: none;
	-khtml-appearance: none;
	-moz-appearance: none;
	user-select: none;
}

@mixin visually-hidden {
	position: absolute;
	overflow: hidden;
	clip: rect(1px, 1px, 1px, 1px);
	width: 1px;
	height: 1px;
	margin: -1px;
	padding: 0;
	clip-path: inset(50%);
}

@mixin default-table {
	table {
		border-collapse: collapse;
		border-style: hidden;
		table-layout: fixed;
		border-radius: 4px;
		display: grid;
		min-width: 100%;
		grid-auto-rows: minmax(24px, auto);
	}

	th,
	td {
		font-size: 11px;
		line-height: 16px;
		padding-top: 0;
		padding-bottom: 0;
		box-sizing: border-box;
		border-bottom: 1px solid $tableCellBorderColor;
	}

	thead,
	tbody,
	tr {
		display: contents;
	}

	td {
		word-break: break-all;
		white-space: pre-wrap;
		background-color: $tableBodyBackground;
		border-right: 0;
		border-left: 0;
		display: flex;
		align-items: center;

		&.transparent {
			background-color: transparent;
			border-color: transparent;
		}
	}

	th {
		font-weight: bold;
		line-height: 16px;
		color: white;
		background-color: $tableHeaderBackground;
		padding: 4px;

		&.transparent {
			background-color: transparent;
			border-color: transparent;
		}

		&:first-child {
			border-radius: 4px 0 0 0;
		}

		&:last-child {
			border-radius: 0 4px 0 0;
		}
	}

	td,
	th {
		&:first-child {
			padding-left: 10px;
		}
	}

	tr {
		&:hover td {
			background-color: darken($color: $tableBodyBackground, $amount: 10);

			&.transparent {
				background-color: transparent;
			}
		}
	}
}

@mixin spinner(
	$thikness,
	$size: 16px,
	$duration: 1s,
	$outer-color: $spinnerOuterColor,
	$inner-color: $spinnerInnerColor
) {
	height: $size;
	width: $size;
	border: $thikness solid $outer-color;
	border-top: $thikness solid $inner-color;
	border-radius: 50%;
	animation: spin $duration linear infinite;
}

@keyframes spin {
	0% {
		transform: rotate(0deg);
	}

	100% {
		transform: rotate(360deg);
	}
}

@mixin clickable {
	&:not([disabled]) {
		cursor: pointer;
	}

	border-radius: 2px;

	&:hover {
		background-color: $clickableHoverBackground;
	}
}

@mixin improved-clickable($bgc, $rad: 2px, $amount: 2) {
	&:not([disabled]) {
		cursor: pointer;
	}
	border-radius: $rad;
	background-color: $bgc;

	&:hover {
		background-color: darken($color: $bgc, $amount: $amount);
	}
}

@mixin icon($image, $height: 16px, $width: 16px) {
	height: $height;
	width: $width;

	background: {
		image: $image;
		repeat: no-repeat;
		size: 100%;
		position: center;
	}
}

@mixin round-button($image, $size: 20px) {
	@include clickable;
	@include icon($image, $size, $size);

	border-radius: 50%;
}

@mixin skeleton {
	height: $defaultSkeletonElementHigh;
	background-color: $skeletonBackgroundColor;
	border-radius: $defaultSkeletonElementBorderRadius;
}

@mixin skeleton-pulse {
	animation: pulse 1.7s ease-in-out infinite;
	@keyframes pulse {
		0% {
			opacity: 1;
		}
		50% {
			opacity: 0.4;
		}
		100% {
			opacity: 1;
		}
	}
}

@mixin card-shadow() {
	box-shadow: 4px 8px 6px 0 rgba(0, 0, 0, 0.4);
}

@mixin message-background() {
	background-color: $workspaceBackground;
	white-space: pre-wrap;
	padding: 6px 10px;
}

@mixin bookmark-button($showOnHoverOverParent: false) {
	& .bookmark-button {
		@if $showOnHoverOverParent {
			display: none;
		}
<<<<<<< HEAD

=======
>>>>>>> 86183518
		cursor: pointer;
		width: 12px;
		height: 12px;
		flex-shrink: 0;
		@include icon(url(../../resources/icons/bookmark-add-icon.svg), 14px, 12px);

		&.pinned {
			display: inline-block;
			@include icon(url(../../resources/icons/bookmark-icon.svg), 14px, 12px);
		}
	}

	&:hover .bookmark-button {
		display: inline-block;
		@include icon(url(../../resources/icons/bookmark-add-icon.svg), 14px, 12px);

		&.pinned {
			@include icon(url(../../resources/icons/bookmark-icon.svg), 14px, 12px);
		}
	}
}

@mixin event-status-icon($isParentHoverable: false) {
	@if $isParentHoverable {
		&:hover .event-status-icon {
			border-color: var(--status-icon-color);
			background-color: var(--status-icon-color);
		}
	}

	& .event-status-icon {
		flex-shrink: 0;
		width: 9px;
		height: 9px;
		border-radius: 50%;
		background-color: var(--status-icon-color-light);

		&.selected {
			border-color: var(--status-icon-color);
			background-color: var(--status-icon-color);
		}

		&.active {
			box-shadow: 0 0 0 2px white;
			background-color: var(--status-icon-color-active);
		}
	}
}<|MERGE_RESOLUTION|>--- conflicted
+++ resolved
@@ -354,10 +354,7 @@
 		@if $showOnHoverOverParent {
 			display: none;
 		}
-<<<<<<< HEAD
-
-=======
->>>>>>> 86183518
+
 		cursor: pointer;
 		width: 12px;
 		height: 12px;
