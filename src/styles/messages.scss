/******************************************************************************
 * Copyright 2020-2020 Exactpro (Exactpro Systems Limited)
 *
 * Licensed under the Apache License, Version 2.0 (the "License");
 * you may not use this file except in compliance with the License.
 * You may obtain a copy of the License at
 *
 *     http://www.apache.org/licenses/LICENSE-2.0
 *
 * Unless required by applicable law or agreed to in writing, software
 * distributed under the License is distributed on an "AS IS" BASIS,
 * WITHOUT WARRANTIES OR CONDITIONS OF ANY KIND, either express or implied.
 * See the License for the specific language governing permissions and
 * limitations under the License.
 ******************************************************************************/

@import './common/vars';

.message-card {
	@include scrollbar();
	@include bookmark-button($showOnHoverOverParent: true);
	position: relative;
	display: flex;
	flex-direction: column;
	flex-grow: 1;
	width: 100%;

	&__status {
		position: absolute;
		width: 4px;
		height: calc(100% - 75px);
		border-radius: 2px;
		visibility: hidden;
		left: 8px;
		top: 12px;

		&.bookmarked {
			background: #a65cd6;
			visibility: visible;
		}

		&.attached {
			background: #f26c0d;
			visibility: visible;
		}

		&.bookmarked.attached {
			background: linear-gradient(to bottom, #a65cd6 50%, #f26c0d 50%);
		}
	}

<<<<<<< HEAD
	& > div:first-child {
		border-radius: 16px 16px 0 0;
	}
=======
.message-card {
	display: flex;
	flex-direction: column;
	flex-grow: 1;
	width: 100%;
}
>>>>>>> d3c9c0a9

	& > div:last-child {
		border-radius: 0 0 16px 16px;
	}

	&__messages {
		overflow: hidden;
		width: 100%;
	}

	& .expand {
		width: 100%;
		display: flex;
		background-color: #fbfbfb;
		font-weight: 400;
		font-size: 14px;
		line-height: 16px;
		padding: 12px 8px;

		&__raw-data-only {
			display: flex;
			flex-direction: row;
			color: #ffb84e;
			gap: 10px;
			padding: 6px 16px;

			&-icon {
				@include icon(url(../../resources/icons/raw-data-warning.svg), 13px, 13px);
			}
		}

		&__button {
			margin-left: auto;
			cursor: pointer;
			background: #fcfcfc;
			color: #4e8aff;
			box-shadow: 0px 0.5px 2px rgba(0, 0, 0, 0.1);
			border-radius: 20px;
			padding: 6px 16px;

			&.expanded {
				background-color: #4e8aff;
				color: #fff;
			}
		}
	}

	&:hover .parsed-message__body,
	&:hover .mc-header__info {
		background-color: $messageCardHoverBackground;
	}

	&:hover .mc-header {
		&__is-attached-icon {
			opacity: 1;
		}
	}
}

.message-card-tools {
	align-self: stretch;
	display: flex;
	flex-direction: column;
	justify-content: space-between;
	align-items: center;
	min-width: 25px;

	&__wrapper {
		display: flex;
		flex-grow: 1;
		flex-direction: row-reverse;
	}

	&__header {
		display: flex;
		justify-content: space-between;
		align-items: center;
		color: #acacac;

		&-close {
			cursor: pointer;
			@include icon(url(../../resources/icons/message-tools-close.svg), 9px, 9px);
		}
	}

	&__button {
		display: flex;
		align-items: center;
		cursor: pointer;
		padding: 4px;
		&.active {
			background-color: #fcfcfc;
			border-radius: 20px;
		}
	}

	&__button.active &__ellipsis {
		visibility: visible;
	}

	&__ellipsis {
		visibility: hidden;
		border: none;
		flex-shrink: 0;
		@include icon(url(../../resources/icons/ellipsis.svg), 15px, 15px);
	}

	&__controls {
		position: absolute;
		right: 50px;
		background-color: white;
		box-shadow: 0px 0.5px 2px rgba(0, 0, 0, 0.1);
		border-radius: 8px;
		display: flex;
		padding: 12px;
		flex-direction: column;
		z-index: 2;

		&-group {
			display: flex;
			flex-direction: column;
		}
	}

	&__item {
		display: grid;
		grid-template-columns: 29px 1fr auto;
		height: 36px;
		align-items: center;
		gap: 8px;
		padding: 4px 8px;
		cursor: pointer;
		color: $primaryTextColor;

		&:not(:last-child) {
			margin-right: 12px;
		}

		&-title {
			text-transform: capitalize;
		}

		&.active,
		&:hover {
			background-color: rgba(0, 0, 0, 0.07);
		}
	}

	&__icon {
		width: 15px;
		height: 15px;
		flex-shrink: 0;
		margin-left: 6px;

		&.bookmark {
			@include icon(url(../../resources/icons/bookmark-add-icon.svg), 24px, 24px);
			background-size: auto;

			&.pinned {
				@include icon(url(../../resources/icons/bookmark-icon.svg), 24px, 24px);
				background-size: auto;
			}
			&.action {
				background-color: #fcfcfc;
				background-size: 60%;
				margin: 2px;
				border-radius: 20px;
				box-shadow: 0px 0.5px 2px rgba(0, 0, 0, 0.3);
			}
		}

		&.json {
			@include icon(url(../../resources/icons/json.svg));
		}

		&.formatted {
			@include icon(url(../../resources/icons/messages-beautify.svg));
		}

		&.binary {
			@include icon(url(../../resources/icons/binar.svg), 10px, 7px);
		}

		&.ascii {
			padding-right: 2px;
			@include icon(url(../../resources/icons/ascii.svg));
		}

		&.download {
			@include icon(url(../../resources/icons/download.svg), 15px, 15px);
		}
	}

	&__indicator {
		width: 16px;
		height: 16px;
		flex-shrink: 0;
		position: relative;

		&:after {
			content: '';
			position: absolute;
			width: 4px;
			height: 4px;
			right: 6px;
			top: 6px;
			border-radius: 50%;
			background-color: $secondaryTextColor;
			opacity: 0;
			transition: opacity 0.15s;
		}

		&.active:after {
			opacity: 1;
		}

		&.bookmark:after {
			background-color: $bookmarkIconColor;
		}
	}

	&__copy-btn {
		display: inline-block;
		margin: 4px 4px 4px 10px;
		cursor: pointer;

		&:hover {
			filter: opacity(1);
		}
	}

	&__copy-icon {
		background-color: #fcfcfc;
		@include icon(url(../../resources/icons/clipboard.svg), 24px, 24px);
		background-size: 60%;
		box-shadow: 0px 0.5px 2px rgba(0, 0, 0, 0.3);
		margin: 2px;
		border-radius: 20px;
	}
	&__line {
		border: 1px solid #dedede;
		margin: 4px 0;
	}
}

.mc-label {
	width: 20px;
	height: 100%;
	display: flex;
	flex-direction: column;
	justify-content: flex-start;
	align-items: center;

	&__icon {
		height: 14px;
		width: 14px;
		margin-top: 12px;
		background-size: 100%;
		filter: opacity(0.4);

		&.rejected {
			background-image: url(../../resources/icons/rejected-label.svg);
		}

		&.admin {
			background-image: url(../../resources/icons/admin-icon.svg);
		}
	}

	&.rejected {
		background-color: $rejectedMessageLabelBackground;
	}

	&.admin {
		background-color: $adminMessageLabelBackground;
	}
}

.mc-header {
	display: inline-flex;
	justify-content: flex-end;
	white-space: nowrap;

	&__info {
		display: inline-flex;
		background-color: #fbfbfb;
		font-size: 12px;
		color: #5c5757;
		width: 100%;
		align-items: center;
		padding: 12px 16px 16px 16px;
		flex-grow: 1;
		display: flex;
		align-items: center;
		overflow: hidden;
		gap: 10px;

		&:hover .message-card-tools__ellipsis {
			visibility: visible;
		}
		&:hover .message-card-tools {
			background-color: #fcfcfc;
			border-radius: 20px;
			box-shadow: 0px 0.5px 2px rgba(0, 0, 0, 0.1);
		}
	}

	&__item {
		display: flex;
		align-items: center;
		&.messageId,
		&.messageId-inline {
			display: inline;
		}
		&.messageType {
			max-width: 48px;
			@include ellipsis();
		}
	}

	&__direction-icon {
		background-image: url('../../resources/icons/session-icon.svg');
		background-size: 100%;
		z-index: 1;
		&.first {
			transform: scale(-1);
		}
	}

	&__message-icon {
		@include icon(url(../../resources/icons/message-icon.svg), 12px, 12px);
	}
	&__attached-icon {
		flex-shrink: 0;
		@include icon(url(../../resources/icons/attached-icon.svg), 12px, 12px);
	}
	&__session-id {
		position: relative;
		color: #fff;
		display: flex;
		flex-direction: row;
		gap: 5px;
		z-index: 1;
		overflow: hidden;
    text-overflow: ellipsis;
	}

	&__key,
	&__key-minified {
		margin-right: 3px;
	}

	&__key {
		display: none;
	}

	&__key,
	&__key-minified,
	&__value {
		margin: 0 5px;
	}

	&__key,
	&__key-minified {
		color: $messageCardKeyColor;
	}

	&__value {
		@include ellipsis();
		background-color: #fcfcfc;
		display: inline-block;
		vertical-align: middle;
		padding: 4px 8px;
		box-shadow: 0px 0.5px 2px rgba(0, 0, 0, 0.1);
		border-radius: 20px;
	}

	&__icon {
		width: 15px;
		height: 15px;
		min-width: 15px;
		min-height: 15px;
		vertical-align: middle;
	}

	&__timestamp {
		transition: all 0.15s;
		border: 1px solid transparent;
		margin-left: 0;
		border: 1px solid transparent;
		text-align: center;
		white-space: nowrap;
		flex-shrink: 0;

		&:hover {
			color: $timestampTextColor;
			border: 1px solid $timestampTextColor;
		}
	}
}

<<<<<<< HEAD
.mc-body,
.mc-header__info {
	.checkbox {
		display: inline;
		vertical-align: middle;
		&__control {
			background-color: #fff;
			width: 12px;
			height: 12px;
			margin: 0 7px 0 0;
			user-select: initial;
		}
=======
	&__sessionid {
		position: relative;
		color: #fff;
		display: flex;
		flex-direction: row;
		justify-content: flex-start;
		gap: 5px;
>>>>>>> d3c9c0a9
	}
}

.parsed-message {
	&:hover .message-card-tools__ellipsis {
		visibility: visible;
	}
	&:hover .message-card-tools {
		background-color: #fcfcfc;
		border-radius: 20px;
		box-shadow: 0px 0.5px 2px rgba(0, 0, 0, 0.1);
	}

	&__body {
		background-color: #fbfbfb;
		margin-bottom: 1px;
		display: flex;
		flex-direction: row;
		justify-content: space-between;
	}
}

.mc-body {
	width: 100%;
	font-size: 12px;
	font-weight: 400;
	border-radius: 5px;
	padding: 0 16px 12px 16px;
	display: flex;
	flex-direction: column;

	&__human {
		display: inline;
		font-family: inherit;
		line-height: 16px;
		margin: 0;
		padding: 2px 0 2px 0;
		white-space: pre-wrap;
		word-break: break-all;
		color: $alternativeTextColor;
		overflow: hidden;
	}

	&__field {
		border-radius: 2px;
		width: fit-content;
	}

	&__field-label {
		display: inline-block;
	}

	&__field-border {
		padding: 1px 2px;
		&.active {
			border: 1px solid $messageTickColor;
			padding: 0 1px;
			border-radius: '4px';
		}
	}

	&__field-simple-value {
		font-weight: 600;
		color: $activeTextColor;
		&.null {
			color: $alternativeTextColor;
		}
	}

	&__raw {
		width: 100%;
	}

	&__beautify-wrapper {
		@include scrollbar;
		overflow-x: scroll;
	}

	&__screenshot {
		width: auto;
		height: 100px;
		padding: 5px 0;
	}

	&:hover .message-card-tools__ellipsis {
		visibility: visible;
	}
	&:hover .message-card-tools {
		border-radius: 20px;
		box-shadow: 0px 0.5px 2px rgba(0, 0, 0, 0.1);
	}
}

.mc-raw {
	display: flex;
	align-items: center;
	position: relative;
	min-height: 26px;

	&__asci {
		display: inline;
	}

	&__header {
		display: flex;
		flex-direction: row;
		align-items: center;
		padding-top: 4px;
		min-height: 30px;
	}

	&__title {
		display: inline-block;
		@include unselectable;
		color: $primaryTextColor;
		font-weight: bold;
	}

	&__content {
		@include scrollbar;

		display: flex;
		flex-direction: row;
		justify-content: flex-start;
		font-family: monospace;
		line-height: 15px;
		letter-spacing: 0.5px;
	}

	&__column {
		display: flex;
		padding-left: 5px;
		margin-left: 10px;
		cursor: text;

		&:first-child {
			margin-left: 0;
		}

		&.primary {
			color: $primaryTextColor;

			&:hover {
				background: $messageCardRawHoverBackground;
			}
		}

		&.secondary {
			color: $secondaryTextColor;
		}
	}

	&__content-part {
		&::selection {
			background-color: #338fff;
			color: white;
		}
	}

	&__highlighted-content {
		background-color: #99c7ff;
		font-weight: bold;
		color: $primaryTextColor;
	}

	&__non-printing-character {
		display: inline-block;
		border: 1px dashed #999;
		font-size: 5px;
		padding: 2px 1px;
		line-height: 6px;
		margin: 0 1px;
		color: #333;
		transform: translateY(-15%);
	}
}

.messages-list {
	background-color: #f1f1f1;
	display: inline-block;
	height: 100%;
	width: 100%;
	word-wrap: break-word;

	&__items {
		height: 100%;
		width: 100%;
		@include scrollbar;
	}

	&__item {
		padding: 2px 5px;
		border-radius: 16px;
		border: 2px solid transparent;

		&.soft-filtered {
			border: 1px solid $filterPrimaryColor;

			&:hover {
				background-color: rgba($color: $filterPrimaryColor, $alpha: 0.1);
			}
		}

		&.attached {
			border: 2px solid $attachedMessageCardBorderColor;

			& .parsed-message,
			& .mc-header__info {
				background-color: $messageCardHoverBackground;
			}
		}

		&.exported {
			border: 2px solid $exportedMessageCardBackground;
		}
	}

	&__spinner {
		@include spinner(3px, 24px, 2s);
		flex-shrink: 0;
		margin: auto;

		&-wrapper {
			position: relative;
			padding: 8px 0;
		}
	}

	&__search-info {
		display: inline-flex;
		flex-direction: column;
		gap: 2px;
		padding: 3px 6px;
		border-radius: 5px;
		background-color: $messageListSearchInfoColor;
		color: $messageListSearchInfoTextColor;
		font-size: 9px;
		position: absolute;
		left: 50%;
		top: 50%;
		transform: translate(24px, -50%);
	}

	&__loading-message {
		display: flex;
		flex-direction: column;
		align-items: center;
		width: 400px;
		flex-shrink: 0;
		margin: 0 auto;
		padding: 8px 0;
		gap: 7px;

		&-text {
			font-size: 13px;
			color: $messageListLoadButtonTextColor;
		}
	}

	&__load-btn {
		@include clickable;

		display: block;
		border-radius: 4px;
		border-width: 1px;
		border-color: $messageListLoadButtonTextColor;
		background-color: $messageListLoadButtonColor;
		font-weight: 600;
		font-size: 14px;
		padding: 2px 7px;
		color: $messageListLoadButtonTextColor;
	}

	&__overlay-loader {
		position: absolute;
		top: 0;
		left: 0;
		width: 100%;
		height: 100%;
		display: grid;
		place-items: center;
	}

	&__overlay-spinner {
		@include spinner(5px, 40px, 2s);
	}

	&__attached-messages {
		display: flex;
		font-size: 9px;
		margin-bottom: 10px;
		line-height: 15px;
		font-weight: bold;

		&-btn {
			display: flex;
			align-items: center;
			font-size: 9px;
			line-height: 15px;
			font-weight: bold;
			cursor: pointer;
			flex-shrink: 0;
			padding: 0;
			background-color: transparent;
			border: none;
			outline: none;
			margin-top: 3px;

			&-previous {
				@include icon(url(../../resources/icons/arr5-left.svg), 8px, 13px);
				&:hover {
					@include icon(url(../../resources/icons/arr5-left-enabled.svg), 8px, 13px);
				}
			}

			&-next {
				@include icon(url(../../resources/icons/arr5-right.svg), 8px, 13px);
				&:hover {
					@include icon(url(../../resources/icons/arr5-right-enabled.svg), 8px, 13px);
				}
			}
		}

		&-text {
			color: $controlButtonTextColor;
			white-space: nowrap;
			margin: 0 10px 0 10px;

			&-counter {
				margin-top: 1px;
				color: #999999;

				&-current {
					color: $messageCardValueColor;
				}
			}
		}
	}
}

.highlighted {
	@keyframes highlight {
		from {
			background: $highlightedMessageCardBackground;
		}

		50% {
			background: rgba($highlightedMessageCardBackground, 0);
		}
		to {
			background: $highlightedMessageCardBackground;
		}
	}
	animation: highlight 1s infinite ease-in-out;
}

.messages-panel.embeddedmessages {
	padding: 0;

	& > div {
		width: 100%;
		padding: 5px 10px;
		display: flex;
		align-items: center;
		gap: 10px;
		box-shadow: 0px 1px 4px 0px rgba(0, 0, 0, 0.35);
		color: $primaryTextColor;
		font-size: 14px;
		line-height: 15px;
		font-weight: bold;
	}
}
.messages-window-header {
	height: 100%;
	width: 100%;
	display: flex;
	justify-content: space-between;
	align-items: center;
	gap: 10px;
	
	&__realtime-button {
		@include clickable;

		border: none;
		border-radius: 6px;
		background-color: transparent;
		width: 28px;
		height: 28px;
		display: flex;
		justify-content: center;
		padding: 0;
		align-items: center;
		cursor: pointer;
		outline: none;

		&-icon {
			@include icon(url(../../resources/icons/update.svg), 16px, 16px);

			display: inline-block;
		}

		&.active &-icon {
			animation: rotating 4s linear infinite;

			@keyframes rotating {
				from {
					transform: rotate(0deg);
				}
				to {
					transform: rotate(360deg);
				}
			}
		}
	}

	&__session-filter {
		margin-bottom: 0;
		flex-grow: 1;

		.filter-row {
			&__input {
				border: 1px solid rgb(94, 94, 94);
				&.invalid {
					border: 1px solid $toastErrorBackground;
				}
			}

			&__label {
				width: auto;
				padding-right: 15px;
				color: #4d4d4d;
				font-size: 12px;
				line-height: 15px;
				font-weight: bold;
				white-space: nowrap;
			}
		}

		.filter-content {
			margin: 0;
		}
	}

	&__filter-submit {
		&-btn {
			@include clickable;

			flex-shrink: 0;
			background-color: transparent;
			border: none;
			cursor: pointer;
			padding: 4px;
			outline: none;
		}

		&-start-icon {
			@include icon(url('../../resources/icons/search.svg'), 16px, 16px);

			display: inline-block;
		}

		&-stop-icon {
			@include icon(url('../../resources/icons/cross-icon-big.svg'), 16px, 16px);

			display: inline-block;
		}
	}

	&__export {
		&-controls {
			position: absolute;
			background-color: white;
			box-shadow: 0 0 1px 0 rgba(0, 0, 0, 0.5);
			display: flex;
			flex-direction: column;
			right: 35px;
			z-index: 2;
		}

		&-btn {
			@include clickable;

			cursor: pointer;
			background-color: transparent;
			border: none;
			padding: 4px;
			outline: none;
		}

		&-counter {
			color: #808080;
			font-size: 12px;
			line-height: 15px;
			margin-left: 10px;
			font-weight: bold;
			display: inline;
			&:hover {
				color: $controlButtonTextColorHover;
			}
		}

		&-tool {
			display: flex;
			justify-content: center;
			background-color: transparent;
			border: none;
			padding: 2px 4px;
			cursor: pointer;
			font-size: 13px;
			color: $primaryTextColor;

			&:hover {
				background-color: #00000012;
			}
		}

		&-enable {
			@include icon(url('../../resources/icons/export.svg'), 16px, 16px);
			opacity: 0.7;
			display: inline-block;
		}

		&-disable {
			@include icon(url('../../resources/icons/cross-icon-big.svg'), 16px, 16px);
			display: inline-block;
		}

		&-end {
			@include icon(url('../../resources/icons/download.svg'), 16px, 16px);
			display: inline-block;
		}
		&-json {
			@include icon(url(../../resources/icons/json.svg), 20px, 20px);
			margin-top: 5%;
		}

		&-formatted {
			@include icon(url(../../resources/icons/messages-beautify.svg), 20px, 20px);
		}

		&-binary {
			@include icon(url(../../resources/icons/binar.svg), 20px, 20px);
			opacity: 0.7;
		}

		&-ascii {
			@include icon(url(../../resources/icons/ascii.svg), 20px, 20px);
		}
	}

	&__configurator-button {
		@include clickable;
		border: none;
		border-radius: 6px;
		background-color: transparent;
		width: 28px;
		height: 28px;
		display: flex;
		justify-content: center;
		padding: 0;
		align-items: center;
		cursor: pointer;
		outline: none;

		&-icon {
			@include icon(url(../../resources/icons/settings.svg), 15px, 15px);
			display: inline-block;
		}
	}

	.report-viewer-link {
		@include clickable;

		padding: 4px 5px;
		background-color: transparent;
		border: none;
		outline: none;
		color: $primaryTextColor;
		font-size: 14px;
		line-height: 15px;
		font-weight: bold;
		text-decoration: none;
	}
}

.error-message {
	height: 100px;
	border: 2px solid $errorMsgBackgroundColor;
	color: $errorMsgBackgroundColor;
	border-radius: 5px;
	padding: 20px 15px;
}

.zoomed-message {
	position: relative;
	width: 100%;
	height: 100%;

	& img {
		object-fit: cover;
		top: 0;
		left: 0;
		right: 0;
		bottom: 0;
		width: auto;
		height: 100%;
		cursor: zoom-in;
	}

	&.open {
		cursor: zoom-out;

		& img {
			z-index: 1001;
			position: fixed;
			width: auto;
			height: auto;
			margin: auto;
			max-width: 100%;
			max-height: 100%;
		}

		.shade {
			pointer-events: auto;
			opacity: 1;
			z-index: 1000;
		}
	}

	.shade {
		position: fixed;
		top: 0;
		left: 0;
		right: 0;
		bottom: 0;
		pointer-events: none;
		opacity: 0;
		background: rgba($color: #ade0eb, $alpha: 0.6);
	}
}

.replay {
	display: grid;
	row-gap: 8px;
	position: absolute;
	top: calc(50% - 400px);
	left: calc(50% - 400px);
	width: 800px;
	background-color: white;
	border: 3px solid #0bc;
	padding: 0px 20px 20px 20px;
	border-radius: 6px;
	z-index: 300;
	margin: 10px;

	&__toggle-button {
		color: #808080;
		font-size: 12px;
		line-height: 15px;
		font-weight: bold;
		display: inline;
		white-space: nowrap;
		border: none;
		background: none;
		cursor: pointer;
		position: relative;

		&:hover {
			color: $controlButtonTextColorHover;
		}
	}

	&__compound-header {
		margin-bottom: 12px;
	}

	.filter-row {
		margin-bottom: 0;
		margin-left: 0;
	}

	.filter-content {
		margin-right: 0;
	}

	.filter-row__label {
		font-size: 14px;
	}

	.filter-row__input:last-child {
		margin-right: 0;
	}

	.filter-row__input:first-child {
		margin-left: 0;
	}

	&__generated-text {
		background-color: #f1f1f1;
		padding: 3px 15px;
		position: relative;
		color: #4d4d4d;
		white-space: pre-wrap;
		word-break: break-all;
		margin: 10px 0;

		&::before {
			content: '';
			position: absolute;
			left: 0;
			top: 0;
			width: 5px;
			height: 100%;
			background-color: #ffdd99;
		}
	}

	&__copy-button {
		padding: 3px 10px;
		min-width: 100px;
		width: fit-content;
		background-color: #ffdd99;
		border: 1px solid #4d4d4d;
		color: #4d4d4d;
		font-size: 14px;
		border-radius: 6px;
		justify-self: end;
	}

	&__close-button {
		position: absolute;
		top: 5px;
		right: 5px;
		border: none;
		background-color: transparent;

		@include round-button(url(../../resources/icons/cross-icon.svg));
	}

	.dragable-area {
		height: 30px;
		width: 100%;
	}

	.dragable-area:hover {
		cursor: move;
	}
}

.replay__drag-area {
	z-index: -1;
	width: 100%;
	height: 100%;
	position: fixed;
	left: 0;
	top: 0;
}<|MERGE_RESOLUTION|>--- conflicted
+++ resolved
@@ -49,18 +49,16 @@
 		}
 	}
 
-<<<<<<< HEAD
 	& > div:first-child {
 		border-radius: 16px 16px 0 0;
 	}
-=======
-.message-card {
-	display: flex;
-	flex-direction: column;
-	flex-grow: 1;
-	width: 100%;
-}
->>>>>>> d3c9c0a9
+
+	.message-card {
+		display: flex;
+		flex-direction: column;
+		flex-grow: 1;
+		width: 100%;
+	}
 
 	& > div:last-child {
 		border-radius: 0 0 16px 16px;
@@ -405,7 +403,7 @@
 		gap: 5px;
 		z-index: 1;
 		overflow: hidden;
-    text-overflow: ellipsis;
+		text-overflow: ellipsis;
 	}
 
 	&__key,
@@ -460,22 +458,7 @@
 			border: 1px solid $timestampTextColor;
 		}
 	}
-}
-
-<<<<<<< HEAD
-.mc-body,
-.mc-header__info {
-	.checkbox {
-		display: inline;
-		vertical-align: middle;
-		&__control {
-			background-color: #fff;
-			width: 12px;
-			height: 12px;
-			margin: 0 7px 0 0;
-			user-select: initial;
-		}
-=======
+
 	&__sessionid {
 		position: relative;
 		color: #fff;
@@ -483,7 +466,6 @@
 		flex-direction: row;
 		justify-content: flex-start;
 		gap: 5px;
->>>>>>> d3c9c0a9
 	}
 }
 
@@ -863,7 +845,7 @@
 	justify-content: space-between;
 	align-items: center;
 	gap: 10px;
-	
+
 	&__realtime-button {
 		@include clickable;
 
