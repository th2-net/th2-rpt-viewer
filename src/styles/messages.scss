--- conflicted
+++ resolved
@@ -168,7 +168,7 @@
 		grid-template-columns: 29px 1fr auto;
 		align-items: center;
 		gap: 8px;
-		padding:12px;
+		padding: 12px;
 		cursor: pointer;
 		color: var(--text-secondary);
 
@@ -290,11 +290,7 @@
 			height: 24px;
 		}
 
-<<<<<<< HEAD
-		.chip:not(.mc-header__icons) {
-=======
 		.chip:not(.mc-header__icons):not(:first-child) {
->>>>>>> 74250c48
 			display: block;
 		}
 
@@ -357,7 +353,6 @@
 		flex-shrink: 0;
 		color: var(--text-primary);
 	}
-<<<<<<< HEAD
 }
 
 .expand-wrapper {
@@ -371,8 +366,6 @@
 	&.expanded {
 		background-color: #e3ecff;
 	}
-=======
->>>>>>> 74250c48
 }
 
 .parsed-message {
@@ -767,7 +760,7 @@
 		right: 35px;
 		z-index: 2;
 		font-size: 14px;
-		line-height: 16px;	
+		line-height: 16px;
 		border-radius: 8px;
 	}
 
@@ -807,8 +800,54 @@
 	display: flex;
 	flex-direction: column;
 
-<<<<<<< HEAD
-	&__update-button {
+	&__row {
+		width: 100%;
+		display: flex;
+		align-items: center;
+		gap: 10px;
+
+		&:last-child {
+			justify-content: space-between;
+		}
+	}
+
+	&__group {
+		display: flex;
+		align-items: center;
+		& button {
+			margin-left: 10px;
+		}
+	}
+
+	&__session-filter {
+		margin-bottom: 0;
+		flex-grow: 1;
+		flex-direction: column;
+		& label {
+			align-self: flex-start;
+		}
+
+		.filter-row {
+			&__input {
+				border-radius: 4px 0 0 4px;
+			}
+
+			&__label {
+				width: auto;
+				padding-right: 15px;
+				font-size: 12px;
+				line-height: 15px;
+				font-weight: bold;
+				white-space: nowrap;
+			}
+		}
+
+		.filter-content {
+			margin: 0;
+		}
+	}
+
+	.update-button {
 		font-size: 20px;
 		&.active span {
 			animation: rotating 4s linear infinite;
@@ -821,74 +860,9 @@
 					transform: rotate(360deg);
 				}
 			}
-=======
-	&__row {
-		width: 100%;
-		display: flex;
-		align-items: center;
-		gap: 10px;
-
-		&:last-child {
-			justify-content: space-between;
-		}
-	}
-
-	&__group {
-		display: flex;
-		align-items: center;
-		& button {
-			margin-left: 10px;
->>>>>>> 74250c48
-		}
-	}
-
-	&__session-filter {
-		margin-bottom: 0;
-		flex-grow: 1;
-		flex-direction: column;
-		& label {
-			align-self: flex-start;
-		}
-
-		.filter-row {
-			&__input {
-				border-radius: 4px 0 0 4px;
-			}
-
-			&__label {
-				width: auto;
-				padding-right: 15px;
-				font-size: 12px;
-				line-height: 15px;
-				font-weight: bold;
-				white-space: nowrap;
-			}
-		}
-
-		.filter-content {
-			margin: 0;
-		}
-	}
-
-<<<<<<< HEAD
-=======
-	.update-button {
-		font-size: 20px;
-		&.active span {
-			animation: rotating 4s linear infinite;
-
-			@keyframes rotating {
-				from {
-					transform: rotate(0deg);
-				}
-				to {
-					transform: rotate(360deg);
-				}
-			}
-		}
-	}
-
->>>>>>> 74250c48
+		}
+	}
+
 	.report-viewer-link {
 		@include clickable;
 
@@ -1033,7 +1007,7 @@
 		border-radius: 50%;
 		right: 8px;
 		width: 24px;
-    height: 24px;
+		height: 24px;
 
 		& span {
 			color: var(--info-color);
