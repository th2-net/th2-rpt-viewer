--- conflicted
+++ resolved
@@ -29,29 +29,6 @@
 	display: flex;
 	justify-content: space-between;
 
-<<<<<<< HEAD
-=======
-	&.pinned {
-		padding-left: 0px;
-	}
-
-	&.highlighted {
-		@keyframes highlight {
-			from {
-				background: $highlightedMessageCardBackground;
-			}
-
-			50% {
-				background: rgba($highlightedMessageCardBackground, 0);
-			}
-			to {
-				background: $highlightedMessageCardBackground;
-			}
-		}
-		animation: highlight 1s infinite ease-in-out;
-	}
-
->>>>>>> 396ede16
 	&.soft-filtered {
 		border: 1px solid $filterPrimaryColor;
 
