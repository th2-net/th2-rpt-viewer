/******************************************************************************
 * Copyright 2020-2020 Exactpro (Exactpro Systems Limited)
 *
 * Licensed under the Apache License, Version 2.0 (the "License");
 * you may not use this file except in compliance with the License.
 * You may obtain a copy of the License at
 *
 *     http://www.apache.org/licenses/LICENSE-2.0
 *
 * Unless required by applicable law or agreed to in writing, software
 * distributed under the License is distributed on an "AS IS" BASIS,
 * WITHOUT WARRANTIES OR CONDITIONS OF ANY KIND, either express or implied.
 * See the License for the specific language governing permissions and
 * limitations under the License.
 ******************************************************************************/

@import './common/vars';

.filter {
	display: flex;
	position: relative;
	flex-direction: column;
	width: 100%;
	gap: 18px;
	font-size: 16px;
	border-radius: 4px;
	background: #fff;
	color: $filterTextColor;
	white-space: nowrap;

	&-footer {
		display: flex;
	}

	&-wrapper {
		display: none;
		background: #fff;
		position: absolute;
		z-index: 2;
		top: 40px;
		align-items: center;
		width: 100%;
		padding: 16px 24px 16px 16px;

		&.active {
			display: flex;
		}

		&.embedded {
			top: 50px;
		}
	}

	&__button {
		@include unselectable;
		display: flex;
		justify-content: center;
		align-items: center;
		padding: 4px 5px;
		cursor: pointer;
		background-color: transparent;
		border: none;
		outline: none;
		min-width: 95px;

		&.disabled {
			opacity: 0.6;
			cursor: default;
		}
	}

	&__icon {
		@include icon(url(../../resources/icons/filter.svg), 15px, 15px);
	}

	&__title {
		-webkit-margin-before: 0;
		-webkit-margin-after: 0;
		color: $controlButtonTextColor;
		font-size: 12px;
		line-height: 15px;
		font-weight: bold;
		display: inline;
		white-space: nowrap;
		padding-left: 5px;
	}

	&__button:hover & {
		&__title {
			color: $controlButtonTextColorHover;
		}

		&__icon {
			@include icon(url(../../resources/icons/filter.svg), 15px, 15px);
		}
	}

	&__button.active & {
		&__title {
			color: $filterTextColor;
		}

		&__icon {
			background-image: url(../../resources/icons/filter.svg);
		}
	}

	&__path {
		color: $filterPathColor;
		font-weight: bold;
		margin-right: 20px;
		background-color: rgba(#fff, 0.75);
	}

	&__bubble {
		color: #ffffff;
		background-color: #5eba6e;
		margin: 2px 5px;
	}

	&__controls {
		margin-left: 65px;
		height: 40px;
		padding: 5px 10px 0 0;
	}

	&__counter {
		background-color: $filterPrimaryColor;
		color: $filterTextColor;
		font-weight: bold;
		border-radius: 5px;
		font-size: 11px;
		text-align: center;
		margin-left: 5px;
		padding: 2px 5px;
	}

	&__loading {
		@include spinner(2px, 19px, 2s);
	}

	&-time-controls {
		display: flex;
		flex-direction: row;
		align-items: center;
	}

	&-time-control {
		display: flex;
		align-items: center;
		margin: 5px;
		cursor: pointer;
		border-radius: 6px;
		background: $filterSecondaryColor;
		height: 26px;
		padding: 0 5px;
		color: $primaryTextColor;
		font-size: 13px;

		&:hover {
			background: rgba($filterSecondaryColor, 0.8);
		}
	}

	&-datetime-picker {
		position: absolute;
		left: 0;
		top: 40px;
		z-index: 2;
		padding: 8px;
		background-color: white;
		display: flex;
		flex-direction: column;
		border-radius: 6px;
		box-shadow: 4px 4px 15px rgba(0, 0, 0, 0.25);

		&__row {
			height: 300px;
			display: flex;
		}

		&__controls {
			width: 253px;
			display: flex;
			justify-content: space-between;
			padding: 0 12px;
		}

		&__control {
			margin: 0;
			padding: 4px 5px;
			width: 50px;
			border: none;
			background-color: $filterPickerControlColor;
			border-radius: 6px;
			font-size: 14px;
			color: $filterPickerControlFontColor;
			cursor: pointer;
			font-weight: 600;
			outline: none;
		}

		&__datepicker {
			margin-right: 10px;
		}
	}

	&-datetime-input {
		&-wrapper {
			width: 100%;
			min-width: 70px;
			position: relative;
		}
	}

	&-timepicker {
		display: grid;
		grid-template-columns: repeat(3, 70px);
		height: 100%;

		&__scroll {
			@include scrollbar;
			display: inline-block;
			height: 100%;
			overflow-y: scroll;

			&::-webkit-scrollbar-track {
				background-color: transparent;
			}

			&-item {
				height: 30px;
				display: flex;
				justify-content: center;
				align-items: center;
				font-size: 18px;
				cursor: pointer;
				border-radius: 6px;
				transition: background-color 0.15s ease-in-out;
				color: $filterPickerScrollItemColor;

				&.active {
					background-color: $filterPickerScrollItemActiveColor;
					color: white;

					&:hover {
						background-color: $filterPickerScrollItemActiveColor;
					}
				}

				&.blocked {
					color: $filterPickerScrollItemBlockedFontColor;
					background-color: $filterPickerScrollItemBlockedColor;
					border-radius: 0;
					cursor: not-allowed;

					&:hover {
						background-color: $filterPickerScrollItemBlockedColor;
					}
				}

				&:hover {
					background-color: $filterPickerScrollItemHoverColor;
				}
			}
		}
	}

	&__compound {
		display: flex;
		flex-direction: column;
<<<<<<< HEAD
		gap: 12px;
=======
		padding: 2px;
>>>>>>> e21c2d5c

		& > div:last-child {
			width: 100%;
		}
		&-header {
			display: flex;
			overflow: hidden;
			justify-content: space-between;

			&.status {
				margin: 0;
			}
		}
	}

	&__togglers {
		display: flex;
		width: 100%;
		justify-content: flex-end;

		&.status {
			justify-content: flex-start;
		}
	}

	&-warning {
		&-button {
			@include clickable;

			background-color: transparent;
			border: 0;
			padding: 3px;
			flex-shrink: 0;
			outline: none;
			margin-left: 10px;
		}

		&-icon {
			@include icon(url(../../resources/icons/attention-error-orange.svg), 16px, 16px);

			display: inline-block;
			flex-shrink: 0;
		}
	}

	&-hint-modal {
		@include card-shadow;

		padding: 10px 15px 5px 15px;
		border-radius: 5px;
		background-color: #00bbcc;
		color: #ffffff;
		font-size: 15px;
		font-weight: bold;
		white-space: nowrap;
		position: fixed;
		z-index: 120;
	}
}

.filter-panel {
	display: flex;
	flex-direction: column;
	gap: 5px;

	&__button {
		position: relative;
		height: 100%;
		border-radius: 5px 5px 0 0;
		display: flex;
		align-items: center;

		&.active {
			@include card-shadow;
			background-color: $filterPrimaryColor;
		}

		&.applied {
			background-color: $filterPrimaryColor;
			border-radius: 5px;
		}
	}
}

.filter-panel,
.replay {
	.toggler__bar {
		cursor: pointer;
		border: none;
		background-color: $filterPickerControlFontColor;

		&::before {
			background-color: $filterSecondaryColor;
		}
	}
}

.filter-inputs {
	@include scrollbar;
	display: flex;
	flex-direction: column;
	overflow-y: auto;
	max-height: 650px;
	gap: 12px;
}

.filter-controls {
	display: flex;
	justify-content: flex-end;
	align-items: center;
	gap: 12px;
	font-size: 14px;

	.filters-history-open {
		@include improved-clickable(#fff, 10px);
	}

	&__counts {
		flex: auto;
		width: 100%;
	}

	&__transparency {
		flex: initial;
		display: flex;
		margin: 0 20px;
		align-items: center;

		input {
			margin: 2px 3px 0 10px;
			cursor: pointer;
		}

		label {
			opacity: 0.7;
			cursor: pointer;
		}

		input[type='radio']:checked + label {
			opacity: 1;
		}
	}

	&__clear-btn {
		@include clickable;
		flex: initial;
		display: flex;
		flex-direction: row;
		align-items: center;
		padding: 0 7px 0 5px;
		border-radius: 10px;
		margin-right: 10px;
	}

	&__clear-icon {
		@include icon(url(../../resources/icons/cross-icon-dark.svg), 23px, 23px);
	}
}

.filter-row {
	overflow: hidden;
	background: #fbfbfb;
	box-shadow: 0px 0.5px 2px rgba(0, 0, 0, 0.3);
	border-radius: 4px;
	min-height: 40px;
	font-size: 14px;
	font-weight: normal;
	box-sizing: border-box;
	display: flex;
	align-items: center;
	gap: 15px;
	width: 100%;

	&:hover &__divider-text {
		display: none;
	}

	&:hover &__remove-btn {
		display: block;
	}

	&__remove-btn {
		@include round-button(url(../../resources/icons/cross-icon-white.svg));
		display: none;
		flex: 0 0 20px;
	}

	&__divider-text {
		display: block;
	}

	&__divider {
		display: inline-flex;
		align-items: center;
		justify-content: flex-end;
		width: 60px;
		padding-left: 10px;
		font-weight: bold;
		font-size: 16px;
	}

	&__wrapper {
		width: 100%;
		display: flex;
		flex-direction: row;
		justify-content: flex-start;
		align-items: center;
	}

	&__input {
		width: 100%;
		flex-grow: 1;
		padding: 3px 5px;
		margin: 0 10px;
		background-color: #f1f1f1;
		border-radius: $bubbleBorderRadius;
		min-height: 40px;
		font-size: 13px;
		color: $primaryTextColor;
		box-sizing: border-box;
		// workaround for ff to use input as flex item https://bugzilla.mozilla.org/show_bug.cgi?id=1242914
		min-width: 0;
		border-radius: 4px;
		border:1px solid $searchInputBorderColor;
		&:disabled {
			opacity: 0.5;
		}
		&:focus {
			background-color: #fff;

			&::placeholder {
				color: $secondaryTextColor;
			}
		}

		&.active {
			background-color: #fff;
		}

		&.non-empty {
			background-color: #fff;
		}

		&.datetime-picker {
			margin: 0;
			outline: none;
			border: 1px solid #4080bf;
			border-radius: 4px;
			&.time {
				width: 95px;
			}
			&.datetime {
				width: 170px;
			}
			&.timestamps {
				width: 340px;
			}
		}

		&.time-interval {
			width: 50px;
			text-align: center;
			margin-left: 0;
		}
	}

	&__toggler {
		cursor: pointer;
		border: none;
		background-color: $filterPickerControlFontColor;
		height: 10px;
		width: 30px;

		&::before {
			background-color: $filterSecondaryColor;
		}
	}

	&__datetime-input {
		margin: 0 10px;
	}

	&__button {
		display: flex;
		align-items: center;
		padding: 12px 24px;
		border-radius: 12px;
		background-color: $filterButtonSubmitColor;
		color: $filterButtonSubmitTextColor;
		cursor: pointer;
		font-size: 14px;
		font-weight: bold;
		border: none;
		outline: none;

		&.close {
			border: 1px solid $filterButtonCloseTextColor;
			background: $filterButtonCloseColor;
			border-color: $filterButtonCloseTextColor;
			color: $filterButtonCloseTextColor;
		}
	}

	&__select {
		margin: 0 10px;
		height: $filterBubbleHeight;
		font-size: 15px;
		min-width: 105px;
	}

	&__label {
		align-self: center;
		flex-shrink: 0;
		color: #3a3a3a;
		font-size: 16px;
    font-weight: bold;

		&.status {
			align-self: flex-start;
			margin-bottom: 12px;
		}
	}

	.filter-content {
		@include scrollbar();
		width: 100%;
		height: 100%;
		border-radius: 4px;
		background: #f1f1f1;

		&.active {
			background: #ffffff;
		}

		&.disabled {
			opacity: 0.5;
			cursor: default;
			pointer-events: none;
		}
	}

	&__multiple-values {
		display: flex;
		cursor: text;
		align-items: center;
		justify-content: flex-start;
		min-width: 100%;
		height: 100%;
		width: fit-content;
		position: relative;
		flex-wrap: wrap;
		flex-grow: 1;
		gap: 5px;
		padding: 5px 8px;

		&.filter-row__input {
			margin: 0;
			width: 100%;
			max-width: 0;
		}

		&.invalid {
			border: 1px solid $toastErrorBackground;
		}
	}

	&__multiple-values-input {
		font-size: 14px;
		background: transparent;
		border: none;
		appearance: none;
		color: $primaryTextColor;

		&::-webkit-calendar-picker-indicator {
			display: none;
		}

		&:focus {
			outline: none;
		}

		&:disabled {
			opacity: 0.5;
		}
	}

	&__multiple-values-input-wrapper {
		min-width: 30px;
		flex-grow: 1;
		position: relative;
		z-index: 1;
	}

	&__placeholder {
		font-size: 13px;
		color: $secondaryTextColor;
		font-weight: normal;
		position: absolute;
		top: 6px;
		left: 8px;
		z-index: 0;
	}

	&__arrow-icon {
		@include icon(url(../../resources/icons/filter-arrow.svg), 16px, 16px);
	}

	&__message {
		font-size: 14px;
		font-weight: bold;
		margin-right: 15px;
	}

	&.scrollable &__input {
		@include scrollbar;

		width: 30px;
		overflow-x: auto;
		overflow-y: hidden;
		display: flex;
		flex-wrap: nowrap;
	}
	&__clear {
		display: none;
		position: absolute;
		right: 16px;
		@include clickable();
		@include icon(url(../../resources/icons/cross-icon.svg), 16px, 16px);
		background-color: transparent;
		outline: none;
		border: none;
		&.show {
			display: block;
		}
	}
}

.event-filters-panel-label {
	width: 145px;
}<|MERGE_RESOLUTION|>--- conflicted
+++ resolved
@@ -269,11 +269,8 @@
 	&__compound {
 		display: flex;
 		flex-direction: column;
-<<<<<<< HEAD
 		gap: 12px;
-=======
 		padding: 2px;
->>>>>>> e21c2d5c
 
 		& > div:last-child {
 			width: 100%;
