/******************************************************************************
 * Copyright 2020-2020 Exactpro (Exactpro Systems Limited)
 *
 * Licensed under the Apache License, Version 2.0 (the "License");
 * you may not use this file except in compliance with the License.
 * You may obtain a copy of the License at
 *
 *     http://www.apache.org/licenses/LICENSE-2.0
 *
 * Unless required by applicable law or agreed to in writing, software
 * distributed under the License is distributed on an "AS IS" BASIS,
 * WITHOUT WARRANTIES OR CONDITIONS OF ANY KIND, either express or implied.
 * See the License for the specific language governing permissions and
 * limitations under the License.
 ******************************************************************************/

@import './common/vars';

.filter {
	@include scrollbar;
	@include card-shadow;
	padding: 12px 15px;
	border-radius: 0 5px 5px 5px;
	background-color: $filterPrimaryColor;
	color: $filterTextColor;
	font-size: 15px;
	font-weight: normal;
	white-space: nowrap;
	position: fixed;
	z-index: 120;

	&__button {
		@include unselectable;
		display: flex;
		justify-content: center;
		align-items: center;
		padding: 4px 5px;
		cursor: pointer;
		background-color: transparent;
		border: none;
		outline: none;
		min-width: 95px;

		&.disabled {
			opacity: 0.6;
			cursor: default;
		}
	}

	&__icon {
		@include icon(url(../../resources/icons/filter.svg), 15px, 15px);

		&.applied {
			background-image: url(../../resources/icons/filter-white.svg);
		}

		&.active {
			background-image: url(../../resources/icons/filter-white.svg);
		}
	}

	&__title {
		-webkit-margin-before: 0;
		-webkit-margin-after: 0;
		color: $controlButtonTextColor;
		font-size: 12px;
		line-height: 15px;
		font-weight: bold;
		display: inline;
		white-space: nowrap;
		padding-left: 5px;
	}

	&__button:hover & {
		&__title {
			color: $controlButtonTextColorHover;
		}

		&__icon {
			@include icon(url(../../resources/icons/filter.svg), 15px, 15px);
		}
	}

	&__button.active & {
		&__title {
			color: $filterTextColor;
		}

		&__icon {
			background-image: url(../../resources/icons/filter.svg);
		}
	}

	&__button.applied & {
		&__title {
			color: white;
		}

		&__icon {
			background-image: url(../../resources/icons/filter-white.svg);
		}
	}

	&__path {
		color: $filterPathColor;
		font-weight: bold;
		margin-right: 20px;
		background-color: rgba(#fff, 0.75);
	}

	&__controls {
		margin-left: 65px;
		height: 40px;
		padding: 5px 10px 0 0;
	}

	&__counter {
		background-color: $filterPrimaryColor;
		color: $filterTextColor;
		font-weight: bold;
		border-radius: 5px;
		font-size: 11px;
		text-align: center;
		margin-left: 5px;
		padding: 2px 5px;
	}

	&__loading {
		@include spinner(2px, 19px, 2s);
	}

	&-time-controls {
		display: flex;
		flex-direction: row;
		align-items: center;
	}

	&-time-control {
		display: flex;
		align-items: center;
		margin: 5px;
		cursor: pointer;
		border-radius: 6px;
		background: $filterSecondaryColor;
		height: 26px;
		padding: 0 5px;
		color: $primaryTextColor;
		font-size: 13px;

		&:hover {
			background: rgba($filterSecondaryColor, 0.8);
		}
	}

	&-datetime-picker {
		position: absolute;
		left: 0;
		top: 40px;
		z-index: 2;
		padding: 8px;
		background-color: white;
		display: flex;
		flex-direction: column;
		border-radius: 6px;
		box-shadow: 4px 4px 15px rgba(0, 0, 0, 0.25);

		&__row {
			height: 300px;
			display: flex;
		}

		&__controls {
			width: 253px;
			display: flex;
			justify-content: space-between;
			padding: 0 12px;
		}

		&__control {
			margin: 0;
			padding: 4px 5px;
			width: 50px;
			border: none;
			background-color: $filterPickerControlColor;
			border-radius: 6px;
			font-size: 14px;
			color: $filterPickerControlFontColor;
			cursor: pointer;
			font-weight: 600;
			outline: none;
		}

		&__datepicker {
			margin-right: 10px;
		}
	}

	&-datetime-input {
		&-wrapper {
			width: 100%;
			min-width: 70px;
			position: relative;
		}
	}

	&-timepicker {
		display: grid;
		grid-template-columns: repeat(3, 70px);
		height: 100%;

		&__scroll {
			@include scrollbar;
			display: inline-block;
			height: 100%;
			overflow-y: scroll;

			&::-webkit-scrollbar-track {
				background-color: transparent;
			}

			&-item {
				height: 30px;
				display: flex;
				justify-content: center;
				align-items: center;
				font-size: 18px;
				cursor: pointer;
				border-radius: 6px;
				transition: background-color 0.15s ease-in-out;
				color: $filterPickerScrollItemColor;

				&.active {
					background-color: $filterPickerScrollItemActiveColor;
					color: white;

					&:hover {
						background-color: $filterPickerScrollItemActiveColor;
					}
				}

				&.blocked {
					color: $filterPickerScrollItemBlockedFontColor;
					background-color: $filterPickerScrollItemBlockedColor;
					border-radius: 0;
					cursor: not-allowed;

					&:hover {
						background-color: $filterPickerScrollItemBlockedColor;
					}
				}

				&:hover {
					background-color: $filterPickerScrollItemHoverColor;
				}
			}
		}
	}

	&__compound {
		display: flex;

		& > div:last-child {
			width: 100%;
		}
	}

	&-warning {
		&-button {
			@include clickable;

			background-color: transparent;
			border: 0;
			padding: 3px;
			flex-shrink: 0;
			outline: none;
			margin-left: 10px;
		}

		&-icon {
			@include icon(url(../../resources/icons/attention-error-orange.svg), 16px, 16px);

			display: inline-block;
			flex-shrink: 0;
		}
	}

	&-hint-modal {
		@include card-shadow;

		padding: 10px 15px 5px 15px;
		border-radius: 5px;
		background-color: #00bbcc;
		color: #ffffff;
		font-size: 15px;
		font-weight: bold;
		white-space: nowrap;
		position: fixed;
		z-index: 120;
	}
}

.filter-panel {
	display: flex;
	flex-direction: column;
	gap: 5px;

	&__button {
		position: relative;
		height: 100%;
		border-radius: 5px 5px 0 0;
		display: flex;
		align-items: center;

		&.active {
			@include card-shadow;
			background-color: $filterPrimaryColor;
		}

		&.applied {
			background-color: $filterPrimaryColor;
			border-radius: 5px;
		}
	}
}

.filter-panel,
.replay {
	.toggler__bar {
		cursor: pointer;
		border: none;
		background-color: $filterPickerControlFontColor;

		&::before {
			background-color: $filterSecondaryColor;
		}
	}
}

.filter-controls {
	display: flex;
	flex-direction: row;
	justify-content: flex-end;
	align-items: center;
	font-size: 14px;

	.filters-history-open {
		@include improved-clickable($filterPrimaryColor, 10px);
	}

	&__counts {
		flex: auto;
		width: 100%;
	}

	&__transparency {
		flex: initial;
		display: flex;
		margin: 0 20px;
		align-items: center;

		input {
			margin: 2px 3px 0 10px;
			cursor: pointer;
		}

		label {
			opacity: 0.7;
			cursor: pointer;
		}

		input[type='radio']:checked + label {
			opacity: 1;
		}
	}

	&__clear-btn {
		@include clickable;
		flex: initial;
		display: flex;
		flex-direction: row;
		align-items: center;
		padding: 0 7px 0 5px;
		border-radius: 10px;
		margin-right: 10px;
	}

	&__clear-icon {
		@include icon(url(../../resources/icons/cross-icon-white.svg), 25px, 25px);
	}
}

.filter-row {
	min-height: 32px;
	font-size: 14px;
	font-weight: normal;
	box-sizing: border-box;
	display: flex;
	align-items: center;

	&:hover &__divider-text {
		display: none;
	}

	&:hover &__remove-btn {
		display: block;
	}

	&__remove-btn {
		@include round-button(url(../../resources/icons/cross-icon-white.svg));
		display: none;
		flex: 0 0 20px;
	}

	&__divider-text {
		display: block;
	}

	&__divider {
		display: inline-flex;
		align-items: center;
		justify-content: flex-end;
		width: 60px;
		padding-left: 10px;
		font-weight: bold;
		font-size: 16px;
	}

	&__wrapper {
		width: 100%;
		display: flex;
		flex-direction: row;
		justify-content: flex-start;
		align-items: center;
	}

	&__input {
		width: 100%;
		flex-grow: 1;
		padding: 3px 5px;
		margin: 0 10px;
		border-radius: $bubbleBorderRadius;
		min-height: 30px;
		background-color: rgba(#ffffff, 0.5);
		font-size: 13px;
		color: $primaryTextColor;
		box-sizing: border-box;
		// workaround for ff to use input as flex item https://bugzilla.mozilla.org/show_bug.cgi?id=1242914
		min-width: 0;
		border-radius: 4px;
		border:1px solid $searchInputBorderColor;
		&:disabled {
			opacity: 0.5;
		}
		&:focus {
			background-color: #fff;

			&::placeholder {
				color: $secondaryTextColor;
			}
		}

		&.non-empty {
			background-color: #fff;
		}

		&.datetime-picker {
			margin: 0;
			outline: none;
			border: 1px solid #4080bf;
			border-radius: 4px;
			&.time {
				width: 95px;
			}
			&.datetime {
				width: 170px;
			}
			&.timestamps {
				width: 340px;
			}
		}

		&.time-interval {
			width: 50px;
			text-align: center;
			margin-left: 0;
		}
	}

<<<<<<< HEAD
	&__toggler {
		cursor: pointer;
		border: none;
		background-color: $filterPickerControlFontColor;
		height: 10px;
		width: 30px;

		&::before {
			background-color: $filterSecondaryColor;
		}
	}

=======
>>>>>>> 9bc2079f
	&__datetime-input {
		margin: 0 10px;
	}

	&__button {
		height: 30px;
		display: flex;
		align-items: center;
		padding: 3px 15px;
		border-radius: 5px;
		background-color: rgba($filterSecondaryColor, 0.9);
		color: $buttonFilterColor;
		cursor: pointer;
		font-size: 14px;
		font-weight: bold;
		border: none;
		outline: none;

		&:hover {
			background-color: rgba($filterSecondaryColor, 1);
		}
	}

	&__select {
		margin: 0 10px;
		height: $filterBubbleHeight;
		font-size: 15px;
		min-width: 105px;
	}

	&__label {
<<<<<<< HEAD
		width: 120px;
		font-weight: 600;
=======
		width: 140px;
		font-weight: bold;
>>>>>>> 9bc2079f
		font-size: 14px;
		flex-shrink: 0;
	}

	.filter-content {
		@include scrollbar();
		width: 100%;
		margin: 0 10px;
		&.active {
			background: #ffffff;
		}
		&.disabled {
			opacity: 0.5;
			cursor: default;
			pointer-events: none;
		}
	}

	&__multiple-values {
		display: flex;
		cursor: text;
		align-items: center;
		justify-content: flex-start;
		min-width: 100%;
		width: fit-content;
		position: relative;
		flex-wrap: wrap;
		flex-grow: 1;
		gap: 5px;
		padding: 5px 8px;

		&.filter-row__input {
			margin: 0;
			width: 100%;
			max-width: 0;
		}

		&.invalid {
			border: 1px solid $toastErrorBackground;
		}
	}

	&__multiple-values-input {
		font-size: 14px;
		background: transparent;
		border: none;
		appearance: none;
		color: $primaryTextColor;

		&::-webkit-calendar-picker-indicator {
			display: none;
		}

		&:focus {
			outline: none;
		}

		&:disabled {
			opacity: 0.5;
		}
	}

	&__multiple-values-input-wrapper {
		min-width: 30px;
		flex-grow: 1;
		position: relative;
		z-index: 1;
	}

	&__placeholder {
		font-size: 13px;
		color: $secondaryTextColor;
		font-weight: normal;
		position: absolute;
		top: 6px;
		left: 8px;
		z-index: 0;
	}

	&__arrow-icon {
		@include icon(url(../../resources/icons/filter-arrow.svg), 16px, 16px);
	}

	&__message {
		color: white;
		font-size: 14px;
		font-weight: bold;
		margin-right: 15px;
	}

	&.scrollable &__input {
		@include scrollbar;

		width: 30px;
		overflow-x: auto;
		overflow-y: hidden;
		display: flex;
		flex-wrap: nowrap;
	}
	&__clear {
		display: none;
		position: absolute;
		right: 16px;
		@include clickable();
		@include icon(url(../../resources/icons/cross-icon.svg), 16px, 16px);
		background-color: transparent;
		outline: none;
		border: none;
		&.show {
			display: block;
		}
	}
}

.event-filters-panel-label {
	width: 145px;
}<|MERGE_RESOLUTION|>--- conflicted
+++ resolved
@@ -486,7 +486,6 @@
 		}
 	}
 
-<<<<<<< HEAD
 	&__toggler {
 		cursor: pointer;
 		border: none;
@@ -499,8 +498,6 @@
 		}
 	}
 
-=======
->>>>>>> 9bc2079f
 	&__datetime-input {
 		margin: 0 10px;
 	}
@@ -532,13 +529,8 @@
 	}
 
 	&__label {
-<<<<<<< HEAD
-		width: 120px;
-		font-weight: 600;
-=======
 		width: 140px;
 		font-weight: bold;
->>>>>>> 9bc2079f
 		font-size: 14px;
 		flex-shrink: 0;
 	}
