/******************************************************************************
 * Copyright 2020-2020 Exactpro (Exactpro Systems Limited)
 *
 * Licensed under the Apache License, Version 2.0 (the "License");
 * you may not use this file except in compliance with the License.
 * You may obtain a copy of the License at
 *
 *     http://www.apache.org/licenses/LICENSE-2.0
 *
 * Unless required by applicable law or agreed to in writing, software
 * distributed under the License is distributed on an "AS IS" BASIS,
 * WITHOUT WARRANTIES OR CONDITIONS OF ANY KIND, either express or implied.
 * See the License for the specific language governing permissions and
 * limitations under the License.
 ******************************************************************************/

@import './common/vars';

.filter {
	display: flex;
	position: relative;
	flex-direction: column;
	width: 100%;
	gap: 18px;
	font-size: 16px;
	border-radius: 4px;
	color: $filterTextColor;
	white-space: nowrap;

	&-footer {
		display: flex;
	}

	&-wrapper {
		display: none;
		background: var(--background-primary);
		position: absolute;
		z-index: 2;
		top: 72px;
		left: 0;
		align-items: center;
		width: 100%;
		padding: 16px 24px 16px 16px;

		&.active {
			display: flex;
		}

		&.embedded {
			top: 50px;
		}
	}

	&__button {
		@include unselectable;
		display: flex;
		justify-content: center;
		align-items: center;
		padding: 4px 5px;
		cursor: pointer;
		border: none;
		outline: none;

		& span {
			font-size: 24px;
		}

		&.applied path {
			fill: var(--text-info);
		}

		&.disabled {
			opacity: 0.6;
			cursor: default;
		}
	}

	&__title {
		-webkit-margin-before: 0;
		-webkit-margin-after: 0;
		color: $controlButtonTextColor;
		font-size: 12px;
		line-height: 15px;
		font-weight: bold;
		display: inline;
		white-space: nowrap;
		padding-left: 5px;
	}

	&__button.active & {
		&__icon {
			background-image: url(../../resources/icons/filter.svg);
		}
	}

	&__path {
		color: $filterPathColor;
		font-weight: bold;
		margin-right: 20px;
		background-color: rgba(#fff, 0.75);
	}

	&__bubble {
		color: #ffffff;
		background-color: #71a2ff;
	}

	&__controls {
		margin-left: 65px;
		height: 40px;
		padding: 5px 10px 0 0;
	}

	&__counter {
		background-color: $filterPrimaryColor;
		color: $filterTextColor;
		font-weight: bold;
		border-radius: 5px;
		font-size: 11px;
		text-align: center;
		margin-left: 5px;
		padding: 2px 5px;
	}

	&__loading {
		@include spinner(2px, 19px, 2s);
	}

	&-time-controls {
		display: flex;
		flex-direction: row;
		align-items: center;
	}

	&-time-control {
		display: flex;
		align-items: center;
		margin: 5px;
		cursor: pointer;
		border-radius: 6px;
		background: $filterSecondaryColor;
		height: 26px;
		padding: 0 5px;
		color: $primaryTextColor;
		font-size: 13px;

		&:hover {
			background: rgba($filterSecondaryColor, 0.8);
		}
	}

	&-datetime-picker {
		position: absolute;

		left: 0;
		top: 40px;
<<<<<<< HEAD
		z-index: 101;
		background-color: var(--surface-background);
		color: var(--text-primary);
=======
		z-index: 200;
		padding: 8px;
		background-color: white;
>>>>>>> 2e58016f
		display: flex;
		flex-direction: column;
		border-radius: 6px;

		&__header {
			align-items: center;
			font-weight: 600;
			font-size: 20px;
			padding: 12px 16px;
			border-bottom: 1px solid var(--calendar-border);
		}

		&__row {
			height: 480px;
			display: flex;
			border-bottom: 1px solid var(--calendar-border);
		}

		&__interval-controls {
			display: flex;
			flex-direction: column;
			justify-content: space-between;
			padding: 0 12px 12px;
			border-bottom: 1px solid var(--calendar-border);
		}

		&__intervals {
			display: flex;
			gap: 8px;
		}

		&__interval-header {
			font-size: 20px;
			font-weight: 600;
			padding: 8px 0 12px 0;
		}

		&__interval {
			padding: 8px 18px;
			background: var(--text-background);
			border: 1px solid var(--info-color);
			border-radius: 12px;
			font-size: 20px;
			font-weight: 400;
			color: var(--info-color);
			cursor: pointer;
			outline: none;

			&:hover {
				background: var(--date-select-background);
			}
		}

		&__controls {
			display: flex;
			justify-content: flex-end;
			gap: 12px;
			padding: 12px 16px;
			font-weight: 600;

			&.button {
				padding: 8px 24px;
				border: 1px solid var(--info-color);
				border-radius: 12px;

				&.reset {
					background: var(--text-background);
					color: var(--info-color);
				}
				&.submit {
					background-color: var(--info-color);
					color: white;
				}
			}
		}

		&__datepicker {
			width: 450px;
		}
	}

	&-datetime-input {
		&-wrapper {
			width: 100%;
			min-width: 70px;
			position: relative;
		}
	}

	&-timepicker {
		display: grid;
		grid-template-columns: repeat(3, 96px);
		height: 100%;
		border-left: 1px solid var(--calendar-border);

		&__delimiter {
			color: var(--info-color);
			display: flex;
			align-items: center;
			justify-content: center;
			font-size: 46px;
		}

		&__scroll {
			@include hidden-scrollbar;
			display: inline-block;
			height: 100%;
			overflow-y: scroll;
			scroll-snap-type: y proximity;

			&::-webkit-scrollbar-track {
				background-color: transparent;
			}

			&-item {
				height: 80px;
				display: flex;
				scroll-snap-align: center;
				scroll-snap-stop: normal;
				justify-content: center;
				align-items: center;
				font-size: 36px;
				cursor: pointer;
				border-radius: 6px;
				transition: background-color 0.15s ease-in-out;
				color: var(--time-unit-near);

				&.active {
					font-size: 46px;
					color: var(--info-color);
				}

				&.empty {
					height: 200px;

					&.blocked {
						display: none;
					}
				}

				&.far {
					font-size: 26px;
					color: var(--time-unit-far);
				}

				&.blocked {
					color: var(--time-unit-near);
					background-color: var(--blocked-time-unit);
					border-radius: 0;
					cursor: not-allowed;
				}
			}
		}
	}

	&__compound {
		display: flex;
		flex-direction: column;
		gap: 12px;
		padding: 2px;

		& > div:last-child {
			width: 100%;
		}
		&-header {
			display: flex;
			overflow: hidden;
			justify-content: space-between;

			&.status {
				margin: 0;
			}
		}
	}

	&__togglers {
		display: flex;
		width: 100%;
		justify-content: flex-end;
		gap: 16px;

		&.status {
			justify-content: flex-start;
		}
	}

	&-warning {
		&-button {
			@include clickable;

			background-color: transparent;
			border: 0;
			padding: 3px;
			flex-shrink: 0;
			outline: none;
			margin-left: 10px;
		}

		&-icon {
			@include icon(url(../../resources/icons/attention-error-orange.svg), 16px, 16px);

			display: inline-block;
			flex-shrink: 0;
		}
	}

	&-hint-modal {
		@include card-shadow;

		padding: 10px 15px 5px 15px;
		border-radius: 5px;
		background-color: #00bbcc;
		color: #ffffff;
		font-size: 15px;
		font-weight: bold;
		white-space: nowrap;
		position: fixed;
		z-index: 120;
	}
}

.filter-panel {
	display: flex;
	flex-direction: column;
	gap: 5px;

	&__button {
		position: relative;
		height: 100%;
		border-radius: 5px 5px 0 0;
		display: flex;
		align-items: center;

		&.active {
			@include card-shadow;
			background-color: $filterPrimaryColor;
		}
	}
}

.filter-panel,
.replay {
	.toggler__bar {
		cursor: pointer;
		border: none;
		background-color: $filterPickerControlFontColor;

		&::before {
			background-color: $filterSecondaryColor;
		}
	}
}

.filter-inputs {
	@include scrollbar;
	display: flex;
	flex-direction: column;
	overflow-y: auto;
	max-height: 650px;
	gap: 12px;
}

.filter-controls {
	display: flex;
	justify-content: flex-end;
	align-items: center;
	gap: 12px;
	font-size: 14px;

	.filters-history-open {
		@include improved-clickable(#fff, 10px);
	}

	&__counts {
		flex: auto;
		width: 100%;
	}

	&__transparency {
		flex: initial;
		display: flex;
		margin: 0 20px;
		align-items: center;

		input {
			margin: 2px 3px 0 10px;
			cursor: pointer;
		}

		label {
			opacity: 0.7;
			cursor: pointer;
		}

		input[type='radio']:checked + label {
			opacity: 1;
		}
	}

	&__clear-btn {
		@include clickable;
		flex: initial;
		display: flex;
		flex-direction: row;
		align-items: center;
		padding: 0 7px 0 5px;
		border-radius: 10px;
		margin-right: 10px;
	}

	&__clear-icon {
		@include icon(url(../../resources/icons/cross-icon-dark.svg), 23px, 23px);
	}
}

.filter-row {
	@include surface;
	background-color: unset;
	overflow: hidden;
	border-radius: 4px;
	min-height: 40px;
	font-size: 14px;
	font-weight: normal;
	box-sizing: border-box;
	display: flex;
	align-items: center;
	gap: 15px;
	width: 100%;

	&:hover &__divider-text {
		display: none;
	}

	&:hover &__remove-btn {
		display: block;
	}

	&__remove-btn {
		@include round-button(url(../../resources/icons/cross-icon-white.svg));
		display: none;
		flex: 0 0 20px;
	}

	&__divider-text {
		display: block;
	}

	&__divider {
		display: inline-flex;
		align-items: center;
		justify-content: flex-end;
		width: 60px;
		padding-left: 10px;
		font-weight: bold;
		font-size: 16px;
	}

	&__wrapper {
		width: 100%;
		display: flex;
		flex-direction: row;
		justify-content: flex-start;
		align-items: center;
	}

	&__input {
		width: 100%;
		flex-grow: 1;
		padding: 3px 5px;
		margin: 0 10px;
		border-radius: $bubbleBorderRadius;
		min-height: 40px;
		font-size: 13px;
		box-sizing: border-box;
		min-width: 0;
		border-radius: 4px;
		border: 1px solid var(--input-border);
		background-color: var(--input-background);
		color: var(--text-input);
		outline: none;

		&:disabled {
			opacity: 0.5;
		}
	
		&:focus {
			border: 1px solid var(--info-color);
		}

		&.active {
			border: 1px solid var(--info-color);
		}

		&.datetime-picker {
			margin: 0;
			outline: none;
			border: 1px solid var(--info-color);
			border-radius: 4px;
			&.time {
				width: 95px;
			}
			&.datetime {
				width: 170px;
			}
			&.timestamps {
				width: 340px;
			}
		}

		&.time-interval {
			width: 50px;
			text-align: center;
			margin-left: 0;
		}
	}

	&__toggler {
		cursor: pointer;
		border: none;
		background-color: $filterPickerControlFontColor;
		height: 10px;
		width: 30px;

		&::before {
			background-color: $filterSecondaryColor;
		}
	}

	&__datetime-input {
		margin: 0 10px;
	}

	&__select {
		margin: 0 10px;
		height: $filterBubbleHeight;
		font-size: 15px;
		min-width: 105px;
	}

	&__label {
		align-self: center;
		flex-shrink: 0;
		color: var(--text-primary);
		font-size: 16px;
		font-weight: bold;

		&.status {
			align-self: flex-start;
			margin-bottom: 12px;
		}
	}

	.filter-content {
		@include scrollbar();
		width: 100%;
		height: 100%;
		border-radius: 4px;

		&.disabled {
			opacity: 0.5;
			cursor: default;
			pointer-events: none;
		}
	}

	&__multiple-values {
		display: flex;
		cursor: text;
		align-items: center;
		justify-content: flex-start;
		min-width: 100%;
		height: 100%;
		width: fit-content;
		position: relative;
		flex-wrap: wrap;
		flex-grow: 1;
		gap: 6px;
		padding: 5px 8px;

		&.filter-row__input {
			margin: 0;
			width: 100%;
			max-width: 0;
		}

		&.invalid {
			border: 1px solid $toastErrorBackground;
		}
	}

	&__multiple-values-input {
		font-size: 14px;
		background: transparent;
		border: none;
		appearance: none;
		color: var(--text-input);

		&::-webkit-calendar-picker-indicator {
			display: none;
		}

		&:focus {
			outline: none;
		}

		&:disabled {
			opacity: 0.5;
		}
	}

	&__multiple-values-input-wrapper {
		min-width: 30px;
		flex-grow: 1;
		position: relative;
		z-index: 1;
	}

	&__placeholder {
		font-size: 13px;
		color: $secondaryTextColor;
		font-weight: normal;
		position: absolute;
		top: 6px;
		left: 8px;
		z-index: 0;
	}

	&__arrow-icon {
		@include icon(url(../../resources/icons/filter-arrow.svg), 16px, 16px);
	}

	&__message {
		font-size: 14px;
		font-weight: bold;
		margin-right: 15px;
	}

	&.scrollable &__input {
		@include scrollbar;

		width: 30px;
		overflow-x: auto;
		overflow-y: hidden;
		display: flex;
		flex-wrap: nowrap;
	}
	&__clear {
		display: none;
		position: absolute;
		right: 16px;
		@include clickable();
		@include icon(url(../../resources/icons/cross-icon.svg), 16px, 16px);
		background-color: transparent;
		outline: none;
		border: none;
		&.show {
			display: block;
		}
	}
}

.event-filters-panel-label {
	width: 145px;
}<|MERGE_RESOLUTION|>--- conflicted
+++ resolved
@@ -154,15 +154,9 @@
 
 		left: 0;
 		top: 40px;
-<<<<<<< HEAD
 		z-index: 101;
 		background-color: var(--surface-background);
 		color: var(--text-primary);
-=======
-		z-index: 200;
-		padding: 8px;
-		background-color: white;
->>>>>>> 2e58016f
 		display: flex;
 		flex-direction: column;
 		border-radius: 6px;
@@ -547,7 +541,7 @@
 		&:disabled {
 			opacity: 0.5;
 		}
-	
+
 		&:focus {
 			border: 1px solid var(--info-color);
 		}
