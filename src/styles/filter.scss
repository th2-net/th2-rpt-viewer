--- conflicted
+++ resolved
@@ -385,11 +385,7 @@
 	font-size: 14px;
 
 	.filters-history-open {
-<<<<<<< HEAD
-		@include improved-clickable(#fff, 10px);
-=======
 		@include improved-clickable($filterPrimaryColor, 10px);
->>>>>>> ffd5a3d6
 	}
 
 	&__counts {
