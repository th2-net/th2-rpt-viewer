/******************************************************************************
 * Copyright 2020-2020 Exactpro (Exactpro Systems Limited)
 *
 * Licensed under the Apache License, Version 2.0 (the "License");
 * you may not use this file except in compliance with the License.
 * You may obtain a copy of the License at
 *
 *     http://www.apache.org/licenses/LICENSE-2.0
 *
 * Unless required by applicable law or agreed to in writing, software
 * distributed under the License is distributed on an "AS IS" BASIS,
 * WITHOUT WARRANTIES OR CONDITIONS OF ANY KIND, either express or implied.
 * See the License for the specific language governing permissions and
 * limitations under the License.
 ******************************************************************************/

:root {
	// text
	--text-primary: #3a3a3a;
	--text-secondary: #585858;
	--text-input: #898989;
	--text-info: #4e8aff;

	// events
	--events-primary: #f26c0d;
	--events-passed: #52ff4e;
	--events-failed: #ff4e4e;
	--events-unknown: #666666;

	// messages
	--messages-primary: #19c3e5;
	--session-text-color: #fff;

	// search
	--search-primary: #1d19e5;

	// bookmarks
	--bookmarks-primary: #a65cd6;

	// workspace
	--panel-title: #fff;
	--tab-background: #4e8aff;

	// rest
	--info-color: #4e8aff;
	--timestamp-color: #4e8aff;
<<<<<<< HEAD
=======
	--arrow-background: #ffffff; 
>>>>>>> 74250c48

	--background-primary: #ffffff;
	--background-secondary: #fbfbfb;

	--surface-background: #fbfbfb;
	--panel-background: #f1f1f1;
	--text-background: #f8f8f8;
	--workspace-background: #fbfbfb;

	--input-border: #fbfbfb;

	// tables
	--table-passed-row: rgba(157, 255, 148, 0.32);
	--table-failed-row: #ffdddd;
	--table-status-passed: var(--events-passed);
	--table-status-failed: var(--events-failed);
}

html[data-theme='dark'] {
	// text
	--text-primary: #e0e0e0;
	--text-secondary: #a7a8ab;

	// events
	--table-passed-row: rgba(89, 255, 115, 0.5);
	--table-failed-row: rgba(255, 145, 130, 0.5);
	--table-status-passed: #6fff97;
	--table-status-failed: #ff6f6f;
	// messages
	--session-text-color: #2d3036;

	// search

	// bookmarks

	// workspace
	--panel-title: #2d3036;

	// rest
	--timestamp-color: #c6daff;
	--arrow-background: #4f5156; 

	--surface-background: #22262c;
	--text-background: #383b41;

	--background-primary: #2d3036;
	--background-secondary: #383b41;

	--panel-background: #22262c;
	--workspace-background: #4f5156;
	--input-border: #4f5156;
}<|MERGE_RESOLUTION|>--- conflicted
+++ resolved
@@ -44,10 +44,7 @@
 	// rest
 	--info-color: #4e8aff;
 	--timestamp-color: #4e8aff;
-<<<<<<< HEAD
-=======
-	--arrow-background: #ffffff; 
->>>>>>> 74250c48
+	--arrow-background: #ffffff;
 
 	--background-primary: #ffffff;
 	--background-secondary: #fbfbfb;
@@ -88,7 +85,7 @@
 
 	// rest
 	--timestamp-color: #c6daff;
-	--arrow-background: #4f5156; 
+	--arrow-background: #4f5156;
 
 	--surface-background: #22262c;
 	--text-background: #383b41;
