/******************************************************************************
 * Copyright 2020-2020 Exactpro (Exactpro Systems Limited)
 *
 * Licensed under the Apache License, Version 2.0 (the "License");
 * you may not use this file except in compliance with the License.
 * You may obtain a copy of the License at
 *
 *     http://www.apache.org/licenses/LICENSE-2.0
 *
 * Unless required by applicable law or agreed to in writing, software
 * distributed under the License is distributed on an "AS IS" BASIS,
 * WITHOUT WARRANTIES OR CONDITIONS OF ANY KIND, either express or implied.
 * See the License for the specific language governing permissions and
 * limitations under the License.
 ******************************************************************************/

@import './common/vars';

.filters-history-open {
	padding: 5px;
	margin: 0 10px 0 0;
	border: none;
	outline: none;
	color: #fff;
	font: bold 14px 'Open Sans', sans-serif;
}

.filters-history {
	@include scrollbar();
	position: absolute;
	overflow: auto;
	z-index: 130;
	width: 340px;
	max-height: 320px;
	font: 11px 'Open sans', sans-serif;
	background-color: #fff;
	box-shadow: 0px 5px 5px -3px rgba(0, 0, 0, 0.2), 0px 8px 10px 1px rgba(0, 0, 0, 0.14),
		0px 3px 14px 2px rgba(0, 0, 0, 0.12);
	border-radius: 6px;
<<<<<<< HEAD
	&__item {
		cursor: pointer;
		padding: 10px 24px 10px 10px;
		position: relative;
		.share {
			position: absolute;
			top: 4px;
			right: 4px;
			display: none;
			opacity: 0.5;
			border: none;
			cursor: pointer;
			&:hover {
				background-color: darken($color: #fff, $amount: 20);
			}
			@include icon(url(../../resources/icons/share-option.svg), 16px, 16px)
		}
		.title {
			text-decoration: underline;
		}
		&:hover {
			background-color: darken($color: #fff, $amount: 10);
			.share {
				display: block;
			}
=======

	& hr {
		margin: 0;
	}
}

.filter-history-item {
	cursor: pointer;
	padding: 7px;
	position: relative;
	transition: background-color 0.15s;

	&.active {
		background-color: darken($color: #fff, $amount: 10);
	}

	&__title {
		text-decoration: underline;
		display: flex;
		justify-content: space-between;
		margin-bottom: 3px;
	}

	&__row {
		display: flex;
		align-items: center;
		margin: 0 0 4px;
		justify-content: space-between;
	}

	&__row-label {
		display: flex;
		align-items: center;
		margin: 0 4px 0 0;
	}

	&__row-values {
		flex-grow: 1;
		justify-content: flex-end;
		display: flex;
		flex-wrap: wrap;
	}

	&__row-bubble {
		color: #fff;
		outline: none;
		border: none;
		@include improved-clickable($filterPickerScrollItemActiveColor, 10px, 10);
		@include ellipsis();
		max-width: 250px;
		margin: 2px;
	}

	&__excluded-icon {
		@include icon(url(../../resources/icons/cross-icon-dark.svg), 16px, 16px);
	}

	&__pin-icon {
		width: 18px;
		height: 18px;
		border-radius: 50%;
		background: none;
		border: none;
		padding: 0;
		cursor: pointer;
		transition: background-color 0.15s;

		&:hover {
			background-color: rgba(0, 0, 0, 0.1);
>>>>>>> 28f7c884
		}

		& i {
			display: inline-block;
			@include icon(url(../../resources/icons/pin.svg), 14px, 14px);
			transition: transform 0.15s;
		}

		&.pinned {
			background-color: rgba(0, 0, 0, 0.1);
			& i {
				transform: rotate(-45deg);
			}
		}
	}
}<|MERGE_RESOLUTION|>--- conflicted
+++ resolved
@@ -37,33 +37,6 @@
 	box-shadow: 0px 5px 5px -3px rgba(0, 0, 0, 0.2), 0px 8px 10px 1px rgba(0, 0, 0, 0.14),
 		0px 3px 14px 2px rgba(0, 0, 0, 0.12);
 	border-radius: 6px;
-<<<<<<< HEAD
-	&__item {
-		cursor: pointer;
-		padding: 10px 24px 10px 10px;
-		position: relative;
-		.share {
-			position: absolute;
-			top: 4px;
-			right: 4px;
-			display: none;
-			opacity: 0.5;
-			border: none;
-			cursor: pointer;
-			&:hover {
-				background-color: darken($color: #fff, $amount: 20);
-			}
-			@include icon(url(../../resources/icons/share-option.svg), 16px, 16px)
-		}
-		.title {
-			text-decoration: underline;
-		}
-		&:hover {
-			background-color: darken($color: #fff, $amount: 10);
-			.share {
-				display: block;
-			}
-=======
 
 	& hr {
 		margin: 0;
@@ -133,7 +106,6 @@
 
 		&:hover {
 			background-color: rgba(0, 0, 0, 0.1);
->>>>>>> 28f7c884
 		}
 
 		& i {
