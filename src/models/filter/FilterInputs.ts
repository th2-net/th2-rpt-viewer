--- conflicted
+++ resolved
@@ -78,12 +78,9 @@
 	label?: string;
 	disabled?: boolean;
 	wrapperClassName?: string;
-<<<<<<< HEAD
 	placeholder?: string;
-=======
 	isInvalid?: boolean;
 	required?: boolean;
->>>>>>> fb038070
 };
 
 export type FilterRowTimeWindowConfig = FilterRowBaseConfig & {
