/** *****************************************************************************
 * Copyright 2020-2020 Exactpro (Exactpro Systems Limited)
 *
 * Licensed under the Apache License, Version 2.0 (the "License");
 * you may not use this file except in compliance with the License.
 * You may obtain a copy of the License at
 *
 *     http://www.apache.org/licenses/LICENSE-2.0
 *
 * Unless required by applicable law or agreed to in writing, software
 * distributed under the License is distributed on an "AS IS" BASIS,
 * WITHOUT WARRANTIES OR CONDITIONS OF ANY KIND, either express or implied.
 * See the License for the specific language governing permissions and
 * limitations under the License.
 ***************************************************************************** */

import MessageBody from './MessageBody';
import { ActionType } from './EventAction';
import { notEmpty } from '../helpers/object';
import { OrderRule } from '../stores/MessageDisplayRulesStore';

export enum MessageViewType {
	JSON = 'json',
	FORMATTED = 'formatted',
	ASCII = 'ASCII',
	BINARY = 'binary',
}

export interface MessageSortOrderItem {
	id: string;
	item: string;
	timestamp: number;
}

export interface MessageDisplayRule {
	[x: string]: any;
	id: string;
	session: string;
	viewType: MessageViewType;
	removable: boolean;
	editableSession: boolean;
	editableType: boolean;
	timestamp: number;
}

export interface EventMessage {
	type: ActionType.MESSAGE;
<<<<<<< HEAD
	messageType: string;
	id: string;
	timestamp: number;
=======
	sequence: string;
	id: string;
	timestamp: string;
>>>>>>> 83c03bc9
	direction: string;
	sessionId: string;
	rawMessageBase64: string | null;
	parsedMessages: ParsedMessage[] | null;
}

export interface EventMessageItem extends EventMessage {
	parsedMessage: ParsedMessage | null;
}

export interface ParsedMessage {
	match: boolean;
	id: string;
	message: MessageBody;
}

export function isScreenshotMessage(message: EventMessageItem): boolean {
	return message.parsedMessage
		? /image\/\w+/gi.test(message.parsedMessage?.message.metadata.messageType)
		: false;
}

export function isMessageDisplayRule(obj: unknown): obj is MessageDisplayRule {
	return notEmpty(obj) && (obj as MessageDisplayRule).viewType !== undefined;
}

export function isMessageBodySortOrderItem(obj: unknown): obj is MessageSortOrderItem {
	return notEmpty(obj) && (obj as MessageSortOrderItem).item !== undefined;
}

export function isOrderRule(obj: unknown): obj is OrderRule {
	return notEmpty(obj) && (obj as OrderRule).order !== undefined;
}<|MERGE_RESOLUTION|>--- conflicted
+++ resolved
@@ -45,15 +45,9 @@
 
 export interface EventMessage {
 	type: ActionType.MESSAGE;
-<<<<<<< HEAD
-	messageType: string;
-	id: string;
-	timestamp: number;
-=======
 	sequence: string;
 	id: string;
 	timestamp: string;
->>>>>>> 83c03bc9
 	direction: string;
 	sessionId: string;
 	rawMessageBase64: string | null;
