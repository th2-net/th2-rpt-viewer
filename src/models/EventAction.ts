--- conflicted
+++ resolved
@@ -30,13 +30,8 @@
 	eventId: string;
 	eventName: string;
 	eventType: string;
-<<<<<<< HEAD
-	startTimestamp: number;
-	endTimestamp?: number | null;
-=======
 	startTimestamp: string;
 	endTimestamp?: string | null;
->>>>>>> 83c03bc9
 	successful: boolean;
 }
 
