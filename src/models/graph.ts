--- conflicted
+++ resolved
@@ -21,13 +21,9 @@
 }
 
 export interface ChunkData {
-<<<<<<< HEAD
 	timestamp: number;
+	count: number;
 	passed: number;
 	failed: number;
 	messages: number;
-=======
-	count: number;
-	timestamp: number;
->>>>>>> b7934f5f
 }