--- conflicted
+++ resolved
@@ -16,10 +16,7 @@
 
 import * as React from 'react';
 import { EventMessage, MessageViewType } from 'models/EventMessage';
-<<<<<<< HEAD
-import { createBemBlock, createBemElement } from 'helpers/styleCreators';
-=======
->>>>>>> 74250c48
+import { createBemBlock } from 'helpers/styleCreators';
 import { formatTime, timestampToNumber } from 'helpers/date';
 import CardDisplayType from 'models/util/CardDisplayType';
 import Checkbox from 'components/util/Checkbox';
@@ -62,35 +59,26 @@
 		isAttached,
 		isExport,
 		isExported,
-<<<<<<< HEAD
 		isExpanded,
 		setIsExpanded,
-=======
->>>>>>> 74250c48
 		displayType = CardDisplayType.FULL,
 		toggleMessagePin,
 		onClick,
 	} = props;
 	const { timestamp, sessionId, direction } = message;
 
-<<<<<<< HEAD
 	const buttonWrapperClass = createBemBlock('expand-wrapper', isExpanded ? 'expanded' : null);
 
-=======
->>>>>>> 74250c48
 	const formattedTimestamp = formatTime(timestampToNumber(timestamp));
 
 	const parsedMessage = message.parsedMessages ? message.parsedMessages[0] : undefined;
 	const subsequence = parsedMessage && getSubsequence(parsedMessage);
 
-<<<<<<< HEAD
 	const changeExpandState = () => {
 		if (setIsExpanded) {
 			setIsExpanded(!isExpanded);
 		}
 	};
-=======
->>>>>>> 74250c48
 	const handleClick = () => {
 		if (onClick) {
 			onClick(message);
