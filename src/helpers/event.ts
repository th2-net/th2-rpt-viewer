/** ****************************************************************************
 * Copyright 2020-2020 Exactpro (Exactpro Systems Limited)
 *
 * Licensed under the Apache License, Version 2.0 (the "License");
 * you may not use this file except in compliance with the License.
 * You may obtain a copy of the License at
 *
 *     http://www.apache.org/licenses/LICENSE-2.0
 *
 * Unless required by applicable law or agreed to in writing, software
 * distributed under the License is distributed on an "AS IS" BASIS,
 * WITHOUT WARRANTIES OR CONDITIONS OF ANY KIND, either express or implied.
 * See the License for the specific language governing permissions and
 * limitations under the License.
 ***************************************************************************** */
<<<<<<< HEAD

import moment from 'moment';
=======
>>>>>>> 83c03bc9
import { ActionType, EventAction, EventTreeNode } from '../models/EventAction';
import { EventMessage, EventMessageItem } from '../models/EventMessage';
import { EventStatus } from '../models/Status';
import { getTimestampAsNumber } from './date';

export function getMinifiedStatus(status: string): string {
	return status
		.split('_')
		.map(str => str[0])
		.join('')
		.toUpperCase();
}

export function getEventStatus(event: EventAction | EventTreeNode): EventStatus {
	return event.successful ? EventStatus.PASSED : EventStatus.FAILED;
}

export const isRootEvent = (event: EventTreeNode): boolean => event.parentId === null;

export function mapToTimestamps(list: Array<EventTreeNode | EventMessage>) {
	return list.map(item => getTimestampAsNumber(item));
}

export function getTimestamp(item: EventAction | EventMessage | EventTreeNode) {
	if ('startTimestamp' in item) {
		return item.startTimestamp;
	}
	return item.timestamp;
}

export function sortEventsByTimestamp(
	eventNodes: Array<EventTreeNode>,
	order: 'desc' | 'asc' = 'desc',
) {
	const copiedEvents = eventNodes.slice();
	copiedEvents.sort((eventA, eventB) => {
		if (order === 'desc') {
			return eventB.startTimestamp - eventA.startTimestamp;
		}
		return eventA.startTimestamp - eventB.startTimestamp;
	});
	return copiedEvents;
}

export function isEventMessage(object: unknown): object is EventMessage {
	return (
		typeof object === 'object' &&
		object !== null &&
		(object as EventMessage).type === ActionType.MESSAGE
	);
}

export function isEventAction(object: unknown): object is EventAction {
	return (
		typeof object === 'object' &&
		object !== null &&
		(object as EventAction).type === ActionType.EVENT_ACTION
	);
}

export function isEventNode(object: unknown): object is EventTreeNode {
	return (
		typeof object === 'object' &&
		object !== null &&
		(object as EventTreeNode).type === ActionType.EVENT_TREE_NODE
	);
}

export function isEvent(object: unknown): object is EventTreeNode | EventAction {
	return isEventNode(object) || isEventAction(object);
}

export const isEventId = (str: string): boolean =>
	// eslint-disable-next-line max-len
	/[a-z0-9]{8}-[a-z0-9]{4}-[a-z0-9]{4}-[a-z0-9]{4}-[a-z0-9]{12}(:[a-z0-9]{8}-[a-z0-9]{4}-[a-z0-9]{4}-[a-z0-9]{4}-[a-z0-9]{12})?/.test(
		str,
	);

export const sortByTimestamp = (
	items: Array<EventMessage | EventTreeNode>,
	order: 'desc' | 'asc' = 'desc',
) => {
	const copiedEvents = items.slice();
	copiedEvents.sort((itemA, itemB) => {
		if (order === 'desc') {
			return getTimestampAsNumber(itemB) - getTimestampAsNumber(itemA);
		}
		return getTimestampAsNumber(itemA) - getTimestampAsNumber(itemB);
	});
	return copiedEvents;
};

export function getItemId(item: EventAction | EventTreeNode | EventMessage) {
	if (isEventMessage(item)) return item.id;
	return item.eventId;
}

export function getItemName(item: EventAction | EventTreeNode | EventMessageItem) {
	if (isEventMessage(item))
		return item.parsedMessage ? item.parsedMessage.message.metadata.messageType : '';
	return item.eventName;
}

export const convertEventActionToEventTreeNode = (event: EventAction): EventTreeNode => ({
	eventId: event.eventId,
	eventName: event.eventName,
	eventType: event.eventType,
<<<<<<< HEAD
	startTimestamp: moment(event.startTimestamp).valueOf(),
	endTimestamp: event.endTimestamp ? moment(event.endTimestamp).valueOf() : event.endTimestamp,
=======
	startTimestamp: event.startTimestamp,
	endTimestamp: event.endTimestamp,
>>>>>>> 83c03bc9
	successful: event.successful,
	parentId: event.parentEventId,
	type: ActionType.EVENT_TREE_NODE,
});

export const getErrorEventTreeNode = (eventId: string): EventTreeNode => ({
	type: ActionType.EVENT_TREE_NODE,
	isUnknown: true,
	eventId,
	eventName: eventId,
	eventType: 'eventTreeNode',
	parentId: 'unknown-root',
<<<<<<< HEAD
	startTimestamp: 0,
	endTimestamp: 0,
=======
	startTimestamp: '',
	endTimestamp: '',
>>>>>>> 83c03bc9
	successful: false,
});

export const unknownRoot: EventTreeNode = {
	type: ActionType.EVENT_TREE_NODE,
	isUnknown: true,
	eventId: 'unknown-root',
	eventName: 'Unknown Events',
	eventType: 'eventTreeNode',
	parentId: null,
<<<<<<< HEAD
	startTimestamp: 0,
=======
	startTimestamp: '',
>>>>>>> 83c03bc9
	successful: false,
};

export function getEventParentId(e: EventTreeNode | EventAction) {
	return isEventNode(e) ? e.parentId : e.parentEventId;
}<|MERGE_RESOLUTION|>--- conflicted
+++ resolved
@@ -13,15 +13,10 @@
  * See the License for the specific language governing permissions and
  * limitations under the License.
  ***************************************************************************** */
-<<<<<<< HEAD
-
-import moment from 'moment';
-=======
->>>>>>> 83c03bc9
 import { ActionType, EventAction, EventTreeNode } from '../models/EventAction';
 import { EventMessage, EventMessageItem } from '../models/EventMessage';
 import { EventStatus } from '../models/Status';
-import { getTimestampAsNumber } from './date';
+import { getTimestampAsNumber, timestampToNumber } from './date';
 
 export function getMinifiedStatus(status: string): string {
 	return status
@@ -55,9 +50,9 @@
 	const copiedEvents = eventNodes.slice();
 	copiedEvents.sort((eventA, eventB) => {
 		if (order === 'desc') {
-			return eventB.startTimestamp - eventA.startTimestamp;
+			return timestampToNumber(eventB.startTimestamp) - timestampToNumber(eventA.startTimestamp);
 		}
-		return eventA.startTimestamp - eventB.startTimestamp;
+		return timestampToNumber(eventA.startTimestamp) - timestampToNumber(eventB.startTimestamp);
 	});
 	return copiedEvents;
 }
@@ -125,13 +120,8 @@
 	eventId: event.eventId,
 	eventName: event.eventName,
 	eventType: event.eventType,
-<<<<<<< HEAD
-	startTimestamp: moment(event.startTimestamp).valueOf(),
-	endTimestamp: event.endTimestamp ? moment(event.endTimestamp).valueOf() : event.endTimestamp,
-=======
 	startTimestamp: event.startTimestamp,
 	endTimestamp: event.endTimestamp,
->>>>>>> 83c03bc9
 	successful: event.successful,
 	parentId: event.parentEventId,
 	type: ActionType.EVENT_TREE_NODE,
@@ -144,13 +134,8 @@
 	eventName: eventId,
 	eventType: 'eventTreeNode',
 	parentId: 'unknown-root',
-<<<<<<< HEAD
-	startTimestamp: 0,
-	endTimestamp: 0,
-=======
 	startTimestamp: '',
 	endTimestamp: '',
->>>>>>> 83c03bc9
 	successful: false,
 });
 
@@ -161,11 +146,7 @@
 	eventName: 'Unknown Events',
 	eventType: 'eventTreeNode',
 	parentId: null,
-<<<<<<< HEAD
-	startTimestamp: 0,
-=======
 	startTimestamp: '',
->>>>>>> 83c03bc9
 	successful: false,
 };
 
