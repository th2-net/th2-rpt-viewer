--- conflicted
+++ resolved
@@ -22,16 +22,11 @@
 import { isEventMessage } from './event';
 
 export function getElapsedTime(
-<<<<<<< HEAD
-	startTimestamp: number,
-	endTimestamp: number,
-=======
 	startTimestamp: string,
 	endTimestamp: string,
->>>>>>> 83c03bc9
 	withMiliseconds = true,
 ) {
-	const diff = endTimestamp - startTimestamp;
+	const diff = timestampToNumber(endTimestamp) - timestampToNumber(startTimestamp);
 	const seconds = Math.floor(diff / 1000);
 	const milliseconds = Math.floor(diff - seconds * 1000);
 
@@ -47,16 +42,13 @@
 	return moment.utc(new Date(time).getTime()).format(DateTimeMask.DATE_TIME_MASK);
 }
 
-<<<<<<< HEAD
-=======
 export function timestampToNumber(timestamp: string): number {
 	return new Date(timestamp).getTime();
 }
 
->>>>>>> 83c03bc9
 export function getTimestampAsNumber(entity: EventAction | EventTreeNode | EventMessage): number {
-	if (isEventMessage(entity)) return entity.timestamp;
-	return entity.startTimestamp;
+	if (isEventMessage(entity)) return timestampToNumber(entity.timestamp);
+	return timestampToNumber(entity.startTimestamp);
 }
 
 export function formatTimestampValue(timestamp: number | null, timeMask: string) {
@@ -114,20 +106,21 @@
 	];
 }
 
-<<<<<<< HEAD
-export function sortByTimestamp<T extends { timestamp: number }>(
-=======
 export function sortByTimestamp<T extends { timestamp: number | string }>(
->>>>>>> 83c03bc9
 	array: T[],
 	order: 'desc' | 'asc' = 'desc',
-): T[] {
+) {
 	const copiedArray = array.slice();
 	copiedArray.sort((itemA, itemB) => {
+		const timestampA =
+			typeof itemA.timestamp === 'number' ? itemA.timestamp : timestampToNumber(itemA.timestamp);
+		const timestampB =
+			typeof itemB.timestamp === 'number' ? itemB.timestamp : timestampToNumber(itemB.timestamp);
+
 		if (order === 'desc') {
-			return itemB.timestamp - itemA.timestamp;
+			return timestampB - timestampA;
 		}
-		return itemA.timestamp - itemB.timestamp;
+		return timestampA - timestampB;
 	});
 	return copiedArray;
 }
