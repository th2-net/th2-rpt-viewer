--- conflicted
+++ resolved
@@ -14,26 +14,9 @@
  * limitations under the License.
  ***************************************************************************** */
 
-<<<<<<< HEAD
-=======
-import { ActionType } from '../models/EventAction';
-import {
-	EventMessage,
-	MessageViewTypeConfig,
-	MessageViewType,
-	ParsedMessage,
-} from '../models/EventMessage';
-import {
-	isMessageValue,
-	isNullValue,
-	isSimpleValue,
-	MessageBodyField,
-	MessageBodyFields,
-} from '../models/MessageBody';
->>>>>>> d3c9c0a9
-import { timestampToNumber } from './date';
 import { ActionType } from '../models/EventAction';
 import { EventMessage } from '../models/EventMessage';
+import { timestampToNumber } from './date';
 
 export const sortMessagesByTimestamp = (
 	messages: Array<EventMessage>,
@@ -49,79 +32,7 @@
 	return copiedMessages;
 };
 
-<<<<<<< HEAD
 export const isEventMessage = (object: unknown): object is EventMessage =>
 	typeof object === 'object' &&
 	object !== null &&
-	(object as EventMessage).type === ActionType.MESSAGE;
-=======
-export const isMessage = (object: unknown): object is EventMessage => {
-	return (
-		typeof object === 'object' &&
-		object !== null &&
-		(object as EventMessage).type === ActionType.MESSAGE
-	);
-};
-
-export function normalizeFields(fields: MessageBodyFields) {
-	return Object.entries(fields).reduce((acc, [name, field]) => {
-		return {
-			...acc,
-			[name]: normalizeField(field),
-		};
-	}, {});
-}
-
-export function normalizeField(field: MessageBodyField): string | object {
-	if (isNullValue(field)) return field.nullValue;
-	if (isSimpleValue(field)) return field.simpleValue;
-	if (isMessageValue(field)) {
-		return Object.entries(field.messageValue.fields || {}).reduce(
-			(acc, [fieldName, fieldValue]) => {
-				return {
-					...acc,
-					[fieldName]: normalizeField(fieldValue),
-				};
-			},
-			{},
-		);
-	}
-	return field.listValue.values?.map(listValueField => normalizeField(listValueField)) || [];
-}
-
-export function getViewTypesConfig(
-	message: EventMessage,
-	getSavedViewType: (message: EventMessage) => SavedMessageViewType,
-) {
-	const viewTypes = getSavedViewType(message).viewTypes;
-	const config = new Map<string, MessageViewTypeConfig>();
-
-	config.set(message.id, {
-		viewType: viewTypes.get(message.id) as MessageViewType,
-		setViewType: getSavedViewType(message).setViewType,
-	});
-
-	if (message.parsedMessages) {
-		message.parsedMessages.forEach(parsedMessage => {
-			config.set(parsedMessage.id, {
-				viewType: viewTypes.get(parsedMessage.id) as MessageViewType,
-				setViewType: getSavedViewType(message).setViewType,
-			});
-		});
-	}
-
-	return config;
-}
-
-export function defineViewTypeConfig(
-	viewTypeConfig: Map<string, MessageViewTypeConfig>,
-	id: string,
-) {
-	return viewTypeConfig.get(id) as MessageViewTypeConfig;
-}
-
-export function getSubsequence(parsedMessage: ParsedMessage): null | number {
-	const subsequence = parsedMessage.message.metadata.id.subsequence;
-	return subsequence ? subsequence[0] : null;
-}
->>>>>>> d3c9c0a9
+	(object as EventMessage).type === ActionType.MESSAGE;