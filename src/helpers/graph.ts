/** ****************************************************************************
 * Copyright 2020-2020 Exactpro (Exactpro Systems Limited)
 *
 * Licensed under the Apache License, Version 2.0 (the "License");
 * you may not use this file except in compliance with the License.
 * You may obtain a copy of the License at
 *
 *     http://www.apache.org/licenses/LICENSE-2.0
 *
 * Unless required by applicable law or agreed to in writing, software
 * distributed under the License is distributed on an "AS IS" BASIS,
 * WITHOUT WARRANTIES OR CONDITIONS OF ANY KIND, either express or implied.
 * See the License for the specific language governing permissions and
 * limitations under the License.
 ***************************************************************************** */

import moment from 'moment';
import { EventTreeNode } from '../models/EventAction';
import { EventMessage } from '../models/EventMessage';
import { GraphGroup, GraphItem } from '../models/Graph';
import { TimeRange } from '../models/Timestamp';
import { getTimestampAsNumber } from './date';
import { isEventMessage } from './event';

export function filterListByChunkRange(
	timeRange: TimeRange,
	list: Array<EventMessage | EventTreeNode>,
) {
	const [from, to] = timeRange;
	return list.filter(item => {
		const itemTimestamp = getTimestampAsNumber(item);
		return moment(itemTimestamp).isBetween(moment(from), moment(to)) || itemTimestamp === to;
	});
}

export function calculateTimeRange(timestamp: number, interval: number): TimeRange {
	return [timestamp - (interval / 2) * 60 * 1000, timestamp + (interval / 2) * 60 * 1000];
}

export function groupGraphItems(
	timeRange: TimeRange,
	chunkWidth: number,
	items: GraphItem[],
	ATTACHED_ITEM_SIZE_PX: number,
): Array<GraphGroup> {
	const [from, to] = timeRange;
	function getGroupLeftPosition(timestamp: number): number {
		return Math.floor(((timestamp - from) / (to - from)) * chunkWidth);
	}
	const sortedItems = items.slice();
	sortedItems.sort((itemA, itemB) => getTimestampAsNumber(itemA) - getTimestampAsNumber(itemB));

	const positions = sortedItems.map(item => {
		const position = getGroupLeftPosition(getTimestampAsNumber(item));
		return Math.min(
			Math.max(position - ATTACHED_ITEM_SIZE_PX / 2, 0),
			chunkWidth - ATTACHED_ITEM_SIZE_PX,
		);
	});

	const groups: Array<GraphGroup> = [];

	let i = 0;
	let headItem = sortedItems[i];

	while (headItem) {
		const headItemPosition = positions[i];
		const group: GraphGroup = {
			items: [],
			left: positions[i],
		};
		let currItem = sortedItems[i];

		const [leftBoundary, rightBoundary] = [
			headItemPosition,
			headItemPosition + ATTACHED_ITEM_SIZE_PX,
		];

		while (currItem && positions[i] >= leftBoundary && positions[i] <= rightBoundary) {
			group.items.push(currItem);
			currItem = sortedItems[++i];
		}
		groups.push(group);

		i++;
		headItem = sortedItems[i];
	}

	return groups.filter(group => group.items.length !== 0);
}

export function getGraphTimeTicks(timeRange: TimeRange, interval: number, tickSize: number) {
	const ticksArr = [];

	const [from] = timeRange;

	for (let i = 0; i < interval; i += tickSize) {
		ticksArr.push(moment(from).startOf('minute').add(i, 'minutes').valueOf());
	}

	return ticksArr.map(tick => moment(tick).utc().format('HH:mm'));
}

export function filterUniqueGraphItems(items: GraphItem[]) {
	function getGraphItemId(item: GraphItem) {
		if (isEventMessage(item)) return item.messageId;
		return item.eventId;
	}

	return items.filter((item, index, self) => {
		return index === self.findIndex(selfItem => getGraphItemId(item) === getGraphItemId(selfItem));
	});
}

<<<<<<< HEAD
function getGraphItemId(item: GraphItem) {
	if (isEventMessage(item)) return item.id;
	return item.eventId;
=======
export function getRangeCenter(timerange: TimeRange) {
	return Math.round(timerange[0] + (timerange[1] - timerange[0]) / 2);
>>>>>>> 8fea4bb4
}<|MERGE_RESOLUTION|>--- conflicted
+++ resolved
@@ -103,7 +103,7 @@
 
 export function filterUniqueGraphItems(items: GraphItem[]) {
 	function getGraphItemId(item: GraphItem) {
-		if (isEventMessage(item)) return item.messageId;
+		if (isEventMessage(item)) return item.id;
 		return item.eventId;
 	}
 
@@ -112,12 +112,6 @@
 	});
 }
 
-<<<<<<< HEAD
-function getGraphItemId(item: GraphItem) {
-	if (isEventMessage(item)) return item.id;
-	return item.eventId;
-=======
 export function getRangeCenter(timerange: TimeRange) {
 	return Math.round(timerange[0] + (timerange[1] - timerange[0]) / 2);
->>>>>>> 8fea4bb4
 }