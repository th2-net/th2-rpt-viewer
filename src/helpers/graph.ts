--- conflicted
+++ resolved
@@ -102,23 +102,17 @@
 }
 
 export function filterUniqueGraphItems(items: GraphItem[]) {
-	function getGraphItemId(item: GraphItem) {
-		if (isEventMessage(item)) return item.messageId;
-		return item.eventId;
-	}
-
 	return items.filter((item, index, self) => {
 		return index === self.findIndex(selfItem => getGraphItemId(item) === getGraphItemId(selfItem));
 	});
 }
 
-<<<<<<< HEAD
 export function getGraphItemId(item: GraphItem): string {
 	if (isBookmark(item)) return getGraphItemId(item.item);
 	if (isEventMessage(item)) return item.messageId;
 	return item.eventId;
-=======
+}
+
 export function getRangeCenter(timerange: TimeRange) {
 	return Math.round(timerange[0] + (timerange[1] - timerange[0]) / 2);
->>>>>>> 9470f3cf
 }