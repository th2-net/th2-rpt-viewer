--- conflicted
+++ resolved
@@ -42,11 +42,7 @@
 	},
 	getEvent: async (id, signal?, queryParams = {}) => {
 		const params = createURLSearchParams(queryParams);
-<<<<<<< HEAD
-		const res = await fetch(`backend/event/${id}${params}`, { signal });
-=======
 		const res = await fetch(`backend/event/${id}?${params}`, { signal });
->>>>>>> 7b80ca60
 
 		if (res.ok) {
 			return res.json();
