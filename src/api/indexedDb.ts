--- conflicted
+++ resolved
@@ -169,25 +169,12 @@
 	}
 
 	private async initDb() {
-<<<<<<< HEAD
-		this.db = await openDB<TH2DB>(this.env, dbVersion, {
-			upgrade: async (db, oldVersion, newVersion) => {
-				if (db.objectStoreNames.contains(IndexedDbStores.SEARCH_HISTORY) && newVersion === 5) {
-					db.deleteObjectStore(IndexedDbStores.SEARCH_HISTORY);
-				}
-				Object.entries(indexedDBkeyPaths).forEach(([storeName, keyPath]) => {
-					const name = storeName as IndexedDbStores;
-					if (!db.objectStoreNames.contains(name)) {
-						const store = db.createObjectStore(name, { keyPath });
-						store.createIndex('timestamp', 'timestamp');
-					}
-				});
-			},
-		});
-=======
 		try {
 			this.db = await openDB<TH2DB>(this.env, dbVersion, {
-				upgrade: async db => {
+				upgrade: async (db, oldVersion, newVersion) => {
+					if (db.objectStoreNames.contains(IndexedDbStores.SEARCH_HISTORY) && newVersion === 5) {
+						db.deleteObjectStore(IndexedDbStores.SEARCH_HISTORY);
+					}
 					Object.entries(indexedDBkeyPaths).forEach(([storeName, keyPath]) => {
 						const name = storeName as IndexedDbStores;
 						if (!db.objectStoreNames.contains(name)) {
@@ -200,7 +187,6 @@
 		} catch (error) {
 			this.error = new Error(String(error));
 		}
->>>>>>> 71ad9379
 	}
 
 	public getError = () => this.error;
