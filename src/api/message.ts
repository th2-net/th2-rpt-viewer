/** *****************************************************************************
 * Copyright 2020-2020 Exactpro (Exactpro Systems Limited)
 *
 * Licensed under the Apache License, Version 2.0 (the "License");
 * you may not use this file except in compliance with the License.
 * You may obtain a copy of the License at
 *
 *     http://www.apache.org/licenses/LICENSE-2.0
 *
 * Unless required by applicable law or agreed to in writing, software
 * distributed under the License is distributed on an "AS IS" BASIS,
 * WITHOUT WARRANTIES OR CONDITIONS OF ANY KIND, either express or implied.
 * See the License for the specific language governing permissions and
 * limitations under the License.
 ***************************************************************************** */
import { MessageApiSchema } from './ApiSchema';
import { createURLSearchParams } from '../helpers/url';
import MessagesFilter from '../models/filter/MessagesFilter';

const messageHttpApi: MessageApiSchema = {
	getAll: async () => {
		const params = createURLSearchParams({ idsOnly: false });
		const res = await fetch(`backend/search/messages?${params}`);

		if (res.ok) {
			return res.json();
		}

		console.error(res.statusText);
		return [];
	},
	getMessages: async (
		{ idsOnly = true, messageId = '', timelineDirection = 'next', limit = 100 },
		filter: MessagesFilter,
		abortSignal?: AbortSignal,
	) => {
		const { timestampFrom, timestampTo, streams, messageTypes } = filter;

		const params = createURLSearchParams({
			idsOnly,
			timelineDirection,
			messageId: messageId.length > 0 ? messageId : null,
			limit,
			timestampFrom,
			timestampTo,
			stream: streams,
			messageType: messageTypes,
		});

		const res = await fetch(`backend/search/messages?${params}`, { signal: abortSignal });

		if (res.ok) {
			return res.json();
		}

		console.error(res.statusText);

		throw res;
	},
	getMessagesIds: async (timestampFrom: number, timestampTo: number) => {
		const params = createURLSearchParams({
			idsOnly: true,
			timestampFrom,
			timestampTo,
		});
		const res = await fetch(`backend/search/messages?${params}`);

		if (res.ok) {
			return res.json();
		}

		console.error(res.statusText);
		return [];
	},
	getMessage: async (id: string, signal?: AbortSignal, queryParams = {}) => {
		const params = createURLSearchParams(queryParams);
<<<<<<< HEAD
		const res = await fetch(`backend/message/${id}${params}`, { signal });
=======
		const res = await fetch(`backend/message/${id}?${params}`, { signal });
>>>>>>> 7b80ca60

		if (res.ok) {
			return res.json();
		}

		console.error(res.statusText);
		return null;
	},
	getMessagesByFilter: async ({ timestampFrom, timestampTo, streams, messageTypes }) => {
		const params = createURLSearchParams({
			timestampFrom,
			timestampTo,
			idsOnly: true,
			stream: streams,
			messageType: messageTypes,
		});

		const res = await fetch(`backend/search/messages?${params}`);

		if (res.ok) return res.json();

		console.error(res.statusText);
		return [];
	},
	getMessageSessions: async () => {
		const res = await fetch('backend/messageStreams');

		if (res.ok) return res.json();

		console.error(res.statusText);
		return [];
	},
};

export default messageHttpApi;<|MERGE_RESOLUTION|>--- conflicted
+++ resolved
@@ -74,11 +74,7 @@
 	},
 	getMessage: async (id: string, signal?: AbortSignal, queryParams = {}) => {
 		const params = createURLSearchParams(queryParams);
-<<<<<<< HEAD
-		const res = await fetch(`backend/message/${id}${params}`, { signal });
-=======
 		const res = await fetch(`backend/message/${id}?${params}`, { signal });
->>>>>>> 7b80ca60
 
 		if (res.ok) {
 			return res.json();
