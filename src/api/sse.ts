/** *****************************************************************************
 * Copyright 2020-2020 Exactpro (Exactpro Systems Limited)
 *
 * Licensed under the Apache License, Version 2.0 (the "License");
 * you may not use this file except in compliance with the License.
 * You may obtain a copy of the License at
 *
 *     http://www.apache.org/licenses/LICENSE-2.0
 *
 * Unless required by applicable law or agreed to in writing, software
 * distributed under the License is distributed on an "AS IS" BASIS,
 * WITHOUT WARRANTIES OR CONDITIONS OF ANY KIND, either express or implied.
 * See the License for the specific language governing permissions and
 * limitations under the License.
 ***************************************************************************** */

import { MessageFilterState } from 'modules/search/models/Search';
import { SSESchema } from './ApiSchema';
import { createURLSearchParams } from '../helpers/url';
import EventsFilter from '../modules/events/models/EventsFilter';
import { getObjectKeys } from '../helpers/object';
import { SearchDirection } from '../models/SearchDirection';

interface BaseSSEParams {
	startTimestamp?: number;
	endTimestamp?: number | null;
	resultCountLimit?: number;
	searchDirection?: 'next' | 'previous'; // defaults to next
}

export interface SSEHeartbeat {
	id: string;
	timestamp: number;
	scanCounter: number;
}

export type SSEFilterInfo = EventsFiltersInfo | MessagesFilterInfo;

export interface SSEFilterParameter {
	defaultValue: boolean | string | string[] | null;
	hint: string;
	name: 'conjunct' | 'negative' | 'values';
	type: { value: 'string' | 'boolean' | 'string[]' | 'switcher' };
}

export type EventFilterKeys =
	| 'attachedMessageId'
	| 'type'
	| 'name'
	| 'body'
	| 'status'
	| 'event_generic';

export type MessageFilterKeys =
	| 'attachedEventIds'
	| 'type'
	| 'body'
	| 'bodyBinary'
	| 'message_generic';

export type FilterKeys = EventFilterKeys | MessageFilterKeys;

export interface EventsFiltersInfo {
	name: EventFilterKeys;
	hint: string;
	parameters: SSEFilterParameter[];
}

export interface MessagesFilterInfo {
	name: MessageFilterKeys;
	hint: string;
	parameters: SSEFilterParameter[];
}

export interface EventSSEParams extends BaseSSEParams {
	parentEvent?: string;
	filters?: Array<EventFilterKeys>;
	'attachedMessageId-values'?: string;
	'attachedMessageId-negative'?: boolean;
	'attachedMessageId-conjunct'?: boolean;
	'type-values'?: string[];
	'type-negative'?: boolean;
	'type-conjunct'?: boolean;
	'name-values'?: string[];
	'name-negative'?: boolean;
	'name-conjunct'?: boolean;
	resumeFromId?: string;
}

export type MessageDirection = 'first' | 'second';

export const toStream = (
	name: string,
	direction: MessageDirection[] = ['first', 'second'],
): string[] => direction.map(dir => `${name}:${dir}`);

export interface MessagesSSEParams extends BaseSSEParams {
	stream: string[];
	filters?: Array<MessageFilterKeys>;
	'attachedEventIds-values'?: string[];
	'attachedEventIds-negative'?: boolean;
	'attachedEventIds-conjunct'?: boolean;
	'type-values'?: string[];
	'type-negative'?: boolean;
	'type-conjunct'?: boolean;
	'body-values'?: string[];
	'body-negative'?: boolean;
	'body-conjunct'?: boolean;
	messageId?: string[];
}

export interface SSEParamsEvents {
	parentEvent?: string;
	resultCountLimit?: number;
	resumeFromId?: string;
	searchDirection?: 'next' | 'previous'; // defaults to next
	limitForParent?: number;
}

export interface MessageIdsEvent {
	reason: string;
	// session: messageId
	messageIds: {
		[session: string]: {
			hasStarted: boolean;
			hasFinished: boolean;
			lastId: string | null;
		};
	};
}

export type SSEParams = EventSSEParams | MessagesSSEParams;

type ParamsFromFilter = Record<string, string | string[] | boolean>;

function getEventsSSEParamsFromFilter(filter: EventsFilter): ParamsFromFilter {
	const filters = getObjectKeys(filter).filter(filterName =>
		filterName === 'status'
			? filter[filterName].values !== 'any'
			: filter[filterName].values.length > 0,
	);
	return filters.reduce(
		(params, filterName) => {
			const currentFilter = filter[filterName];
			const currentFilterParams: ParamsFromFilter = {};

			currentFilterParams[`${filterName}-${filterName === 'status' ? 'value' : 'values'}`] =
				currentFilter.values;
			if ('negative' in currentFilter) {
				currentFilterParams[`${filterName}-negative`] = currentFilter.negative;
			}
			if ('conjunct' in currentFilter) {
				currentFilterParams[`${filterName}-conjunct`] = currentFilter.conjunct;
			}

			return {
				...params,
				...currentFilterParams,
			};
		},
		{ filters },
	);
}

export function getMessagesSSEParamsFromFilter(
	filter: MessageFilterState | null,
	streams: string[],
	startTimestamp: number | null,
	endTimestamp: number | null,
	searchDirection: SearchDirection,
	resultCountLimit?: number,
): URLSearchParams {
	const filtersToAdd: Array<keyof MessageFilterState> = !filter
		? []
		: Object.entries(filter)
				.filter(([_, filterValues]) => filterValues.values.length > 0)
				.map(([filterName]) => filterName as keyof MessageFilterState);

	const filterValues = filtersToAdd
		.map(filterName => (filter ? [`${filterName}-values`, filter[filterName].values] : []))
		.filter(Boolean);

	const filterInclusion = filtersToAdd.map(filterName =>
		filter && filter[filterName].negative
			? [`${filterName}-negative`, filter[filterName].negative]
			: [],
	);

	const filterConjunct = filtersToAdd.map(filterName =>
		filter && filter[filterName].conjunct
			? [`${filterName}-conjunct`, filter[filterName].conjunct]
			: [],
	);

	const queryParams: MessagesSSEParams = {
		startTimestamp: startTimestamp ? new Date(startTimestamp).toISOString() : startTimestamp,
		endTimestamp: endTimestamp ? new Date(endTimestamp).toISOString() : endTimestamp,
		stream: streams.flatMap(stream => [`${stream}:first`, `${stream}:second`]),
		searchDirection,
		resultCountLimit,
		filters: filtersToAdd,
		...Object.fromEntries([...filterValues, ...filterInclusion, ...filterConjunct]),
	};

	return createURLSearchParams({ ...queryParams });
}

const sseApi: SSESchema = {
	getEventSource: config => {
		const { type, queryParams } = config;
		const params = createURLSearchParams({
			...queryParams,
			startTimestamp: queryParams.startTimestamp
				? new Date(queryParams.startTimestamp).toISOString()
				: null,
			endTimestamp: queryParams.endTimestamp
				? new Date(queryParams.endTimestamp).toISOString()
				: null,
		});
		return new EventSource(`backend/search/sse/${type}s/?${params}`);
	},
	getEventsTreeSource: (timeRange, filter, sseParams) => {
		const paramFromFilter = filter ? getEventsSSEParamsFromFilter(filter) : {};
		const params = createURLSearchParams({
			startTimestamp: new Date(timeRange[0]).toISOString(),
			endTimestamp: new Date(timeRange[1]).toISOString(),
			...paramFromFilter,
			...sseParams,
		});
		return new EventSource(`backend/search/sse/events/?${params}`);
	},
	getFilters: async <T>(filterType: 'events' | 'messages'): Promise<T[]> => {
		const res = await fetch(`backend/filters/sse-${filterType}`);
		if (res.ok) {
			return res.json();
		}

		throw res;
	},
<<<<<<< HEAD
	getEventFilters: () => sseApi.getFilters<EventSSEFilters>('events'),
	getMessagesFilters: () => sseApi.getFilters<MessagesSSEFilters>('messages'),
=======
	getEventFilters: () => {
		return sseApi.getFilters<EventFilterKeys>('events');
	},
	getMessagesFilters: () => {
		return sseApi.getFilters<MessageFilterKeys>('messages');
	},
>>>>>>> 9bc2079f
	getEventsFiltersInfo: async filters => {
		const eventFilterInfo = await Promise.all<EventsFiltersInfo>(
			filters.map(filterName =>
				fetch(`backend/filters/sse-events/${filterName}`).then(res => res.json()),
			),
		);

		return eventFilterInfo.map(filterInfo => {
			if (filterInfo.name === 'status') {
				// eslint-disable-next-line no-param-reassign
				filterInfo.parameters = [
					{
						type: { value: 'switcher' },
						name: 'values',
						defaultValue: 'any',
						hint: 'passed, failed, any',
					},
				];
			}

			return filterInfo;
		});
	},
	getMessagesFiltersInfo: filters =>
		Promise.all(
			filters.map(filterName =>
				fetch(`backend/filters/sse-messages/${filterName}`).then(res => res.json()),
			),
		),
};

export default sseApi;<|MERGE_RESOLUTION|>--- conflicted
+++ resolved
@@ -14,10 +14,10 @@
  * limitations under the License.
  ***************************************************************************** */
 
-import { MessageFilterState } from 'modules/search/models/Search';
+import MessagesFilter from 'models/filter/MessagesFilter';
+import EventsFilter from 'models/filter/EventsFilter';
 import { SSESchema } from './ApiSchema';
 import { createURLSearchParams } from '../helpers/url';
-import EventsFilter from '../modules/events/models/EventsFilter';
 import { getObjectKeys } from '../helpers/object';
 import { SearchDirection } from '../models/SearchDirection';
 
@@ -163,18 +163,18 @@
 }
 
 export function getMessagesSSEParamsFromFilter(
-	filter: MessageFilterState | null,
+	filter: MessagesFilter | null,
 	streams: string[],
 	startTimestamp: number | null,
 	endTimestamp: number | null,
 	searchDirection: SearchDirection,
 	resultCountLimit?: number,
 ): URLSearchParams {
-	const filtersToAdd: Array<keyof MessageFilterState> = !filter
+	const filtersToAdd: Array<keyof MessagesFilter> = !filter
 		? []
 		: Object.entries(filter)
 				.filter(([_, filterValues]) => filterValues.values.length > 0)
-				.map(([filterName]) => filterName as keyof MessageFilterState);
+				.map(([filterName]) => filterName as keyof MessagesFilter);
 
 	const filterValues = filtersToAdd
 		.map(filterName => (filter ? [`${filterName}-values`, filter[filterName].values] : []))
@@ -237,17 +237,8 @@
 
 		throw res;
 	},
-<<<<<<< HEAD
-	getEventFilters: () => sseApi.getFilters<EventSSEFilters>('events'),
-	getMessagesFilters: () => sseApi.getFilters<MessagesSSEFilters>('messages'),
-=======
-	getEventFilters: () => {
-		return sseApi.getFilters<EventFilterKeys>('events');
-	},
-	getMessagesFilters: () => {
-		return sseApi.getFilters<MessageFilterKeys>('messages');
-	},
->>>>>>> 9bc2079f
+	getEventFilters: () => sseApi.getFilters<EventFilterKeys>('events'),
+	getMessagesFilters: () => sseApi.getFilters<MessageFilterKeys>('messages'),
 	getEventsFiltersInfo: async filters => {
 		const eventFilterInfo = await Promise.all<EventsFiltersInfo>(
 			filters.map(filterName =>
