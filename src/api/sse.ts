/** *****************************************************************************
 * Copyright 2020-2020 Exactpro (Exactpro Systems Limited)
 *
 * Licensed under the Apache License, Version 2.0 (the "License");
 * you may not use this file except in compliance with the License.
 * You may obtain a copy of the License at
 *
 *     http://www.apache.org/licenses/LICENSE-2.0
 *
 * Unless required by applicable law or agreed to in writing, software
 * distributed under the License is distributed on an "AS IS" BASIS,
 * WITHOUT WARRANTIES OR CONDITIONS OF ANY KIND, either express or implied.
 * See the License for the specific language governing permissions and
 * limitations under the License.
 ***************************************************************************** */

import { SSESchema } from './ApiSchema';
import { createURLSearchParams } from '../helpers/url';
import EventsFilter from '../models/filter/EventsFilter';
import { getObjectKeys } from '../helpers/object';
import { MessageFilterState } from '../components/search-panel/SearchPanelFilters';
import { SearchDirection } from '../models/search/SearchDirection';

interface BaseSSEParams {
	startTimestamp?: number;
	endTimestamp?: number | null;
	resultCountLimit?: number;
	searchDirection?: 'next' | 'previous'; // defaults to next
}

export interface SSEHeartbeat {
	id: string;
	timestamp: number;
	scanCounter: number;
}

export interface SSEFilterInfo {
	name: any;
	hint: string;
	parameters: SSEFilterParameter[];
}

export interface SSEFilterParameter {
	defaultValue: boolean | string | string[] | null;
	hint: string;
	name: string;
	type: { value: 'string' | 'boolean' | 'string[]' | 'switcher' };
}

export type EventSSEFilters = 'attachedMessageId' | 'type' | 'name' | 'body' | 'status' | 'text';
export type MessagesSSEFilters = 'attachedEventIds' | 'type' | 'body' | 'text';

export interface EventsFiltersInfo {
	name: EventSSEFilters;
	hint: string;
	parameters: SSEFilterParameter[];
}

export interface MessagesFilterInfo {
	name: MessagesSSEFilters;
	hint: string;
	parameters: SSEFilterParameter[];
}

export interface EventSSEParams extends BaseSSEParams {
	parentEvent?: string;
	filters?: Array<EventSSEFilters>;
	'attachedMessageId-values'?: string;
	'attachedMessageId-negative'?: boolean;
	'attachedMessageId-conjunct'?: boolean;
	'type-values'?: string[];
	'type-negative'?: boolean;
	'type-conjunct'?: boolean;
	'name-values'?: string[];
	'name-negative'?: boolean;
	'name-conjunct'?: boolean;
	resumeFromId?: string;
}

export type MessageDirection = 'first' | 'second';

export const toStream = (
	name: string,
	direction: MessageDirection[] = ['first', 'second'],
<<<<<<< HEAD
): string[] => direction.map(dir => `${name}:${dir}`);
=======
): string[] => {
	const res = direction.map(dir => `${name}:${dir}`);

	return res;
};
>>>>>>> 3405f554

export interface MessagesSSEParams extends BaseSSEParams {
	stream: string[];
	filters?: Array<MessagesSSEFilters>;
	'attachedEventIds-values'?: string[];
	'attachedEventIds-negative'?: boolean;
	'attachedEventIds-conjunct'?: boolean;
	'type-values'?: string[];
	'type-negative'?: boolean;
	'type-conjunct'?: boolean;
	'body-values'?: string[];
	'body-negative'?: boolean;
	'body-conjunct'?: boolean;
	messageId?: string[];
}

export interface SSEParamsEvents {
	parentEvent?: string;
	resultCountLimit?: number;
	resumeFromId?: string;
	searchDirection?: 'next' | 'previous'; // defaults to next
	limitForParent?: number;
}

export interface MessageIdsEvent {
	reason: string;
	// session: messageId
	messageIds: {
		[session: string]: {
			hasStarted: boolean;
			hasFinished: boolean;
			lastId: string | null;
		};
	};
}

export type SSEParams = EventSSEParams | MessagesSSEParams;

type ParamsFromFilter = Record<string, string | string[] | boolean>;

function getEventsSSEParamsFromFilter(filter: EventsFilter): ParamsFromFilter {
	const filters = getObjectKeys(filter).filter(filterName =>
		filterName === 'status'
			? filter[filterName].values !== 'any'
			: filter[filterName].values.length > 0,
	);
	return filters.reduce(
		(params, filterName) => {
			const currentFilter = filter[filterName];
			const currentFilterParams: ParamsFromFilter = {};

			currentFilterParams[`${filterName}-${filterName === 'status' ? 'value' : 'values'}`] =
				currentFilter.values;
			if ('negative' in currentFilter) {
				currentFilterParams[`${filterName}-negative`] = currentFilter.negative;
			}
			if ('conjunct' in currentFilter) {
				currentFilterParams[`${filterName}-conjunct`] = currentFilter.conjunct;
			}

			return {
				...params,
				...currentFilterParams,
			};
		},
		{ filters },
	);
}

export function getMessagesSSEParamsFromFilter(
	filter: MessageFilterState | null,
	streams: string[],
	startTimestamp: number | null,
	endTimestamp: number | null,
	searchDirection: SearchDirection,
	resultCountLimit?: number,
): URLSearchParams {
	const filtersToAdd: Array<keyof MessageFilterState> = !filter
		? []
		: Object.entries(filter)
				.filter(([_, filterValues]) => filterValues.values.length > 0)
				.map(([filterName]) => filterName as keyof MessageFilterState);

	const filterValues = filtersToAdd
		.map(filterName => (filter ? [`${filterName}-values`, filter[filterName].values] : []))
		.filter(Boolean);

	const filterInclusion = filtersToAdd.map(filterName =>
		filter && filter[filterName].negative
			? [`${filterName}-negative`, filter[filterName].negative]
			: [],
	);

	const filterConjunct = filtersToAdd.map(filterName =>
		filter && filter[filterName].conjunct
			? [`${filterName}-conjunct`, filter[filterName].conjunct]
			: [],
	);

	const queryParams: MessagesSSEParams = {
		startTimestamp: startTimestamp ? new Date(startTimestamp).toISOString() : startTimestamp,
		endTimestamp: endTimestamp ? new Date(endTimestamp).toISOString() : endTimestamp,
		stream: streams.flatMap(stream => [`${stream}:first`, `${stream}:second`]),
		searchDirection,
		resultCountLimit,
		filters: filtersToAdd,
		...Object.fromEntries([...filterValues, ...filterInclusion, ...filterConjunct]),
	};

	return createURLSearchParams({ ...queryParams });
}

const sseApi: SSESchema = {
	getEventSource: config => {
		// console.error(new Error());
		const { type, queryParams } = config;
		const params = createURLSearchParams({
			...queryParams,
			startTimestamp: queryParams.startTimestamp
				? new Date(queryParams.startTimestamp).toISOString()
				: null,
			endTimestamp: queryParams.endTimestamp
				? new Date(queryParams.endTimestamp).toISOString()
				: null,
		});
		return new EventSource(`backend/search/sse/${type}s/?${params}`);
	},
	getEventsTreeSource: (timeRange, filter, sseParams) => {
		const paramFromFilter = filter ? getEventsSSEParamsFromFilter(filter) : {};
		const params = createURLSearchParams({
			startTimestamp: new Date(timeRange[0]).toISOString(),
			endTimestamp: new Date(timeRange[1]).toISOString(),
			...paramFromFilter,
			...sseParams,
		});
		return new EventSource(`backend/search/sse/events/?${params}`);
	},
	getFilters: async <T>(filterType: 'events' | 'messages'): Promise<T[]> => {
		const res = await fetch(`backend/filters/sse-${filterType}`);
		if (res.ok) {
			return res.json();
		}

		throw res;
	},
	getEventFilters: () => sseApi.getFilters<EventSSEFilters>('events'),
	getMessagesFilters: () => sseApi.getFilters<MessagesSSEFilters>('messages'),
	getEventsFiltersInfo: async filters => {
		const eventFilterInfo = await Promise.all<EventsFiltersInfo>(
			filters.map(filterName =>
				fetch(`backend/filters/sse-events/${filterName}`).then(res => res.json()),
			),
		);

		return eventFilterInfo.map(filterInfo => {
			if (filterInfo.name === 'status') {
				// eslint-disable-next-line no-param-reassign
				filterInfo.parameters = [
					{
						type: { value: 'switcher' },
						name: 'value',
						defaultValue: 'any',
						hint: 'passed, failed, any',
					},
				];
			}

			return filterInfo;
		});
	},
	getMessagesFiltersInfo: filters =>
		Promise.all(
			filters.map(filterName =>
				fetch(`backend/filters/sse-messages/${filterName}`).then(res => res.json()),
			),
		),
};

export default sseApi;<|MERGE_RESOLUTION|>--- conflicted
+++ resolved
@@ -82,15 +82,7 @@
 export const toStream = (
 	name: string,
 	direction: MessageDirection[] = ['first', 'second'],
-<<<<<<< HEAD
 ): string[] => direction.map(dir => `${name}:${dir}`);
-=======
-): string[] => {
-	const res = direction.map(dir => `${name}:${dir}`);
-
-	return res;
-};
->>>>>>> 3405f554
 
 export interface MessagesSSEParams extends BaseSSEParams {
 	stream: string[];
