--- conflicted
+++ resolved
@@ -17,13 +17,10 @@
 import * as React from 'react';
 import EventWindow from './event/EventWindow';
 import BookmarksPanel from './BookmarksPanel';
-<<<<<<< HEAD
 import WorkspaceSplitter from './WorkspaceSplitter';
 import MessagesWindow from './message/MessagesWindow';
+import SearchPanel from './SearchPanel';
 import '../styles/workspace.scss';
-=======
-import SearchPanel from './SearchPanel';
->>>>>>> 35b46518
 
 interface WorkspaceProps {
 	isActive: boolean;
@@ -32,7 +29,6 @@
 function Workspace(props: WorkspaceProps) {
 	return (
 		<div className='workspace'>
-<<<<<<< HEAD
 			<WorkspaceSplitter
 				panels={[
 					{
@@ -50,7 +46,7 @@
 					{
 						title: 'Search',
 						color: '#ADC2EB',
-						component: <div style={{ margin: 'auto' }}>Search</div>,
+						component: <SearchPanel />,
 					},
 					{
 						title: 'Bookmarks',
@@ -59,21 +55,6 @@
 					},
 				]}
 			/>
-=======
-			<SplitView
-				panelArea={workspaceStore.viewStore.panelArea}
-				onPanelAreaChange={workspaceStore.viewStore.setPanelArea}
-				splitterClassName='app__workspaces-splitter'>
-				<SplitViewPane>
-					<EventWindow isActive={false} />
-				</SplitViewPane>
-				<SplitViewPane>
-					{/* <MessagesWindow /> */}
-					<BookmarksPanel />
-					<SearchPanel />
-				</SplitViewPane>
-			</SplitView>
->>>>>>> 35b46518
 		</div>
 	);
 }
