--- conflicted
+++ resolved
@@ -41,7 +41,10 @@
 	function copyWorkspaceLink() {
 		const appState = rootStore.getAppState();
 		const params = appState
-			? new URLSearchParams({ workspaces: window.btoa(JSON.stringify(appState)) })
+			? new URLSearchParams({
+					workspaces: window.btoa(JSON.stringify(appState)),
+					bookId: appState.bookId || '',
+			  })
 			: null;
 
 		if (params) {
@@ -60,23 +63,7 @@
 		<button
 			className='graph-button workspace-link-getter'
 			disabled={disabled}
-<<<<<<< HEAD
 			onClick={copyWorkspaceLink}>
-=======
-			onClick={() => {
-				const appState = rootStore.getAppState();
-				const searchString = appState
-					? new URLSearchParams({
-							workspaces: window.btoa(JSON.stringify(appState.workspaces)),
-							bookId: appState.bookId || '',
-					  })
-					: null;
-				copyTextToClipboard(
-					[window.location.origin, window.location.pathname, `?${searchString}`].join(''),
-				);
-				setDisabled(true);
-			}}>
->>>>>>> 335f9df0
 			{disabled ? 'Copied to clipboard' : 'Get Workspace Link'}
 		</button>
 	);
