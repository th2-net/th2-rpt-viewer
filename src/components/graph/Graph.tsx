/* eslint-disable max-len */
/** ****************************************************************************
 * Copyright 2020-2020 Exactpro (Exactpro Systems Limited)
 *
 * Licensed under the Apache License, Version 2.0 (the "License");
 * you may not use this file except in compliance with the License.
 * You may obtain a copy of the License at
 *
 *     http://www.apache.org/licenses/LICENSE-2.0
 *
 * Unless required by applicable law or agreed to in writing, software
 * distributed under the License is distributed on an "AS IS" BASIS,
 * WITHOUT WARRANTIES OR CONDITIONS OF ANY KIND, either express or implied.
 * See the License for the specific language governing permissions and
 * limitations under the License.
 ***************************************************************************** */

import * as React from 'react';
import { observer } from 'mobx-react-lite';
import moment from 'moment';
import GraphChunk from './GraphChunk';
import { useGraphStore } from '../../hooks/useGraphStore';
<<<<<<< HEAD
import { useWindowsStore } from '../../hooks/useWindowsStore';
import { getTimestampAsNumber } from '../../helpers/date';
import { createBemElement } from '../../helpers/styleCreators';
=======
import { isDivElement, isElementInViewport } from '../../helpers/dom';
import '../../styles/graph.scss';
>>>>>>> b7934f5f

const rangeSelectorStyles: React.CSSProperties = {
	height: '100%',
	borderLeft: '3px solid #ff5500',
	borderRight: '3px solid #ff5500',
	position: 'absolute',
	top: 0,
	backdropFilter: 'brightness(119%)',
	// pointerEvents: 'none',
};

function Graph() {
	const graphStore = useGraphStore();
<<<<<<< HEAD
	const selectedStore = useWindowsStore().selectedStore;
	const graphChunks = React.useRef<HTMLDivElement>(null);
	const [offset, setOffset] = React.useState(0);
	const [isScrollAnimated, setIsScrollAnimated] = React.useState(true);
=======

	const windowWidth = window.innerWidth / 3;
	const graphChunks = React.useRef<HTMLDivElement>(null);
>>>>>>> b7934f5f

	const onWheelHandler = (e: React.WheelEvent<HTMLElement>) => {
		if (!graphChunks.current) return;
		const direction = e.deltaY > 0 ? 1 : -1;
<<<<<<< HEAD
		setOffset(offset + direction * 50);
	};

	React.useEffect(() => {
		if (offset <= -800) {
			setIsScrollAnimated(false);
			graphStore.setTimestamp(
				moment(graphStore.timestamp).add(graphStore.interval, 'minutes').valueOf(),
			);
			setOffset(0);
			setIsScrollAnimated(true);
		}

		if (offset >= 800) {
			setIsScrollAnimated(false);
			graphStore.setTimestamp(
				moment(graphStore.timestamp).subtract(graphStore.interval, 'minutes').valueOf(),
			);
			setOffset(0);
			setIsScrollAnimated(true);
		}
	}, [offset]);

	const moveGraph = (direction: 1 | -1) => {
		if (!graphChunks.current) return;
=======
		const { left, width } = graphChunks.current.getBoundingClientRect();
>>>>>>> b7934f5f
		const style = getComputedStyle(graphChunks.current);
		const matrix = new WebKitCSSMatrix(style.webkitTransform);
		const translateX = matrix.m41 + direction * 100;
		const leftProp = parseInt(style.marginLeft.replace('px', ''));
		const right = 1920 - (left + width);
		graphChunks.current.style.transform = `translate(${translateX}px, 0)`;
		if (left > -150) {
			graphStore.addPreviousChunk();
			graphChunks.current.style.marginLeft = `${leftProp - left - windowWidth}px`;
		} else if (right > -150) {
			graphStore.addNextChunk();
			graphChunks.current.style.marginLeft = `${leftProp + right + windowWidth}px`;
		}

		// const childrenInInterval = Array.from(graphChunks.current.children)
		// 	.filter(isDivElement)
		// 	.filter(isElementInViewport);
	};

	const chunksWrapperClass = createBemElement(
		'graph',
		'chunks',
		isScrollAnimated ? 'animated' : null,
	);

	return (
		<div className='graph' onWheel={onWheelHandler}>
<<<<<<< HEAD
			<div
				className={chunksWrapperClass}
				ref={graphChunks}
				style={{ transform: `translateX(${offset}px)` }}>
				{graphStore.timelineRange.map((chunk, i) => (
					<GraphChunk
						key={i}
						from={chunk.from}
						to={chunk.to}
						attachedMessages={selectedStore.attachedMessages.filter(message =>
							moment(getTimestampAsNumber(message.timestamp)).isBetween(
								moment(chunk.from),
								moment(chunk.to),
							),
						)}
					/>
				))}
=======
			<div className='graph__container'>
				<div className='graph__chunks' ref={graphChunks} style={{ transform: `translateX(-33%)` }}>
					{graphStore.chunks.map(chunk => (
						<GraphChunk
							key={`${chunk.from}-${chunk.to}`}
							chunk={chunk}
							getChunkData={graphStore.getChunkData}
						/>
					))}
				</div>
>>>>>>> b7934f5f
			</div>
			<div
				style={{
					...rangeSelectorStyles,
					width: windowWidth,
					left: windowWidth,
				}}>
				<select
					name='interval'
					value={graphStore.interval}
					onChange={e => graphStore.setInterval(parseInt(e.target.value) as 15 | 30 | 60)}>
					{graphStore.intervalOptions.map(intervalValue => (
						<option key={intervalValue} value={intervalValue}>{`${intervalValue} minutes`}</option>
					))}
				</select>
			</div>
		</div>
	);
}

export default observer(Graph);<|MERGE_RESOLUTION|>--- conflicted
+++ resolved
@@ -20,14 +20,10 @@
 import moment from 'moment';
 import GraphChunk from './GraphChunk';
 import { useGraphStore } from '../../hooks/useGraphStore';
-<<<<<<< HEAD
-import { useWindowsStore } from '../../hooks/useWindowsStore';
 import { getTimestampAsNumber } from '../../helpers/date';
-import { createBemElement } from '../../helpers/styleCreators';
-=======
+import { useSelectedStore } from '../../hooks/useSelectedStore';
 import { isDivElement, isElementInViewport } from '../../helpers/dom';
 import '../../styles/graph.scss';
->>>>>>> b7934f5f
 
 const rangeSelectorStyles: React.CSSProperties = {
 	height: '100%',
@@ -41,49 +37,15 @@
 
 function Graph() {
 	const graphStore = useGraphStore();
-<<<<<<< HEAD
-	const selectedStore = useWindowsStore().selectedStore;
-	const graphChunks = React.useRef<HTMLDivElement>(null);
-	const [offset, setOffset] = React.useState(0);
-	const [isScrollAnimated, setIsScrollAnimated] = React.useState(true);
-=======
+	const selectedStore = useSelectedStore();
 
 	const windowWidth = window.innerWidth / 3;
 	const graphChunks = React.useRef<HTMLDivElement>(null);
->>>>>>> b7934f5f
 
 	const onWheelHandler = (e: React.WheelEvent<HTMLElement>) => {
 		if (!graphChunks.current) return;
 		const direction = e.deltaY > 0 ? 1 : -1;
-<<<<<<< HEAD
-		setOffset(offset + direction * 50);
-	};
-
-	React.useEffect(() => {
-		if (offset <= -800) {
-			setIsScrollAnimated(false);
-			graphStore.setTimestamp(
-				moment(graphStore.timestamp).add(graphStore.interval, 'minutes').valueOf(),
-			);
-			setOffset(0);
-			setIsScrollAnimated(true);
-		}
-
-		if (offset >= 800) {
-			setIsScrollAnimated(false);
-			graphStore.setTimestamp(
-				moment(graphStore.timestamp).subtract(graphStore.interval, 'minutes').valueOf(),
-			);
-			setOffset(0);
-			setIsScrollAnimated(true);
-		}
-	}, [offset]);
-
-	const moveGraph = (direction: 1 | -1) => {
-		if (!graphChunks.current) return;
-=======
 		const { left, width } = graphChunks.current.getBoundingClientRect();
->>>>>>> b7934f5f
 		const style = getComputedStyle(graphChunks.current);
 		const matrix = new WebKitCSSMatrix(style.webkitTransform);
 		const translateX = matrix.m41 + direction * 100;
@@ -103,44 +65,24 @@
 		// 	.filter(isElementInViewport);
 	};
 
-	const chunksWrapperClass = createBemElement(
-		'graph',
-		'chunks',
-		isScrollAnimated ? 'animated' : null,
-	);
-
 	return (
 		<div className='graph' onWheel={onWheelHandler}>
-<<<<<<< HEAD
-			<div
-				className={chunksWrapperClass}
-				ref={graphChunks}
-				style={{ transform: `translateX(${offset}px)` }}>
-				{graphStore.timelineRange.map((chunk, i) => (
-					<GraphChunk
-						key={i}
-						from={chunk.from}
-						to={chunk.to}
-						attachedMessages={selectedStore.attachedMessages.filter(message =>
-							moment(getTimestampAsNumber(message.timestamp)).isBetween(
-								moment(chunk.from),
-								moment(chunk.to),
-							),
-						)}
-					/>
-				))}
-=======
 			<div className='graph__container'>
-				<div className='graph__chunks' ref={graphChunks} style={{ transform: `translateX(-33%)` }}>
+				<div className='graph__chunks' ref={graphChunks}>
 					{graphStore.chunks.map(chunk => (
 						<GraphChunk
 							key={`${chunk.from}-${chunk.to}`}
 							chunk={chunk}
 							getChunkData={graphStore.getChunkData}
+							attachedMessages={selectedStore.attachedMessages.filter(message =>
+								moment(getTimestampAsNumber(message.timestamp)).isBetween(
+									moment(chunk.from),
+									moment(chunk.to),
+								),
+							)}
 						/>
 					))}
 				</div>
->>>>>>> b7934f5f
 			</div>
 			<div
 				style={{
