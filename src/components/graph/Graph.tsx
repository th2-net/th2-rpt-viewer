--- conflicted
+++ resolved
@@ -22,11 +22,7 @@
 import GraphSearch from './search/GraphSearch';
 import OutsideItems from './OutsideItems';
 import GraphChunksVirtualizer, { Settings } from './GraphChunksVirtualizer';
-<<<<<<< HEAD
-import { useActiveWorkspace, useSelectedStore, useTabsStore } from '../../hooks';
-=======
-import { useActiveWorkspace, useSelectedStore, useWorkspaces } from '../../hooks';
->>>>>>> 335f9df0
+import { useActiveWorkspace, useSelectedStore, useTabsStore, useWorkspaces } from '../../hooks';
 import { Chunk, PanelRange } from '../../models/Graph';
 import WorkspaceStore from '../../stores/workspace/WorkspaceStore';
 import { isWorkspaceStore } from '../../helpers/workspace';
@@ -153,11 +149,8 @@
 
 const GraphRoot = () => {
 	const activeWorkspace = useActiveWorkspace();
-<<<<<<< HEAD
 	const tabsStore = useTabsStore();
-=======
 	const workspacesStore = useWorkspaces();
->>>>>>> 335f9df0
 
 	return (
 		<PointerTimestampProvider>
