--- conflicted
+++ resolved
@@ -53,11 +53,7 @@
 		closeModal,
 		submittedId,
 		isIdMode,
-<<<<<<< HEAD
 		isLoading,
-		submittedTimestamp,
-=======
->>>>>>> 335f9df0
 	} = props;
 
 	const rootStore = useRootStore();
@@ -160,133 +156,82 @@
 		}
 	}, [submittedId]);
 
-<<<<<<< HEAD
-	React.useEffect(() => {
-		// eslint-disable-next-line @typescript-eslint/no-empty-function
-		if (!submittedTimestamp) return () => {};
-		let isCancelled = false;
-
-		const queryParams = {
-			startTimestamp: submittedTimestamp,
-			resultCountLimit: 1,
-			searchDirection: SearchDirection.Previous,
-		} as const;
-
-		const channels = [
-			api.sse.getEventSource({
-				type: 'event',
-				queryParams,
-			}),
-			api.sse.getEventSource({
-				type: 'event',
-				queryParams: {
-					...queryParams,
-					endTimestamp: Date.now(),
-					searchDirection: SearchDirection.Next,
-				},
-			}),
-		];
-
-		const results: EventAction[] = [];
-
-		const getClosestResult = (events: EventAction[]): EventAction => {
-			events.sort((eventA, eventB) => {
-				const diffA = Math.abs(getTimestampAsNumber(eventA) - submittedTimestamp);
-				const diffB = Math.abs(getTimestampAsNumber(eventB) - submittedTimestamp);
-				if (diffA < diffB) {
-					return -1;
-				}
-				if (diffA > diffB) {
-					return 1;
-				}
-				return 0;
-			});
-			return events[0];
-		};
-
-		const stopSearch = (eventSource: EventSource) => () => {
-			eventSource.close();
-
-			if (channels.every(ch => ch.readyState === 2) && !isCancelled) {
-				const event = getClosestResult(results);
-				if (event) {
-					ac.current = new AbortController();
-					onSearchSuccess(event, submittedTimestamp);
-					setFoundId(event.eventId);
-				} else {
-					setIsLoading(false);
-				}
-			}
-		};
-
-		const onResponse = (ev: Event) => {
-			if (ev instanceof MessageEvent) {
-				const parsedEvent = JSON.parse(ev.data) as EventAction;
-				results.push(parsedEvent);
-			}
-		};
-
-		channels.forEach(c => {
-			c.addEventListener('event', onResponse);
-			c.addEventListener('close', stopSearch(c));
-			c.addEventListener('error', stopSearch(c));
-		});
-
-		return () => {
-			isCancelled = true;
-			channels.forEach(c => c.close());
-		};
-	}, [submittedTimestamp]);
-=======
-	// TODO: searching for closest event will not work without scope
 	// React.useEffect(() => {
 	// 	// eslint-disable-next-line @typescript-eslint/no-empty-function
-	// 	let stopSearch;
-
-	// 	if (submittedTimestamp) {
-	// 		const config: EventSourceConfig = {
+	// 	if (!submittedTimestamp) return () => {};
+	// 	let isCancelled = false;
+
+	// 	const queryParams = {
+	// 		startTimestamp: submittedTimestamp,
+	// 		resultCountLimit: 1,
+	// 		searchDirection: SearchDirection.Previous,
+	// 	} as const;
+
+	// 	const channels = [
+	// 		api.sse.getEventSource({
+	// 			type: 'event',
+	// 			queryParams,
+	// 		}),
+	// 		api.sse.getEventSource({
 	// 			type: 'event',
 	// 			queryParams: {
-	// 				startTimestamp: submittedTimestamp,
-	// 				resultCountLimit: 1,
-	// 				searchDirection: SearchDirection.Previous,
-	// 				bookId: booksStore.selectedBook.name,
-	// 				scope: '',
-	// 			},
-	// 		};
-
-	// 		const previousChannel = api.sse.getEventSource(config);
-	// 		const nextChannel = api.sse.getEventSource({
-	// 			...config,
-	// 			queryParams: {
-	// 				...config.queryParams,
+	// 				...queryParams,
+	// 				endTimestamp: Date.now(),
 	// 				searchDirection: SearchDirection.Next,
 	// 			},
+	// 		}),
+	// 	];
+
+	// 	const results: EventAction[] = [];
+
+	// 	const getClosestResult = (events: EventAction[]): EventAction => {
+	// 		events.sort((eventA, eventB) => {
+	// 			const diffA = Math.abs(getTimestampAsNumber(eventA) - submittedTimestamp);
+	// 			const diffB = Math.abs(getTimestampAsNumber(eventB) - submittedTimestamp);
+	// 			if (diffA < diffB) {
+	// 				return -1;
+	// 			}
+	// 			if (diffA > diffB) {
+	// 				return 1;
+	// 			}
+	// 			return 0;
 	// 		});
-
-	// 		stopSearch = () => {
-	// 			previousChannel.close();
-	// 			nextChannel.close();
-	// 		};
-
-	// 		const onChannelResponse = (ev: Event) => {
-	// 			const data = ev instanceof MessageEvent ? JSON.parse(ev.data) : null;
-	// 			if (isEventAction(data)) {
+	// 		return events[0];
+	// 	};
+
+	// 	const stopSearch = (eventSource: EventSource) => () => {
+	// 		eventSource.close();
+
+	// 		if (channels.every(ch => ch.readyState === 2) && !isCancelled) {
+	// 			const event = getClosestResult(results);
+	// 			if (event) {
 	// 				ac.current = new AbortController();
-	// 				onSearchSuccess(data, submittedTimestamp);
-	// 				setFoundId(data.eventId);
+	// 				onSearchSuccess(event, submittedTimestamp);
+	// 				setFoundId(event.eventId);
+	// 			} else {
+	// 				setIsLoading(false);
 	// 			}
-	// 		};
-
-	// 		previousChannel.addEventListener('event', onChannelResponse);
-	// 		nextChannel.addEventListener('event', onChannelResponse);
-	// 		previousChannel.addEventListener('close', stopSearch);
-	// 		nextChannel.addEventListener('close', stopSearch);
-	// 	}
-
-	// 	return stopSearch;
+	// 		}
+	// 	};
+
+	// 	const onResponse = (ev: Event) => {
+	// 		if (ev instanceof MessageEvent) {
+	// 			const parsedEvent = JSON.parse(ev.data) as EventAction;
+	// 			results.push(parsedEvent);
+	// 		}
+	// 	};
+
+	// 	channels.forEach(c => {
+	// 		c.addEventListener('event', onResponse);
+	// 		c.addEventListener('close', stopSearch(c));
+	// 		c.addEventListener('error', stopSearch(c));
+	// 	});
+
+	// 	return () => {
+	// 		isCancelled = true;
+	// 		channels.forEach(c => c.close());
+	// 	};
 	// }, [submittedTimestamp]);
->>>>>>> 335f9df0
 
 	const onKeyDown = React.useCallback(
 		(event: KeyboardEvent) => {
