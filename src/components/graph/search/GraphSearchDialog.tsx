--- conflicted
+++ resolved
@@ -95,13 +95,8 @@
 
 		const filteredData = uniqueSortedSearchHistory.filter(
 			historyItem =>
-<<<<<<< HEAD
-				getItemId(historyItem.item).includes(value) ||
-				getItemName(historyItem.item)?.includes(value) ||
-=======
 				getItemId(historyItem.item).toLowerCase().includes(value.toLowerCase()) ||
 				getItemName(historyItem.item).toLowerCase().includes(value.toLowerCase()) ||
->>>>>>> ffd5a3d6
 				(foundId && getItemId(historyItem.item).includes(foundId)),
 		);
 
