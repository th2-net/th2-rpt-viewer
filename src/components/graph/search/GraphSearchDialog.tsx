--- conflicted
+++ resolved
@@ -30,11 +30,6 @@
 import { GraphSearchResult } from './GraphSearch';
 import { SearchDirection } from '../../../models/search/SearchDirection';
 import { DateTimeMask } from '../../../models/filter/FilterInputs';
-<<<<<<< HEAD
-
-type SSESearchDirection = SearchDirection.Next | SearchDirection.Previous;
-=======
->>>>>>> 4c0595b9
 
 interface Props {
 	value: string;
@@ -85,15 +80,9 @@
 
 	const filteredSearchHistory = React.useMemo(() => {
 		if (!value) return sortedSearchHistory;
-<<<<<<< HEAD
-		const idIndex = sortedSearchHistory.map(historyItem => getItemId(historyItem.item));
-		const uniqueSortedSearchHistory = sortedSearchHistory.filter(
-			(historyItem, index) => idIndex.indexOf(getItemId(historyItem.item)) === index,
-=======
 		const onlyIdFromHistory = sortedSearchHistory.map(historyItem => getItemId(historyItem.item));
 		const uniqueSortedSearchHistory = sortedSearchHistory.filter(
 			(historyItem, index) => onlyIdFromHistory.indexOf(getItemId(historyItem.item)) === index,
->>>>>>> 4c0595b9
 		);
 		return uniqueSortedSearchHistory.filter(
 			historyItem =>
@@ -198,20 +187,12 @@
 		};
 
 		const onChannelResponse = (ev: any) => {
-<<<<<<< HEAD
-=======
-			if (!submittedTimestamp) return;
->>>>>>> 4c0595b9
 			stopSearch();
 			const data = (ev as MessageEvent).data;
 			const parsedEvent = JSON.parse(data);
 			const id = getItemId(parsedEvent);
 			ac.current = new AbortController();
-<<<<<<< HEAD
-			onValueChange(id, ac.current);
-=======
 			onSearchSuccess(parsedEvent, submittedTimestamp);
->>>>>>> 4c0595b9
 			setFoundId(id);
 		};
 
