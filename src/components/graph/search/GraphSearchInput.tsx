/** *****************************************************************************
 * Copyright 2020-2020 Exactpro (Exactpro Systems Limited)
 *
 * Licensed under the Apache License, Version 2.0 (the "License");
 * you may not use this file except in compliance with the License.
 * You may obtain a copy of the License at
 *
 *     http://www.apache.org/licenses/LICENSE-2.0
 *
 * Unless required by applicable law or agreed to in writing, software
 * distributed under the License is distributed on an "AS IS" BASIS,
 * WITHOUT WARRANTIES OR CONDITIONS OF ANY KIND, either express or implied.
 * See the License for the specific language governing permissions and
 *  limitations under the License.
 ***************************************************************************** */

import * as React from 'react';
import moment from 'moment';
import { useRef } from 'react';
import KeyCodes from '../../../util/KeyCodes';
import { usePointerTimestamp } from '../../../contexts/pointerTimestampContext';
import { GraphSearchMode } from './GraphSearch';
import { DateTimeMask } from '../../../models/filter/FilterInputs';
import { TimeRange } from '../../../models/Timestamp';
import { usePrevious } from '../../../hooks';

const TIME_MASK = DateTimeMask.TIME_MASK;
export const DATE_TIME_MASK = DateTimeMask.DATE_TIME_MASK;

const TIME_PLACEHOLDER = '00:00:00.000';
const DATE_TIME_PLACEHOLDER = `01.01.${moment().year().toString()} 00:00:00.000`;

type KeyboardHandler = {
	[key: string]: (keyEvent?: KeyboardEvent | undefined) => void;
};

const isCompletable = (
	dateStr: string,
	dateMask: typeof TIME_MASK | typeof DATE_TIME_MASK,
): boolean => {
	return new RegExp(
		dateMask
			.split('')
			.slice(0, dateStr.length)
			.map(char => (/[a-zA-Z0-9]/gi.test(char) ? '\\d' : char))
			.join(''),
		'gi',
	).test(dateStr);
};

const replaceBlankTimeCharsWithDefaults = (
	dateStr: string,
	dateMask: typeof TIME_MASK | typeof DATE_TIME_MASK,
	placeholder: typeof TIME_PLACEHOLDER | typeof DATE_TIME_PLACEHOLDER,
) => {
	if (isCompletable(dateStr, dateMask)) {
		return dateStr + placeholder.slice(dateStr.length);
	}
	return null;
};

export interface GraphSearchInputConfig {
	isValidDate: boolean;
	value: string;
	timestamp: number | null;
	placeholder: typeof TIME_PLACEHOLDER | typeof DATE_TIME_PLACEHOLDER | null;
	mask: typeof TIME_MASK | typeof DATE_TIME_MASK | null;
}

interface Props {
	setTimestamp: (ts: null | number) => void;
	timestamp: number | null;
	mode: GraphSearchMode;
	setMode: (mode: GraphSearchMode) => void;
	inputConfig: GraphSearchInputConfig;
	setInputConfig: (config: GraphSearchInputConfig) => void;
	windowRange: TimeRange | null;
	hoveredTimestamp: number | null;
	submitTimestamp: (timestamp: number) => void;
}

const keyMap = {
	INPUT_FOCUS: 'Shift+T',
};

function GraphSearchInput(props: Props) {
	const {
		timestamp,
		setTimestamp,
		setMode,
		inputConfig,
		setInputConfig,
		mode,
		windowRange,
		hoveredTimestamp,
		submitTimestamp,
	} = props;

	const pointerTimestamp = usePointerTimestamp();

	const previousPointerTimestamp = React.useRef<number | null>(pointerTimestamp);
	const savedInputConfig = React.useRef<GraphSearchInputConfig | null>(null);

	const refInput = useRef<HTMLInputElement | null>(null);

	React.useEffect(() => {
		function onKeyDown(e: KeyboardEvent) {
			if (e.shiftKey && e.code === 'KeyT') {
				e.preventDefault();
				refInput.current?.focus();
			}
		}

		document.documentElement.addEventListener('keydown', onKeyDown);

		return () => {
			document.documentElement.removeEventListener('keydown', onKeyDown);
		};
	}, []);

	React.useEffect(() => {
		if (timestamp !== null && timestamp !== inputConfig.timestamp) {
			const updatedTimestamp = moment.utc(timestamp);

			const isToday = updatedTimestamp.isSame(moment.utc(), 'day');

			const mask = isToday ? TIME_MASK : DATE_TIME_MASK;
			const placeholder = isToday ? TIME_PLACEHOLDER : DATE_TIME_PLACEHOLDER;

			setInputConfig({
				...inputConfig,
				value: updatedTimestamp.format(mask),
				mask,
				placeholder,
				timestamp,
				isValidDate: true,
			});
		}
	}, [timestamp]);

	React.useEffect(() => {
		if (windowRange) {
			const [from, to] = windowRange;
			const centerTimestamp = from + (to - from) / 2;

			setInputConfig({
				isValidDate: true,
				mask: DATE_TIME_MASK,
				placeholder: DATE_TIME_PLACEHOLDER,
				timestamp: centerTimestamp,
				value: moment.utc(centerTimestamp).format(DATE_TIME_MASK),
			});
		}
	}, [windowRange]);

	React.useEffect(() => {
		const mask = inputConfig.mask || DATE_TIME_MASK;
		const placeholder = inputConfig.placeholder || DATE_TIME_PLACEHOLDER;

		if (previousPointerTimestamp.current === null && pointerTimestamp !== null) {
			savedInputConfig.current = inputConfig;
		}

		if (
			previousPointerTimestamp.current !== null &&
			pointerTimestamp === null &&
			savedInputConfig.current
		) {
			setInputConfig(savedInputConfig.current);
		} else if (pointerTimestamp !== null) {
			setInputConfig({
				value: pointerTimestamp
					? moment.utc(pointerTimestamp).format(mask)
					: timestamp
					? moment.utc(timestamp).format(mask)
					: '',
				mask,
				placeholder,
				timestamp,
				isValidDate: true,
			});
		}
		previousPointerTimestamp.current = pointerTimestamp;
	}, [pointerTimestamp]);

	const restoreTimestampTimer = React.useRef<NodeJS.Timeout | null>();

	const prevHoveredTimestamp = usePrevious(hoveredTimestamp);

	React.useEffect(() => {
		if (hoveredTimestamp && restoreTimestampTimer.current) {
			clearTimeout(restoreTimestampTimer.current);
			restoreTimestampTimer.current = null;
		}

		if (prevHoveredTimestamp === null && hoveredTimestamp !== null) {
			savedInputConfig.current = inputConfig;
		}

		if (hoveredTimestamp) {
			const mask = inputConfig.mask || DateTimeMask.DATE_TIME_MASK;
			setInputConfig({
				...inputConfig,
				value: moment.utc(hoveredTimestamp).format(mask),
				mask,
				placeholder: inputConfig.placeholder || DATE_TIME_PLACEHOLDER,
				timestamp: hoveredTimestamp,
				isValidDate: true,
			});
		}

		if (!hoveredTimestamp && prevHoveredTimestamp) {
			restoreTimestampTimer.current = setTimeout(() => {
				if (savedInputConfig.current) {
					setInputConfig({
						...savedInputConfig.current,
					});
					if (savedInputConfig.current.timestamp) {
						submitTimestamp(savedInputConfig.current.timestamp);
					}
				}
			}, 800);
		}
	}, [hoveredTimestamp]);

	function handleKeyDown(e: React.KeyboardEvent<HTMLInputElement>) {
		const { mask, value, placeholder } = inputConfig;

		if (e.keyCode === KeyCodes.TAB && mode === 'timestamp') {
			e.preventDefault();
			if (mask && isCompletable(value, mask) && placeholder) {
				const fullDate = replaceBlankTimeCharsWithDefaults(value, mask, placeholder);
				const completedTimestamp = moment.utc(fullDate, mask);
				if (fullDate !== null && completedTimestamp.isValid()) {
					setInputConfig({
						...inputConfig,
						value: fullDate,
						isValidDate: true,
						timestamp: completedTimestamp.valueOf(),
					});
					setTimestamp(completedTimestamp.valueOf());
				}
			}
		}
	}

	function handleInputValueChange(event: React.ChangeEvent<HTMLInputElement>) {
		const targetValue = event.target.value;
		const value = targetValue.split(' ').length > 2 ? targetValue.trim() : targetValue;

		if (!value) {
			setMode('history');
		}

		const replacedTime = replaceBlankTimeCharsWithDefaults(value, TIME_MASK, TIME_PLACEHOLDER);
		const parsedTime = moment.utc(replacedTime, TIME_MASK, true);

		const replacedDate = replaceBlankTimeCharsWithDefaults(
			value,
			DATE_TIME_MASK,
			DATE_TIME_PLACEHOLDER,
		);
		const parsedDate = moment.utc(replacedDate, DATE_TIME_MASK, true);

		if (value.length > 2 && isCompletable(value, TIME_MASK) && parsedTime.isValid()) {
			setInputConfig({
				isValidDate: value.length === TIME_MASK.length && moment.utc(value, TIME_MASK).isValid(),
				mask: TIME_MASK,
				placeholder: TIME_PLACEHOLDER,
				timestamp: parsedTime.valueOf(),
				value,
			});
			setTimestamp(parsedTime.valueOf());
			setMode('timestamp');
		} else if (value.length > 2 && isCompletable(value, DATE_TIME_MASK) && parsedDate.isValid()) {
			setInputConfig({
				isValidDate:
					value.length === DATE_TIME_MASK.length && moment.utc(value, DATE_TIME_MASK).isValid(),
				mask: DATE_TIME_MASK,
				placeholder: DATE_TIME_PLACEHOLDER,
				timestamp: parsedDate.valueOf(),
				value,
			});
			setTimestamp(parsedDate.valueOf());
			setMode('timestamp');
		} else {
			setInputConfig({
				isValidDate: false,
				mask: null,
				placeholder: null,
				timestamp: null,
				value,
			});
			setTimestamp(null);
			setMode('history');
		}
	}

	function onInputFocus() {
		if (
			inputConfig.value.length &&
			(isCompletable(inputConfig.value, DATE_TIME_MASK) ||
				isCompletable(inputConfig.value, TIME_MASK))
		) {
			setMode('timestamp');
		} else {
			setMode('history');
		}
	}

<<<<<<< HEAD
=======
	function preventDefaultHandlers(handlers: KeyboardHandler) {
		const newHandlers: KeyboardHandler = {};
		for (const [action, handler] of Object.entries(handlers)) {
			newHandlers[action] = (event: KeyboardEvent | undefined) => {
				if (event) {
					event.preventDefault();
				}
				handler();
			};
		}
		return newHandlers;
	}

	const refInput = useRef<HTMLInputElement | null>(null);

	function hotkeyFocusHandler() {
		refInput.current?.focus();
	}

	const handlers = preventDefaultHandlers({
		INPUT_FOCUS: hotkeyFocusHandler,
	});

>>>>>>> 335f9df0
	return (
		<div className='graph-search-input'>
			<input
				value={inputConfig.value}
				onChange={handleInputValueChange}
				className='graph-search-input__input'
				onFocus={onInputFocus}
				onKeyDown={handleKeyDown}
				type='text'
				ref={refInput}
				spellCheck='false'
			/>
			{mode === 'timestamp' && (
				<input
					className='graph-search-input__placeholder'
					type='text'
					readOnly={true}
					spellCheck='false'
					value={
						inputConfig.placeholder
							? inputConfig.value + inputConfig.placeholder.slice(inputConfig.value.length)
							: ''
					}
				/>
			)}
		</div>
	);
}

export default React.memo(GraphSearchInput);<|MERGE_RESOLUTION|>--- conflicted
+++ resolved
@@ -30,10 +30,6 @@
 const TIME_PLACEHOLDER = '00:00:00.000';
 const DATE_TIME_PLACEHOLDER = `01.01.${moment().year().toString()} 00:00:00.000`;
 
-type KeyboardHandler = {
-	[key: string]: (keyEvent?: KeyboardEvent | undefined) => void;
-};
-
 const isCompletable = (
 	dateStr: string,
 	dateMask: typeof TIME_MASK | typeof DATE_TIME_MASK,
@@ -78,10 +74,6 @@
 	hoveredTimestamp: number | null;
 	submitTimestamp: (timestamp: number) => void;
 }
-
-const keyMap = {
-	INPUT_FOCUS: 'Shift+T',
-};
 
 function GraphSearchInput(props: Props) {
 	const {
@@ -308,32 +300,6 @@
 		}
 	}
 
-<<<<<<< HEAD
-=======
-	function preventDefaultHandlers(handlers: KeyboardHandler) {
-		const newHandlers: KeyboardHandler = {};
-		for (const [action, handler] of Object.entries(handlers)) {
-			newHandlers[action] = (event: KeyboardEvent | undefined) => {
-				if (event) {
-					event.preventDefault();
-				}
-				handler();
-			};
-		}
-		return newHandlers;
-	}
-
-	const refInput = useRef<HTMLInputElement | null>(null);
-
-	function hotkeyFocusHandler() {
-		refInput.current?.focus();
-	}
-
-	const handlers = preventDefaultHandlers({
-		INPUT_FOCUS: hotkeyFocusHandler,
-	});
-
->>>>>>> 335f9df0
 	return (
 		<div className='graph-search-input'>
 			<input
