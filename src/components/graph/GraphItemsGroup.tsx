--- conflicted
+++ resolved
@@ -20,12 +20,7 @@
 import { EventTreeNode } from '../../models/EventAction';
 import { EventMessage } from '../../models/EventMessage';
 import { GraphGroup, GraphItemType } from '../../models/Graph';
-<<<<<<< HEAD
-import { GraphDataStore } from '../../stores/graph/GraphDataStore';
-=======
-import { getEventStatus, isEventNode } from '../../helpers/event';
 import { GraphStore } from '../../stores/GraphStore';
->>>>>>> 413c8ada
 import { EventStatus } from '../../models/Status';
 
 type GroupItemType =
