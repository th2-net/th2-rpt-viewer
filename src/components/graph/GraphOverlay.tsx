--- conflicted
+++ resolved
@@ -144,16 +144,7 @@
 				</>
 			)}
 			<i className='th2-logo' />
-<<<<<<< HEAD
-=======
-			<div className='graph-search-input'>
-				<GraphSearchInput
-					timestamp={from + (to - from) / 2}
-					onTimestampSubmit={activeWorkspace.graphStore.setTimestamp}
-				/>
-			</div>
 			<WorkspaceLinkGetter />
->>>>>>> 9a788f81
 		</>
 	);
 };
