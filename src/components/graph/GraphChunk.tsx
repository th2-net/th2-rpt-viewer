--- conflicted
+++ resolved
@@ -15,108 +15,13 @@
  * limitations under the License.
  ***************************************************************************** */
 
+import * as React from 'react';
 import moment from 'moment';
-import * as React from 'react';
-<<<<<<< HEAD
-import { LineChart, Line, CartesianGrid, XAxis } from 'recharts';
+import { observer } from 'mobx-react-lite';
+import { LineChart, Line, CartesianGrid, XAxis, LineProps, CartesianGridProps } from 'recharts';
 import { getTimestampAsNumber } from '../../helpers/date';
 import { useGraphStore } from '../../hooks/useGraphStore';
 import { EventMessage } from '../../models/EventMessage';
-
-interface GraphChunkProps {
-	from: number;
-	to: number;
-	attachedMessages: EventMessage[];
-}
-
-const GraphChunk = ({ from, to, attachedMessages }: GraphChunkProps) => {
-	const graphStore = useGraphStore();
-
-	const chunkData = React.useMemo(() => graphStore.loadChunkData(from, to), [from, to]);
-
-	const getMessagesLeftPosition = (timestamp: number) => {
-		return ((timestamp - from) / (to - from)) * 100;
-	};
-
-	const ticks: number[] = React.useMemo(() => {
-		const ticksArr = [];
-		const ticksInterval = (to - from) / 15 / 1000 / 60;
-
-		for (let i = 0; i < 16; i++) {
-			ticksArr.push(
-				moment(from)
-					.startOf('minute')
-					.add(ticksInterval * i, 'minutes')
-					.valueOf(),
-			);
-		}
-		return ticksArr;
-	}, [from, to]);
-
-	return (
-		<div className='graph-chunk' style={{ position: 'relative' }}>
-			{attachedMessages.map(message => (
-				<div
-					key={message.messageId}
-					className='graph-chunk__message'
-					style={{
-						left: `${getMessagesLeftPosition(getTimestampAsNumber(message.timestamp))}%`,
-						top: 20,
-					}}
-				/>
-			))}
-			<LineChart
-				width={800}
-				height={100}
-				data={chunkData}
-				margin={{ top: 20, right: 0, left: 0, bottom: 0 }}
-				style={{
-					overflow: 'visible',
-				}}>
-				<XAxis
-					dataKey='timestamp'
-					type='number'
-					domain={[from, to]}
-					tickFormatter={tick => moment(tick).format('HH:mm')}
-					ticks={ticks}
-					tick={{
-						fill: 'white',
-						fontSize: 12,
-						fontFamily: 'OpenSans',
-						userSelect: 'none',
-					}}
-					stroke='rgba(0,0,0,0)'
-					interval={0}
-				/>
-				<CartesianGrid stroke='#f5f5f5' vertical={true} horizontal={false} color='#9aaac9' />
-				<Line
-					dataKey='passed'
-					stroke='#ff7300'
-					xAxisId={0}
-					animationDuration={0}
-					activeDot={false}
-					dot={false}
-				/>
-				<Line
-					dataKey='failed'
-					stroke='#387908'
-					xAxisId={0}
-					animationDuration={0}
-					activeDot={false}
-					dot={false}
-				/>
-				<Line
-					dataKey='messages'
-					stroke='#387908'
-					xAxisId={0}
-					animationDuration={0}
-					activeDot={false}
-					dot={false}
-				/>
-=======
-import moment from 'moment';
-import { observer } from 'mobx-react-lite';
-import { LineChart, Line, CartesianGrid, XAxis, LineProps, CartesianGridProps } from 'recharts';
 import { Chunk } from '../../models/graph';
 
 const tickStyles: React.CSSProperties = {
@@ -146,33 +51,67 @@
 interface Props {
 	chunk: Chunk;
 	getChunkData: (chunk: Chunk) => void;
+	attachedMessages: EventMessage[];
 }
 
 const GraphChunk: React.RefForwardingComponent<HTMLDivElement, Props> = (props, ref) => {
-	const { chunk, getChunkData } = props;
+	const { chunk, getChunkData, attachedMessages } = props;
 
 	React.useEffect(() => {
 		getChunkData(chunk);
 	}, []);
 
+	const getMessagesLeftPosition = (timestamp: number) => {
+		const { from, to } = chunk;
+		return ((timestamp - from) / (to - from)) * 100;
+	};
+
+	const ticks: number[] = React.useMemo(() => {
+		const ticksArr = [];
+		const { from, to } = chunk;
+		const ticksInterval = (to - from) / 15 / 1000 / 60;
+
+		for (let i = 0; i < 16; i++) {
+			ticksArr.push(
+				moment(from)
+					.startOf('minute')
+					.add(ticksInterval * i, 'minutes')
+					.valueOf(),
+			);
+		}
+		return ticksArr;
+	}, [chunk]);
+
 	return (
-		<div className='chunk' ref={ref} data-from={chunk.from} data-to={chunk.to}>
+		<div className='graph-chunk' ref={ref} data-from={chunk.from} data-to={chunk.to}>
+			{attachedMessages.map(message => (
+				<div
+					key={message.messageId}
+					className='graph-chunk__message'
+					style={{
+						left: `${getMessagesLeftPosition(getTimestampAsNumber(message.timestamp))}%`,
+						top: 20,
+					}}
+				/>
+			))}
 			<LineChart
 				width={window.innerWidth / 3}
-				height={80}
+				height={100}
 				data={chunk.data}
 				margin={{ top: 0, right: 0, left: 0, bottom: 0 }}>
 				<XAxis
 					dataKey='timestamp'
+					domain={['auto', 'auto']}
+					tickFormatter={tick => moment(tick).format('HH:mm')}
+					// ticks={ticks}
 					tick={tickStyles}
 					stroke='rgba(0,0,0,0)'
-					tickFormatter={tick => moment(tick).format('HH:mm')}
-					domain={['auto', 'auto']}
+					interval={0}
 				/>
 				<CartesianGrid {...gridProps} />
-				<Line {...lineProps} />
-				<Line {...lineProps} />
->>>>>>> b7934f5f
+				<Line {...lineProps} dataKey='passed' stroke='#ff7300' />
+				<Line {...lineProps} dataKey='failed' stroke='#387908' />
+				<Line {...lineProps} dataKey='messages' stroke='#1f039c' />
 			</LineChart>
 		</div>
 	);
