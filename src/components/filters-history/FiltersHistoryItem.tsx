--- conflicted
+++ resolved
@@ -40,10 +40,6 @@
 }
 
 const FiltersHistoryItem = (props: Props) => {
-<<<<<<< HEAD
-	const { item, filter, eventsFilterInfo, messagesFilterInfo, closeHistory, toggleFilterPin } =
-		props;
-=======
 	const {
 		item,
 		filter,
@@ -53,7 +49,6 @@
 		toggleFilterPin,
 		deleteHistoryItem,
 	} = props;
->>>>>>> d3c9c0a9
 
 	const bubblesContainerRef = React.useRef<{ [key: string]: HTMLDivElement | null }>({});
 
