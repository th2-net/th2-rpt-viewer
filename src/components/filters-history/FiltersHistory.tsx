--- conflicted
+++ resolved
@@ -43,26 +43,9 @@
 	const buttonRef = useRef<HTMLButtonElement>(null);
 	const historyRef = useRef<HTMLDivElement>(null);
 
-<<<<<<< HEAD
-	const { eventsHistory, messagesHistory, toggleFilterPin } = useFiltersHistoryStore();
+	const { eventsHistory, messagesHistory, toggleFilterPin, deleteHistoryItem } =
+		useFiltersHistoryStore();
 	const { eventFilterInfo, messagesFilterInfo } = useFilterConfigStore();
-=======
-	const {
-		eventsHistory,
-		messagesHistory,
-		toggleFilterPin,
-		deleteHistoryItem,
-	} = useFiltersHistoryStore();
-	const { filters, formType, eventFilterInfo, messagesFilterInfo } = useSearchStore();
-
-	const toShow: (
-		| FiltersHistoryType<EventsFilter>
-		| FiltersHistoryType<MessagesFilter>
-	)[] = useMemo(() => {
-		const fType = type || formType;
-		return fType === 'event' ? eventsHistory : messagesHistory;
-	}, [eventsHistory, messagesHistory, type, formType]);
->>>>>>> d3c9c0a9
 
 	const toShow: (FiltersHistoryType<EventsFilter> | FiltersHistoryType<MessagesFilter>)[] = useMemo(
 		() => (type === 'event' ? eventsHistory : messagesHistory),
@@ -119,7 +102,6 @@
 			/>
 			<ModalPortal isOpen={isOpen}>
 				<div ref={historyRef} className='filters-history'>
-<<<<<<< HEAD
 					{filter &&
 						toShow.map((item, index) => (
 							<React.Fragment key={item.timestamp}>
@@ -130,26 +112,11 @@
 									messagesFilterInfo={messagesFilterInfo}
 									closeHistory={closeHistory}
 									toggleFilterPin={onFilterPin}
+									deleteHistoryItem={deleteHistoryItem}
 								/>
 								{toShow.length - 1 > index && <hr />}
 							</React.Fragment>
 						))}
-=======
-					{toShow.map((item, index) => (
-						<React.Fragment key={item.timestamp}>
-							<FiltersHistoryItem
-								item={item}
-								filter={filtersState}
-								eventsFilterInfo={eventFilterInfo}
-								messagesFilterInfo={messagesFilterInfo}
-								closeHistory={closeHistory}
-								toggleFilterPin={onFilterPin}
-								deleteHistoryItem={deleteHistoryItem}
-							/>
-							{toShow.length - 1 > index && <hr />}
-						</React.Fragment>
-					))}
->>>>>>> d3c9c0a9
 				</div>
 			</ModalPortal>
 		</>
