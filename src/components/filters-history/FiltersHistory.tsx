--- conflicted
+++ resolved
@@ -24,15 +24,8 @@
 import { useFilterConfigStore } from '../../hooks/useFilterConfigStore';
 import { raf } from '../../helpers/raf';
 import FiltersHistoryItem from './FiltersHistoryItem';
-<<<<<<< HEAD
 import { FiltersHistoryType } from '../../stores/FiltersHistoryStore';
 import '../../styles/filters-history.scss';
-=======
-import { useSearchStore } from '../../hooks/useSearchStore';
-import { FiltersHistoryType } from '../../stores/FiltersHistoryStore';
-import EventsFilter from '../../models/filter/EventsFilter';
-import MessagesFilter from '../../models/filter/MessagesFilter';
->>>>>>> 9aa22ee4
 
 interface Props {
 	type: EntityType;
@@ -51,19 +44,7 @@
 	const historyRef = useRef<HTMLDivElement>(null);
 
 	const { eventsHistory, messagesHistory, toggleFilterPin } = useFiltersHistoryStore();
-<<<<<<< HEAD
 	const { eventFilterInfo, messagesFilterInfo } = useFilterConfigStore();
-=======
-	const { filters, formType, eventFilterInfo, messagesFilterInfo } = useSearchStore();
-
-	const toShow: (
-		| FiltersHistoryType<EventsFilter>
-		| FiltersHistoryType<MessagesFilter>
-	)[] = useMemo(() => {
-		const fType = type || formType;
-		return fType === 'event' ? eventsHistory : messagesHistory;
-	}, [eventsHistory, messagesHistory, type, formType]);
->>>>>>> 9aa22ee4
 
 	const toShow: (FiltersHistoryType<EventsFilter> | FiltersHistoryType<MessagesFilter>)[] = useMemo(
 		() => (type === 'event' ? eventsHistory : messagesHistory),
@@ -94,16 +75,9 @@
 	});
 
 	const onFilterPin = React.useCallback(
-<<<<<<< HEAD
 		(pinnedFilter: FiltersHistoryType<EventsFilter | MessagesFilter>) => {
 			toggleFilterPin(pinnedFilter);
 			if (!pinnedFilter.isPinned) {
-=======
-		(filter: FiltersHistoryType<EventsFilter | MessagesFilter>) => {
-			const isPinnedUpdated = !filter.isPinned;
-			toggleFilterPin(filter);
-			if (isPinnedUpdated) {
->>>>>>> 9aa22ee4
 				raf(() => {
 					historyRef.current?.scrollTo({ top: 0, behavior: 'smooth' });
 				}, 2);
