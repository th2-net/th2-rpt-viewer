--- conflicted
+++ resolved
@@ -15,22 +15,16 @@
  ***************************************************************************** */
 
 import { useRef, useState } from 'react';
+import { useFilterConfigStore } from 'hooks/useFilterConfigStore';
 import { useOutsideClickListener } from '../../hooks';
 import { ModalPortal } from '../util/Portal';
-<<<<<<< HEAD
-=======
-import '../../styles/messages-view-configurator.scss';
 import RulesList from './RulesList';
 import { createStyleSelector } from '../../helpers/styleCreators';
->>>>>>> 002033c6
 import BodySortConfig from './BodySortConfig';
 import '../../styles/messages-view-configurator.scss';
 
-type Props = {
-	sessions: string[];
-};
-
-const MessageViewConfigurator = ({ sessions }: Props) => {
+const MessageViewConfigurator = () => {
+	const { messageSessions } = useFilterConfigStore();
 	const [isOpen, setIsOpen] = useState(false);
 	const [mode, setMode] = useState<'display-rules' | 'body-sort'>('display-rules');
 
@@ -49,11 +43,9 @@
 		}
 	});
 
-<<<<<<< HEAD
 	const offsetTop = buttonRef.current?.getBoundingClientRect().top;
+	const offsetRight = buttonRef.current?.getBoundingClientRect().left;
 
-	const offsetRight = buttonRef.current?.getBoundingClientRect().left;
-=======
 	const rulesButtonClassName = createStyleSelector(
 		'switcher',
 		mode === 'display-rules' ? 'active' : null,
@@ -62,7 +54,6 @@
 		'switcher',
 		mode === 'body-sort' ? 'active' : null,
 	);
->>>>>>> 002033c6
 
 	return (
 		<>
@@ -87,7 +78,11 @@
 						<p>{mode === 'display-rules' ? 'Message Display Rules' : 'Message Body Sort'}</p>
 					</div>
 					<div className='messages-view-configurator-body'>
-						{mode === 'display-rules' ? <RulesList sessions={sessions} /> : <BodySortConfig />}
+						{mode === 'display-rules' ? (
+							<RulesList sessions={messageSessions} />
+						) : (
+							<BodySortConfig />
+						)}
 					</div>
 					{mode === 'display-rules' ? (
 						<p className='hint'>
