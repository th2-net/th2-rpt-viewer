/** *****************************************************************************
 * Copyright 2020-2020 Exactpro (Exactpro Systems Limited)
 *
 * Licensed under the Apache License, Version 2.0 (the "License");
 * you may not use this file except in compliance with the License.
 * You may obtain a copy of the License at
 *
 *     http://www.apache.org/licenses/LICENSE-2.0
 *
 * Unless required by applicable law or agreed to in writing, software
 * distributed under the License is distributed on an "AS IS" BASIS,
 * WITHOUT WARRANTIES OR CONDITIONS OF ANY KIND, either express or implied.
 * See the License for the specific language governing permissions and
 * limitations under the License.
 ***************************************************************************** */

import React, { useEffect } from 'react';
import RootStoreContext, { createRootStore } from '../contexts/rootStoreContext';
import api from '../api';
import RootStore from '../stores/RootStore';
import SplashScreen from './SplashScreen';

function RootStoreProvider({ children }: React.PropsWithChildren<{}>) {
<<<<<<< HEAD
	const [rootStore, setRootStore] = React.useState<null | RootStore>(null);

	useEffect(() => {
		async function initRootStore() {
			const store = await createRootStore(api);
			setRootStore(store);
		}

		initRootStore();
	}, []);

	if (!rootStore) return <SplashScreen />;

	return <RootStoreContext.Provider value={rootStore}>{children}</RootStoreContext.Provider>;
=======
	React.useEffect(() => {
		if (api.indexedDb.getError()) throw api.indexedDb.getError();
	}, [api.indexedDb.getError()]);

	return (
		<RootStoreContext.Provider value={createRootStore(api)}>{children}</RootStoreContext.Provider>
	);
>>>>>>> 9470f3cf
}

export default RootStoreProvider;<|MERGE_RESOLUTION|>--- conflicted
+++ resolved
@@ -21,8 +21,11 @@
 import SplashScreen from './SplashScreen';
 
 function RootStoreProvider({ children }: React.PropsWithChildren<{}>) {
-<<<<<<< HEAD
 	const [rootStore, setRootStore] = React.useState<null | RootStore>(null);
+
+	React.useEffect(() => {
+		if (api.indexedDb.getError()) throw api.indexedDb.getError();
+	}, [api.indexedDb.getError()]);
 
 	useEffect(() => {
 		async function initRootStore() {
@@ -36,15 +39,6 @@
 	if (!rootStore) return <SplashScreen />;
 
 	return <RootStoreContext.Provider value={rootStore}>{children}</RootStoreContext.Provider>;
-=======
-	React.useEffect(() => {
-		if (api.indexedDb.getError()) throw api.indexedDb.getError();
-	}, [api.indexedDb.getError()]);
-
-	return (
-		<RootStoreContext.Provider value={createRootStore(api)}>{children}</RootStoreContext.Provider>
-	);
->>>>>>> 9470f3cf
 }
 
 export default RootStoreProvider;