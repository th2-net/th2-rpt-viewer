--- conflicted
+++ resolved
@@ -51,10 +51,7 @@
 
 const SearchPanelForm = () => {
 	const {
-<<<<<<< HEAD
-=======
 		isHistorySearch,
->>>>>>> a8ae8091
 		updateForm,
 		searchForm: form,
 		formType,
@@ -234,14 +231,10 @@
 
 	const searchSubmitConfig: SearchSubmitConfig = {
 		isSearching,
-<<<<<<< HEAD
-		disabled: !form.searchDirection || (formType === 'message' && form.stream.length === 0),
-=======
 		disabled:
 			isHistorySearch ||
 			!form.searchDirection ||
 			(formType === 'message' && form.stream.length === 0),
->>>>>>> a8ae8091
 		progress: commonProgress,
 		processedObjectCount,
 		isPaused,
@@ -270,14 +263,6 @@
 					<SearchPanelFilters {...(filters as any)} type={formType} autocompletes={autocompletes} />
 				)}
 			</div>
-<<<<<<< HEAD
-			<div className='search-panel__footer'>
-				<button className='search-panel__clear-btn' onClick={clearFilters}>
-					<i className='search-panel__clear-icon' />
-					Clear All
-				</button>
-			</div>
-=======
 			{!disabled && (
 				<div className='search-panel__footer'>
 					<button
@@ -293,7 +278,6 @@
 					</button>
 				</div>
 			)}
->>>>>>> a8ae8091
 		</div>
 	);
 };
