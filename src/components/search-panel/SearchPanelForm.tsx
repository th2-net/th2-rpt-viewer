--- conflicted
+++ resolved
@@ -39,12 +39,9 @@
 import { SearchDirection } from '../../models/search/SearchDirection';
 import FiltersHistory from '../filters-history/FiltersHistory';
 import { useFiltersHistoryStore, useSessionsStore } from '../../hooks';
-<<<<<<< HEAD
 import { createBemElement } from '../../helpers/styleCreators';
-=======
 import SelectFilterRow from '../filter/row/SelectFilterRow';
 import { useBooksStore } from '../../hooks/useBooksStore';
->>>>>>> 335f9df0
 
 export type DateInputProps = {
 	inputConfig: DateTimeInputType;
@@ -68,13 +65,10 @@
 		clearFilters,
 	} = useSearchStore();
 
-<<<<<<< HEAD
 	const disabled = isHistorySearch || isSearching;
-=======
 	const booksStore = useBooksStore();
 
 	const { messageSessions } = useSessionsStore();
->>>>>>> 335f9df0
 
 	const [currentStream, setCurrentStream] = useState('');
 	const sessionsStore = useSessionsStore();
@@ -237,16 +231,9 @@
 	const searchSubmitConfig: SearchSubmitConfig = {
 		isSearching,
 		disabled:
-<<<<<<< HEAD
 			isHistorySearch ||
 			!form.searchDirection ||
-			(formType === 'message' && form.stream.length === 0),
-=======
-			disabled ||
-			!form.searchDirection ||
-			(formType === 'message' && form.stream.length === 0) ||
-			(formType === 'event' && !form.scope),
->>>>>>> 335f9df0
+			(formType === 'message' && form.stream.length === 0) || (formType === 'event' && !form.scope),
 		progress: commonProgress,
 		processedObjectCount,
 		isPaused,
