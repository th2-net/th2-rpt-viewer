/** ****************************************************************************
 * Copyright 2020-2020 Exactpro (Exactpro Systems Limited)
 *
 * Licensed under the Apache License, Version 2.0 (the "License");
 * you may not use this file except in compliance with the License.
 * You may obtain a copy of the License at
 *
 *     http://www.apache.org/licenses/LICENSE-2.0
 *
 * Unless required by applicable law or agreed to in writing, software
 * distributed under the License is distributed on an "AS IS" BASIS,
 * WITHOUT WARRANTIES OR CONDITIONS OF ANY KIND, either express or implied.
 * See the License for the specific language governing permissions and
 * limitations under the License.
 ***************************************************************************** */

import React, { useState, useEffect, useCallback } from 'react';
import { observer } from 'mobx-react-lite';
import {
	DateTimeInputType,
	DateTimeMask,
	FitlerRowItem,
	TimeInputType,
} from '../../models/filter/FilterInputs';
import FilterRow from '../filter/row';
import { DATE_TIME_INPUT_MASK } from '../../util/filterInputs';
import { SearchPanelFormState } from '../../stores/SearchStore';
import { useSearchStore } from '../../hooks/useSearchStore';
import SearchTypeSwitcher from './search-form/SearchTypeSwitcher';
import SearchDatetimeControls, {
	SearchDatetimeControlsConfig,
} from './search-form/SearchDatetimeControls';
import SearchProgressBar, { SearchProgressBarConfig } from './search-form/SearchProgressBar';
import SearchSubmit, { SearchSubmitConfig } from './search-form/SearchSubmit';
import SearchResultCountLimit, {
	ResultCountLimitConfig,
} from './search-form/SearchResultCountLimit';
import { SearchDirection } from '../../models/search/SearchDirection';
import FiltersHistory from '../filters-history/FiltersHistory';
import { useSessionsStore } from '../../hooks';
import { createBemElement } from '../../helpers/styleCreators';
import { useFilterConfig } from '../../hooks/useFilterConfig';
import { FilterRows } from '../filter/FilerRows';
import { EventFilterKeys, MessageFilterKeys } from '../../api/sse';
import { EventFilterState, MessageFilterState } from './SearchPanelFilters';

export type DateInputProps = {
	inputConfig: DateTimeInputType;
};

const eventFilterOrder: EventFilterKeys[] = [
	'attachedMessageId',
	'type',
	'body',
	'name',
	'event_generic',
	'status',
];

const messagesFilterOrder: MessageFilterKeys[] = [
	'attachedEventIds',
	'type',
	'body',
	'bodyBinary',
	'message_generic',
];

const SearchPanelForm = () => {
	const {
		isHistorySearch,
		updateForm,
		searchForm: form,
		formType,
		messageSessions,
		filters,
		startSearch,
		pauseSearch,
		setFormType,
		isSearching,
		searchProgress,
		isPaused,
		eventAutocompleteList,
		resetEventAutocompleteList,
		resetSearchProgressState,
		clearFilters,
	} = useSearchStore();

	const disabled = isHistorySearch || isSearching;

	const { config, filter } = useFilterConfig({
		filterInfo: filters?.info || [],
		filter: filters?.state || null,
		disabled,
		order: formType === 'event' ? eventFilterOrder : messagesFilterOrder,
	});

	useEffect(() => {
		resetSearchProgressState();
	}, [filter]);

	const onStartSearch = useCallback(
		(loadMore = false) => {
			startSearch(loadMore, {
				eventsFilter: formType === 'event' ? (filter as EventFilterState) : undefined,
				messagesFilter: formType !== 'event' ? (filter as MessageFilterState) : undefined,
			});
		},
		[filter, startSearch, filters],
	);

	const [currentStream, setCurrentStream] = useState('');
	const sessionsStore = useSessionsStore();
	const searchStore = useSearchStore();

	const sessionsAutocomplete: string[] = React.useMemo(() => {
		return [
			...sessionsStore.sessions.map(s => s.session),
			...messageSessions.filter(
				session => sessionsStore.sessions.findIndex(s => s.session === session) === -1,
			),
		];
	}, [messageSessions, sessionsStore.sessions]);

	const areSessionInvalid: boolean = React.useMemo(() => {
		return (
			form.stream.length === 0 ||
			form.stream.some(stream => !messageSessions.includes(stream.trim()))
		);
	}, [form.stream, messageSessions]);

	function getFormStateUpdater<T extends keyof SearchPanelFormState>(name: T) {
		return function formStateUpdater<K extends SearchPanelFormState[T]>(value: K) {
			updateForm({ [name]: value });
		};
	}

	function updateCountLimit(value: string) {
		if (value === '' || /^\d+$/.test(value)) {
			updateForm({ resultCountLimit: value === '' ? undefined : Number(value) });
		}
	}

	const resultCountLimitConfig: ResultCountLimitConfig = {
		value: !form.resultCountLimit ? '' : form.resultCountLimit.toString(),
		setValue: updateCountLimit,
		disabled,
	};

	const eventsFormTypeConfig: FitlerRowItem = {
		label: 'Parent Event',
		value: form.parentEvent,
		disabled,
		setValue: getFormStateUpdater('parentEvent'),
		type: 'event-resolver',
		id: 'parent-event',
		placeholder: 'matches events by the specified parent event id or event name',
		autocompleteList: eventAutocompleteList.map(event => event.eventId),
		onAutocompleteSelect: resetEventAutocompleteList,
		isLoading: searchStore.isLoadingEventAutocompleteList,
	};

	const messagesFormTypeConfig: FitlerRowItem = {
		type: 'multiple-strings',
		id: 'stream',
		label: 'Session',
		values: form.stream,
		disabled,
		setValues: getFormStateUpdater('stream'),
		currentValue: currentStream,
		setCurrentValue: setCurrentStream,
		autocompleteList: sessionsAutocomplete,
		isInvalid: areSessionInvalid,
		required: true,
		validateBubbles: true,
	};

	const currentConfig: FitlerRowItem =
		formType === 'event' ? eventsFormTypeConfig : messagesFormTypeConfig;

	const startTimestampInput: DateInputProps = {
		inputConfig: {
			id: 'startTimestamp',
			value: form.startTimestamp,
			disabled,
			setValue: getFormStateUpdater('startTimestamp'),
			type: TimeInputType.DATE_TIME,
			dateMask: DateTimeMask.DATE_TIME_MASK,
			placeholder: '',
			inputMask: DATE_TIME_INPUT_MASK,
		},
	};

	const {
		startTimestamp,
		completed,
		progress,
		timeLimits,
		timeIntervals,
		processedObjectCount,
	} = searchProgress;

	const searchDatetimeControlsConfig: SearchDatetimeControlsConfig = {
		isSearching,
		updateForm,
		startTimestampInput,
		disabled: disabled || isSearching,
		searchDirection: form.searchDirection,
		previousTimeLimit: {
			value:
				isSearching && !timeLimits.previous && startTimestamp
					? startTimestamp - Math.abs(progress.previous)
					: timeLimits.previous,
			setValue: nextValue =>
				updateForm({ timeLimits: { ...form.timeLimits, previous: nextValue } }),
		},
		nextTimeLimit: {
			value:
				isSearching && !timeLimits.next && startTimestamp
					? startTimestamp + progress.next
					: timeLimits.next,
			setValue: nextValue => updateForm({ timeLimits: { ...timeLimits, next: nextValue } }),
		},
	};

	const progressBarConfig: SearchProgressBarConfig = {
		isSearching,
		searchDirection: form.searchDirection,
		leftProgress: {
			completed: completed.previous,
			isInfinite: !timeLimits.previous,
			progress: timeIntervals.previous ? (progress.previous / timeIntervals.previous) * 100 : 0,
		},
		rightProgress: {
			completed: completed.next,
			isInfinite: !timeLimits.next,
			progress: timeIntervals.next ? (progress.next / timeIntervals.next) * 100 : 0,
		},
	};

	let commonProgress: number | null = null;

	if (
		form.searchDirection === SearchDirection.Both &&
		!progressBarConfig.leftProgress.isInfinite &&
		!progressBarConfig.rightProgress.isInfinite
	) {
		commonProgress = Math.floor(
			(progressBarConfig.leftProgress.progress + progressBarConfig.rightProgress.progress) / 2,
		);
	} else if (
		form.searchDirection === SearchDirection.Previous &&
		!progressBarConfig.leftProgress.isInfinite
	) {
		commonProgress = Math.floor(progressBarConfig.leftProgress.progress);
	} else if (
		form.searchDirection === SearchDirection.Next &&
		!progressBarConfig.rightProgress.isInfinite
	) {
		commonProgress = Math.floor(progressBarConfig.rightProgress.progress);
	}

	const searchSubmitConfig: SearchSubmitConfig = {
		isSearching,
		disabled:
			isHistorySearch ||
			!form.searchDirection ||
			(formType === 'message' && form.stream.length === 0),
		progress: commonProgress,
		processedObjectCount,
		isPaused,
		startSearch: onStartSearch,
		pauseSearch,
	};

	return (
		<div>
			<SearchDatetimeControls {...searchDatetimeControlsConfig} />
			<SearchProgressBar {...progressBarConfig} />
			<div className='search-panel__form'>
				<SearchSubmit {...searchSubmitConfig} />
				<div className='search-panel__fields'>
					<FiltersHistory disabled={disabled} />
					<div className='filter-row'>
						<div className='filter-row__label'>Search for</div>
						<div className='search-type-config'>
							<SearchTypeSwitcher
								formType={formType}
								setFormType={setFormType}
								disabled={disabled}
							/>
							<SearchResultCountLimit {...resultCountLimitConfig} />
						</div>
					</div>
					<FilterRow rowConfig={currentConfig} />
				</div>
<<<<<<< HEAD
				<FilterRow rowConfig={config} />
			</div>
			<div className='filter'>
				{filters && filters.info.length > 0 && (
					<SearchPanelFilters {...(filters as any)} type={formType} autocompletes={autocompletes} />
=======
				<FilterRows config={config} />
				{!disabled && (
					<div className='search-panel__footer'>
						<button
							className={createBemElement(
								'search-panel',
								'clear-btn',
								isSearching ? 'disabled' : null,
							)}
							onClick={clearFilters}
							disabled={isSearching}>
							<i className='search-panel__clear-icon' />
							Clear All
						</button>
					</div>
>>>>>>> 7edcf34a
				)}
			</div>
		</div>
	);
};

export default observer(SearchPanelForm);<|MERGE_RESOLUTION|>--- conflicted
+++ resolved
@@ -293,13 +293,6 @@
 					</div>
 					<FilterRow rowConfig={currentConfig} />
 				</div>
-<<<<<<< HEAD
-				<FilterRow rowConfig={config} />
-			</div>
-			<div className='filter'>
-				{filters && filters.info.length > 0 && (
-					<SearchPanelFilters {...(filters as any)} type={formType} autocompletes={autocompletes} />
-=======
 				<FilterRows config={config} />
 				{!disabled && (
 					<div className='search-panel__footer'>
@@ -315,7 +308,6 @@
 							Clear All
 						</button>
 					</div>
->>>>>>> 7edcf34a
 				)}
 			</div>
 		</div>
