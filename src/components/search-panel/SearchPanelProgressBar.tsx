--- conflicted
+++ resolved
@@ -23,11 +23,8 @@
 		endTimestamp: number | null;
 		currentPoint: number;
 		searching: boolean;
-<<<<<<< HEAD
 		completed: boolean;
-=======
 		processedObjectCount: number;
->>>>>>> 910b0585
 	};
 }
 
@@ -38,8 +35,14 @@
 };
 
 const SearchPanelProgressBar = (props: SearchPanelProgressBarProps) => {
-<<<<<<< HEAD
-	const { searching, startTimestamp, endTimestamp, currentPoint, completed } = props.searchProgress;
+	const {
+		searching,
+		startTimestamp,
+		endTimestamp,
+		currentPoint,
+		completed,
+		processedObjectCount,
+	} = props.searchProgress;
 
 	const timeInterval = endTimestamp !== null ? endTimestamp - Number(startTimestamp) : null;
 
@@ -84,6 +87,11 @@
 									<span className='search-progress__value'>{timeLeftLabel}</span> left.
 								</span>
 							)}
+							{processedObjectCount !== 0 && (
+								<div className='processed-object-count'>
+									Processed objects: {processedObjectCount}
+								</div>
+							)}
 						</div>
 					)}
 				</div>
@@ -95,52 +103,6 @@
 			</div>
 		</div>
 	);
-=======
-	const {
-		searching,
-		startTimestamp,
-		endTimestamp,
-		currentPoint,
-		processedObjectCount,
-	} = props.searchProgress;
-	if (!endTimestamp && searching) {
-		return (
-			<>
-				{processedObjectCount !== 0 && (
-					<div className='processed-object-count'>Processed objects: {processedObjectCount}</div>
-				)}
-				<div className='spinner' />
-			</>
-		);
-	}
-
-	const timeInterval = endTimestamp !== null ? endTimestamp - Number(startTimestamp) : null;
-
-	if (timeInterval) {
-		const position = ((currentPoint / timeInterval) * 100).toFixed(2);
-		return (
-			<>
-				{processedObjectCount !== 0 && (
-					<div className='processed-object-count'>Processed objects: {processedObjectCount}</div>
-				)}
-				<div className='progress-bar'>
-					<span className='progress-bar-points progress-bar__start'>
-						{moment(startTimestamp).utc().format('DD.MM.YYYY')} <br />
-						{moment(startTimestamp).utc().format('HH:mm:ss.SSS')}
-					</span>
-					<div className='progress-bar__track'>
-						<div className='progress-bar__line' style={{ left: `${position}%` }} />
-					</div>
-					<span className='progress-bar-points progress-bar__end'>
-						{moment(endTimestamp).utc().format('DD.MM.YYYY')} <br />
-						{moment(endTimestamp).utc().format('HH:mm:ss.SSS')}
-					</span>
-				</div>
-			</>
-		);
-	}
-	return null;
->>>>>>> 910b0585
 };
 
 export default SearchPanelProgressBar;