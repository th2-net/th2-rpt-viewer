/** ****************************************************************************
 * Copyright 2020-2020 Exactpro (Exactpro Systems Limited)
 *
 * Licensed under the Apache License, Version 2.0 (the "License");
 * you may not use this file except in compliance with the License.
 * You may obtain a copy of the License at
 *
 *     http://www.apache.org/licenses/LICENSE-2.0
 *
 * Unless required by applicable law or agreed to in writing, software
 * distributed under the License is distributed on an "AS IS" BASIS,
 * WITHOUT WARRANTIES OR CONDITIONS OF ANY KIND, either express or implied.
 * See the License for the specific language governing permissions and
 * limitations under the License.
 ***************************************************************************** */

import { observer } from 'mobx-react-lite';
import React from 'react';
import { useActivePanel } from '../../hooks';
import SearchPanelForm from './SearchPanelForm';
import { useSearchStore } from '../../hooks/useSearchStore';
import SearchPanelResults from './SearchPanelResults';
import useSearchWorkspace from '../../hooks/useSearchWorkspace';
import { isBookmark } from '../../helpers/bookmarks';
import { EventsScopeProvider } from '../../contexts/eventsScopeProvider';
import { SearchHistory } from '../../stores/SearchStore';
import { ActionType } from '../../models/EventAction';
import { BookmarkedItem } from '../../models/Bookmarks';
import '../../styles/search-panel.scss';

export type SearchPanelType = 'event' | 'message';

const SearchPanel = () => {
	const searchWorkspace = useSearchWorkspace();
	const searchStore = useSearchStore();

	const { ref: searchPanelRef } = useActivePanel(null);

	const onResultItemClick = React.useCallback(
		(bookmark: BookmarkedItem, search: SearchHistory) => {
			const bookId = search.bookId;
			const scope = search.request.scope;
			if (isBookmark(bookmark)) {
				searchWorkspace.onSearchResultItemSelect(bookmark.item, bookId, scope);
			} else {
				searchWorkspace.onSearchResultItemSelect(bookmark, bookId, scope);
			}
		},
		[searchWorkspace.onSearchResultItemSelect],
	);

	const onResultGroupClick = React.useCallback(
		(timestamp: number, resultType: ActionType, search: SearchHistory) => {
			searchWorkspace.followByTimestamp(timestamp, resultType, search.request.scope);
		},
		[searchWorkspace.followByTimestamp],
	);

	return (
		<div className='search-panel-wrapper'>
			<div className='search-panel' ref={searchPanelRef}>
				<SearchPanelForm />
			</div>
			{searchStore.currentSearch && (
				<EventsScopeProvider scope={searchStore.currentSearch.request.scope || ''}>
					<SearchPanelResults
						resultGroups={searchStore.sortedResultGroups}
						timestamp={searchStore.currentSearch.timestamp}
						onResultItemClick={(bookmark: BookmarkedItem) =>
							onResultItemClick(bookmark, searchStore.currentSearch!)
						}
						onResultGroupClick={(timestamp, resultType) =>
							onResultGroupClick(timestamp, resultType, searchStore.currentSearch!)
						}
						onResultDelete={() => {
							if (searchStore.currentSearch) {
								searchStore.deleteHistoryItem(searchStore.currentSearch);
							}
						}}
						showToggler={searchStore.searchHistory.length > 1}
						next={searchStore.nextSearch}
						prev={searchStore.prevSearch}
						disableNext={
							searchStore.isSearching ||
							searchStore.currentIndex === searchStore.searchHistory.length - 1
						}
<<<<<<< HEAD
						disablePrev={searchStore.isSearching || searchStore.currentIndex === 0}
						disabledRemove={searchStore.isSearching}
						showLoadMoreButton={searchStore.isCompleted && !searchStore.isHistorySearch}
						loadMore={() => searchStore.startSearch(true)}
					/>
				</EventsScopeProvider>
=======
					}}
					next={searchStore.nextSearch}
					prev={searchStore.prevSearch}
					currentIndex={searchStore.currentIndex}
					searchHistoryLength={searchStore.searchHistory.length}
					disableNext={
						searchStore.isSearching ||
						searchStore.currentIndex === searchStore.searchHistory.length - 1
					}
					disablePrev={searchStore.isSearching || searchStore.currentIndex === 0}
					disabledRemove={searchStore.isSearching}
					showLoadMoreButton={searchStore.isCompleted && !searchStore.isHistorySearch}
					loadMore={() => searchStore.startSearch(true)}
				/>
>>>>>>> 9470f3cf
			)}
		</div>
	);
};

export default observer(SearchPanel);<|MERGE_RESOLUTION|>--- conflicted
+++ resolved
@@ -77,36 +77,20 @@
 								searchStore.deleteHistoryItem(searchStore.currentSearch);
 							}
 						}}
-						showToggler={searchStore.searchHistory.length > 1}
 						next={searchStore.nextSearch}
 						prev={searchStore.prevSearch}
 						disableNext={
 							searchStore.isSearching ||
 							searchStore.currentIndex === searchStore.searchHistory.length - 1
 						}
-<<<<<<< HEAD
 						disablePrev={searchStore.isSearching || searchStore.currentIndex === 0}
 						disabledRemove={searchStore.isSearching}
 						showLoadMoreButton={searchStore.isCompleted && !searchStore.isHistorySearch}
 						loadMore={() => searchStore.startSearch(true)}
+						currentIndex={searchStore.currentIndex}
+						searchHistoryLength={searchStore.searchHistory.length}
 					/>
 				</EventsScopeProvider>
-=======
-					}}
-					next={searchStore.nextSearch}
-					prev={searchStore.prevSearch}
-					currentIndex={searchStore.currentIndex}
-					searchHistoryLength={searchStore.searchHistory.length}
-					disableNext={
-						searchStore.isSearching ||
-						searchStore.currentIndex === searchStore.searchHistory.length - 1
-					}
-					disablePrev={searchStore.isSearching || searchStore.currentIndex === 0}
-					disabledRemove={searchStore.isSearching}
-					showLoadMoreButton={searchStore.isCompleted && !searchStore.isHistorySearch}
-					loadMore={() => searchStore.startSearch(true)}
-				/>
->>>>>>> 9470f3cf
 			)}
 		</div>
 	);
