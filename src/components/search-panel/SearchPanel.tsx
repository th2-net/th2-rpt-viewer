--- conflicted
+++ resolved
@@ -20,12 +20,6 @@
 import SearchPanelForm from './SearchPanelForm';
 import { useSearchStore } from '../../hooks/useSearchStore';
 import SearchPanelResults from './SearchPanelResults';
-<<<<<<< HEAD
-=======
-import useSearchWorkspace from '../../hooks/useSearchWorkspace';
-import { BookmarkedItem } from '../../models/Bookmarks';
-import { isBookmark } from '../../helpers/bookmarks';
->>>>>>> a8ae8091
 import '../../styles/search-panel.scss';
 
 export type SearchPanelType = 'event' | 'message';
@@ -53,11 +47,7 @@
 						}
 					}}
 					disabledRemove={searchStore.isSearching}
-<<<<<<< HEAD
-					showLoadMoreButton={searchStore.isCompleted}
-=======
 					showLoadMoreButton={searchStore.isCompleted && !searchStore.isHistorySearch}
->>>>>>> a8ae8091
 					loadMore={() => searchStore.startSearch(true)}
 				/>
 			)}
