--- conflicted
+++ resolved
@@ -52,17 +52,6 @@
 					{config.label}
 				</label>
 			)}
-<<<<<<< HEAD
-			<input
-				type='text'
-				className={inputClassName}
-				id={config.id}
-				disabled={config.disabled}
-				value={config.value}
-				placeholder={config.placeholder}
-				onChange={e => config.setValue(e.target.value)}
-			/>
-=======
 			{config.autocompleteList ? (
 				<AutocompleteInput
 					anchor={autocompleteAnchor}
@@ -85,7 +74,6 @@
 					onChange={e => config.setValue(e.target.value)}
 				/>
 			)}
->>>>>>> 0b2afcba
 		</div>
 	);
 }