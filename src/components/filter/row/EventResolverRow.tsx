--- conflicted
+++ resolved
@@ -14,24 +14,13 @@
  * limitations under the License.
  ***************************************************************************** */
 
-<<<<<<< HEAD
 import { useState, useRef, useEffect, useCallback, useMemo } from 'react';
-import { formatTimestamp } from 'helpers/date';
+import { formatTime } from 'helpers/date';
 import { useEvent } from 'hooks/useEvent';
 import { getEventStatus, isEventId } from 'helpers/event';
 import { createBemElement, createStyleSelector } from 'helpers/styleCreators';
 import { useEventsSearch } from 'hooks/useEventSearch';
 import { FilterRowEventResolverConfig } from 'models/filter/FilterInputs';
-=======
-import { useState, useRef, useEffect, useCallback } from 'react';
-import api from '../../../api';
-import { formatTime } from '../../../helpers/date';
-import { getEventStatus, isEventId } from '../../../helpers/event';
-import { createBemElement, createStyleSelector } from '../../../helpers/styleCreators';
-import { useDebouncedCallback } from '../../../hooks';
-import { EventAction } from '../../../models/EventAction';
-import { FilterRowEventResolverConfig } from '../../../models/filter/FilterInputs';
->>>>>>> 83c03bc9
 import AutocompleteInput from '../../util/AutocompleteInput';
 
 export default function EventResolverRow({ config }: { config: FilterRowEventResolverConfig }) {
@@ -101,58 +90,6 @@
 		event?.eventName || config.value ? 'non-empty' : null,
 	);
 
-<<<<<<< HEAD
-=======
-	useEffect(() => {
-		const ac = new AbortController();
-		setEvent(null);
-		setIsError(false);
-
-		if (config.value) {
-			fetchObjectById(config.value, ac);
-		}
-		return () => {
-			ac.abort();
-		};
-	}, [config.value]);
-
-	const showInput = useCallback(() => {
-		setIsInput(true);
-	}, [setIsInput]);
-
-	const showEventCard = useCallback(() => {
-		if (event) {
-			setIsInput(false);
-		}
-	}, [event, setIsInput]);
-
-	const fetchObjectById = useDebouncedCallback(
-		async (id: string, abortController: AbortController) => {
-			if (isEventId(id)) {
-				try {
-					setIsLoading(true);
-					const foundEvent = await api.events.getEvent(id, abortController.signal, { probe: true });
-					setEvent(foundEvent);
-					setIsInput(!foundEvent);
-					setIsError(!foundEvent);
-					setIsLoading(false);
-				} catch (error) {
-					setIsLoading(false);
-					setEvent(null);
-					setIsInput(true);
-					setIsError(true);
-				}
-			}
-		},
-		400,
-	);
-
-	const onAutocompleteValueSelect = useCallback((nextValue: string) => {
-		config.setValue(nextValue);
-		config.onAutocompleteSelect?.();
-	}, []);
-
->>>>>>> 83c03bc9
 	return (
 		<div className={wrapperClassName}>
 			{config.label && <label className={labelClassName}>{config.label}</label>}
@@ -164,11 +101,7 @@
 					</div>
 					{event && (
 						<div className='filter-row__event-card-timestamp'>
-<<<<<<< HEAD
-							{formatTimestamp(event.startTimestamp)}
-=======
 							{formatTime(event.startTimestamp)}
->>>>>>> 83c03bc9
 						</div>
 					)}
 				</div>
