--- conflicted
+++ resolved
@@ -23,11 +23,7 @@
 import TogglerRow from './TogglerRow';
 import ActionRow from './ActionRow';
 import SwitcherRow from './SwitcherRow';
-<<<<<<< HEAD
-import EventResolverRow from './EventResolverRow';
 import SelectFilterRow from './SelectFilterRow';
-=======
->>>>>>> 9470f3cf
 
 interface Props {
 	rowConfig: FitlerRowItem | ActionFilterRow;
