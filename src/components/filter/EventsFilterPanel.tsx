/** *****************************************************************************
 * Copyright 2020-2020 Exactpro (Exactpro Systems Limited)
 *
 * Licensed under the Apache License, Version 2.0 (the "License");
 * you may not use this file except in compliance with the License.
 * You may obtain a copy of the License at
 *
 *     http://www.apache.org/licenses/LICENSE-2.0
 *
 * Unless required by applicable law or agreed to in writing, software
 * distributed under the License is distributed on an "AS IS" BASIS,
 * WITHOUT WARRANTIES OR CONDITIONS OF ANY KIND, either express or implied.
 * See the License for the specific language governing permissions and
 * limitations under the License.
 ***************************************************************************** */

import React from 'react';
import { observer } from 'mobx-react-lite';
import { useWorkspaceEventStore, useEventsFilterStore } from '../../hooks';
import useEventsDataStore from '../../hooks/useEventsDataStore';
import { useFilterConfig } from '../../hooks/useFilterConfig';
import { EventFilterKeys } from '../../api/sse';
import { useEventFiltersAutocomplete } from '../../hooks/useEventAutocomplete';
import FilterConfig from './FilterConfig';
import FilterButton from './FilterButton';
import FiltersHistory from '../filters-history/FiltersHistory';

<<<<<<< HEAD
const filterOrder: EventFilterKeys[] = [
	'status',
	'attachedMessageId',
	'type',
	'body',
	'name',
	'event_generic',
];
const classNames = {
	'string[]': {
		className: '',
		labelClassName: '',
	},
} as const;
=======
type CurrentFilterValues = {
	[key in EventSSEFilters]: string;
};

function getDefaultCurrentFilterValues(filter: EventsFilter | null) {
	return filter
		? getObjectKeys(filter).reduce(
				(values, filterName) => ({
					...values,
					[filterName]: '',
				}),
				{} as CurrentFilterValues,
		  )
		: null;
}

const priority: EventSSEFilters[] = [
	'attachedMessageId',
	'parentId',
	'type',
	'body',
	'name',
	'status',
	'text',
];
>>>>>>> ce72d169

function EventsFilterPanel() {
	const eventsStore = useWorkspaceEventStore();
	const eventDataStore = useEventsDataStore();
	const filterStore = useEventsFilterStore();

	const autocompleteLists = useEventFiltersAutocomplete(filterStore.filterInfo);

	const { config, filter, setFilter } = useFilterConfig({
		filterInfo: filterStore.filterInfo,
		disabled: false,
		filter: filterStore.filter,
		classNames,
		order: filterOrder,
		autocompleteLists,
	});

	React.useEffect(() => {
		setFilter(filterStore.filter || null);
	}, [filterStore.filter]);

	const onSubmit = React.useCallback(() => {
		if (filter) {
			eventsStore.applyFilter(filter);
		}
	}, [filter]);

	return (
		<>
			<FilterButton
				isLoading={eventDataStore.isLoading}
				isFilterApplied={filterStore.isFilterApplied}
				showFilter={filterStore.isOpen}
				setShowFilter={filterStore.setIsOpen}
			/>
			<FilterConfig
				setShowFilter={filterStore.setIsOpen}
				showFilter={filterStore.isOpen}
				onSubmit={onSubmit}
				onClearAll={eventsStore.clearFilter}
				config={config}
				renderFooter={() =>
					filter && (
						<FiltersHistory
							type='event'
							sseFilter={{
								state: filter,
								setState: setFilter as any,
							}}
						/>
					)
				}
			/>
		</>
	);
}

export default observer(EventsFilterPanel);<|MERGE_RESOLUTION|>--- conflicted
+++ resolved
@@ -25,48 +25,23 @@
 import FilterButton from './FilterButton';
 import FiltersHistory from '../filters-history/FiltersHistory';
 
-<<<<<<< HEAD
 const filterOrder: EventFilterKeys[] = [
 	'status',
 	'attachedMessageId',
+	'parentId',
 	'type',
 	'body',
 	'name',
 	'event_generic',
+	'text',
 ];
+
 const classNames = {
 	'string[]': {
 		className: '',
 		labelClassName: '',
 	},
 } as const;
-=======
-type CurrentFilterValues = {
-	[key in EventSSEFilters]: string;
-};
-
-function getDefaultCurrentFilterValues(filter: EventsFilter | null) {
-	return filter
-		? getObjectKeys(filter).reduce(
-				(values, filterName) => ({
-					...values,
-					[filterName]: '',
-				}),
-				{} as CurrentFilterValues,
-		  )
-		: null;
-}
-
-const priority: EventSSEFilters[] = [
-	'attachedMessageId',
-	'parentId',
-	'type',
-	'body',
-	'name',
-	'status',
-	'text',
-];
->>>>>>> ce72d169
 
 function EventsFilterPanel() {
 	const eventsStore = useWorkspaceEventStore();
