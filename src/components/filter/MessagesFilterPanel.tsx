--- conflicted
+++ resolved
@@ -16,48 +16,22 @@
 
 import React from 'react';
 import { computed } from 'mobx';
-<<<<<<< HEAD
-import { Observer, observer } from 'mobx-react-lite';
-import { MessageFilterState, MultipleStringFilter } from 'modules/search/models/Search';
-import { ActionType } from 'models/EventAction';
-=======
 import { observer } from 'mobx-react-lite';
->>>>>>> 9bc2079f
+import { useFilterConfigStore } from 'hooks/useFilterConfigStore';
+import MessagesFilter from 'models/filter/MessagesFilter';
 import FilterPanel from './FilterPanel';
 import {
 	FilterRowMultipleStringsConfig,
 	ActionFilterConfig,
 	FilterRowConfig,
 } from '../../models/filter/FilterInputs';
-<<<<<<< HEAD
-import {
-	useMessagesDataStore,
-	useMessagesStore,
-	useFiltersHistoryStore,
-	useSessionsHistoryStore,
-} from '../../hooks';
-import { useFilterConfigStore } from '../../hooks/useFilterConfigStore';
-import { MessagesFilterInfo } from '../../api/sse';
-import MessagesFilterSessionFilter from './MessageFilterSessionFilter';
-import MessageFilterWarning from './MessageFilterWarning';
-import FiltersHistory from '../filters-history/FiltersHistory';
-import MessageReplayModal from '../message/MessageReplayModal';
-import { uniq } from '../../helpers/array';
-import useSetState from '../../hooks/useSetState';
-import { notEmpty } from '../../helpers/object';
-import { prettifyCamelcase } from '../../helpers/stringUtils';
-=======
-import { useMessagesDataStore, useMessagesWorkspaceStore } from '../../hooks';
-import { useSearchStore } from '../../hooks/useSearchStore';
-import { MessageFilterState } from '../search-panel/SearchPanelFilters';
+import { useFiltersHistoryStore, useMessagesDataStore, useMessagesStore } from '../../hooks';
 import SessionFilter from './SessionFilterRow';
 import FilterWarning from './FilterWarning';
 import ReplayModal from '../message/ReplayModal';
->>>>>>> 9bc2079f
 import MessageExport from '../message/MessageExport';
 import { useFilterConfig } from '../../hooks/useFilterConfig';
 import { MessageFilterKeys } from '../../api/sse';
-
 import {
 	useSessionAutocomplete,
 	useMessageFiltersAutocomplete,
@@ -74,12 +48,8 @@
 const MessagesFilterPanel = () => {
 	const messagesStore = useMessagesStore();
 	const messagesDataStore = useMessagesDataStore();
-<<<<<<< HEAD
-	const { messagesHistory, onMessageFilterSubmit } = useFiltersHistoryStore();
-	const sessionsStore = useSessionsHistoryStore();
-=======
-	const searchStore = useSearchStore();
->>>>>>> 9bc2079f
+	const { onMessageFilterSubmit } = useFiltersHistoryStore();
+
 	const { filterStore } = messagesStore;
 	const filterConfigStore = useFilterConfigStore();
 
@@ -98,30 +68,22 @@
 	const [showFilter, setShowFilter] = React.useState(false);
 
 	React.useEffect(() => {
-		setStreams(filterStore.filter.streams);
-	}, [filterStore.filter.streams]);
+		setStreams(filterStore.params.streams);
+	}, [filterStore.params.streams]);
 
 	const submitChanges = React.useCallback(() => {
 		messagesStore.applyFilter(
 			{
-				...filterStore.filter,
+				...filterStore.params,
 				streams,
 			},
-			filter as MessageFilterState,
+			filter as MessagesFilter,
 		);
-<<<<<<< HEAD
 
 		if (filter) {
 			onMessageFilterSubmit(filter);
 		}
-	}, [filter, filterStore.filter, streams, isSoftFilterApplied]);
-
-	const stopLoading = React.useCallback(() => {
-		messagesDataStore.stopMessagesLoading();
-	}, []);
-=======
-	}, [filter, filterStore.filter, streams, filterStore.isSoftFilter]);
->>>>>>> 9bc2079f
+	}, [filter, filterStore.params, streams]);
 
 	const isMessageListLoading = computed(
 		() =>
@@ -136,107 +98,7 @@
 			(messagesStore.isFilteringTargetMessages || messagesStore.isLoadingAttachedMessages),
 	).get();
 
-<<<<<<< HEAD
-	const compoundFilterRow: Array<CompoundFilterRow> = React.useMemo(() => {
-		if (!filter || Object.keys(filter).length === 0) return [];
-		// eslint-disable-next-line no-underscore-dangle
-		const _sseFilter = filter;
-
-		function getState(
-			name: keyof MessageFilterState,
-		): MessageFilterState[keyof MessageFilterState] {
-			return _sseFilter[name];
-		}
-
-		function getValuesUpdater<T extends keyof MessageFilterState>(name: T) {
-			return function valuesUpdater<K extends MessageFilterState[T]>(values: K) {
-				if (_sseFilter) {
-					setFilter({ [name]: { ..._sseFilter[name], values } });
-				}
-			};
-		}
-
-		function getToggler<T extends keyof MessageFilterState>(
-			filterName: T,
-			paramName: keyof MultipleStringFilter,
-		) {
-			return function toggler() {
-				if (filter) {
-					setFilter({
-						[filterName]: {
-							..._sseFilter[filterName],
-							[paramName]: !_sseFilter[filterName][paramName],
-						},
-					});
-				}
-			};
-		}
-
-		const setCurrentValue = (name: keyof MessageFilterState) => (value: string) => {
-			setCurrentValues((prevState: CurrentSSEValues) => ({ ...prevState, [name]: value }));
-		};
-
-		return filterConfigStore.messagesFilterInfo
-			.sort((a, b) => priority.indexOf(a.name) - priority.indexOf(b.name))
-			.map<CompoundFilterRow>((filterInfo: MessagesFilterInfo) => {
-				const state = getState(filterInfo.name);
-				const label = prettifyCamelcase(filterInfo.name);
-				const autocompleteList = uniq<string>(
-					messagesHistory
-						.map(item => item.filters[filterInfo.name]?.values)
-						.filter(notEmpty)
-						.flat(),
-				);
-
-				return state
-					? filterInfo.parameters.map<FilterRowTogglerConfig | FilterRowMultipleStringsConfig>(
-							param => {
-								switch (param.type.value) {
-									case 'boolean':
-										return {
-											id: `${filterInfo.name}-${param.name}`,
-											label: param.name === 'negative' ? label : '',
-											disabled: false,
-											type: 'toggler',
-											value: state[param.name as keyof MultipleStringFilter],
-											toggleValue: getToggler(
-												filterInfo.name,
-												param.name as keyof MultipleStringFilter,
-											),
-											options: param.name === 'negative' ? ['excl', 'incl'] : ['and', 'or'],
-											className: 'filter-row__toggler',
-										} as any;
-									default:
-										return {
-											id: filterInfo.name,
-											label: '',
-											type: 'multiple-strings',
-											values: state.values,
-											setValues: getValuesUpdater(filterInfo.name),
-											currentValue: currentValues[filterInfo.name as keyof MessageFilterState],
-											setCurrentValue: setCurrentValue(filterInfo.name),
-											autocompleteList,
-											hint: filterInfo.hint,
-										};
-								}
-							},
-					  )
-					: [];
-			});
-	}, [filterConfigStore.messagesFilterInfo, messagesHistory, filter, currentValues]);
-
-	const sessionsAutocomplete: string[] = React.useMemo(
-		() => [
-			...sessionsStore.sessions.map(s => s.session),
-			...messagesStore.messageSessions.filter(
-				session => sessionsStore.sessions.findIndex(s => s.session === session) === -1,
-			),
-		],
-		[messagesStore.messageSessions, sessionsStore.sessions],
-	);
-=======
 	const sessionsAutocomplete = useSessionAutocomplete();
->>>>>>> 9bc2079f
 
 	const areSessionInvalid: boolean = React.useMemo(
 		() =>
@@ -275,38 +137,10 @@
 		[filterConfigStore.getMessageFilters, filterConfigStore.isMessageFiltersLoading],
 	);
 
-<<<<<<< HEAD
 	const filterConfig: Array<FilterRowConfig> = React.useMemo(
-		() => (compoundFilterRow.length ? compoundFilterRow : [sseFiltersErrorConfig]),
-		[compoundFilterRow, sseFiltersErrorConfig],
+		() => (config.length ? config : [sseFiltersErrorConfig]),
+		[config, sseFiltersErrorConfig],
 	);
-
-	const renderFooter = React.useCallback(() => {
-		if (!filter) return null;
-
-		return (
-			<Observer>
-				{() => (
-					<div className='filter-footer'>
-						{filter && (
-							<FiltersHistory
-								type={ActionType.MESSAGE}
-								filter={{
-									state: filter,
-									setState: setFilter,
-								}}
-							/>
-						)}
-					</div>
-				)}
-			</Observer>
-		);
-	}, [filter, isSoftFilterApplied, setIsSoftFilterApplied]);
-=======
-	const filterConfig: Array<FilterRowConfig> = React.useMemo(() => {
-		return config.length ? config : [sseFiltersErrorConfig];
-	}, [config, sseFiltersErrorConfig]);
->>>>>>> 9bc2079f
 
 	return (
 		<>
