--- conflicted
+++ resolved
@@ -17,17 +17,29 @@
 import React from 'react';
 import { computed } from 'mobx';
 import { observer } from 'mobx-react-lite';
-<<<<<<< HEAD
 import { FilterRowMultipleStringsConfig } from '../../models/filter/FilterInputs';
-import { useMessagesDataStore, useMessagesWorkspaceStore, useSessionsStore } from '../../hooks';
+import { useMessagesDataStore, useMessagesWorkspaceStore } from '../../hooks';
 import { useSearchStore } from '../../hooks/useSearchStore';
 import { MessageFilterState } from '../search-panel/SearchPanelFilters';
-import MessagesFilterSessionFilter from './MessageFilterSessionFilter';
-import MessageFilterWarning from './MessageFilterWarning';
-import MessageReplayModal from '../message/MessageReplayModal';
-import useSetState from '../../hooks/useSetState';
+import SessionFilter from './SessionFilterRow';
 import MessageExport from '../message/MessageExport';
 import FilterButton from './FilterButton';
+import ReplayModal from '../message/ReplayModal';
+import FilterWarning from './FilterWarning';
+import {
+	useMessageFiltersAutocomplete,
+	useSessionAutocomplete,
+} from '../../hooks/useMessagesAutocomplete';
+import { useFilterConfig } from '../../hooks/useFilterConfig';
+import { MessageFilterKeys } from '../../api/sse';
+
+const filterOrder: MessageFilterKeys[] = [
+	'attachedEventIds',
+	'type',
+	'body',
+	'bodyBinary',
+	'message_generic',
+];
 
 interface Props {
 	showFilter: boolean;
@@ -36,77 +48,28 @@
 
 const MessagesFilterPanel = (props: Props) => {
 	const { showFilter, setShowFilter } = props;
-=======
-import FilterPanel from './FilterPanel';
-import {
-	FilterRowMultipleStringsConfig,
-	ActionFilterConfig,
-	FilterRowConfig,
-} from '../../models/filter/FilterInputs';
-import { useMessagesDataStore, useMessagesWorkspaceStore } from '../../hooks';
-import { useSearchStore } from '../../hooks/useSearchStore';
-import { MessageFilterState } from '../search-panel/SearchPanelFilters';
-import SessionFilter from './SessionFilterRow';
-import FilterWarning from './FilterWarning';
-import ReplayModal from '../message/ReplayModal';
-import MessageExport from '../message/MessageExport';
-import { useFilterConfig } from '../../hooks/useFilterConfig';
-import { MessageFilterKeys } from '../../api/sse';
-
-import {
-	useSessionAutocomplete,
-	useMessageFiltersAutocomplete,
-} from '../../hooks/useMessagesAutocomplete';
-
-const filterOrder: MessageFilterKeys[] = [
-	'attachedEventIds',
-	'type',
-	'body',
-	'bodyBinary',
-	'message_generic',
-];
->>>>>>> 7edcf34a
 
 	const messagesStore = useMessagesWorkspaceStore();
 	const messagesDataStore = useMessagesDataStore();
 	const searchStore = useSearchStore();
-<<<<<<< HEAD
-	const sessionsStore = useSessionsStore();
-	const { filterStore } = messagesStore;
-
-	const [filter, setFilter] = useSetState<MessageFilterState | null>(filterStore.sseMessagesFilter);
-	const [currentStream, setCurrentStream] = React.useState('');
-	const [streams, setStreams] = React.useState<Array<string>>([]);
-	const [isSoftFilterApplied, setIsSoftFilterApplied] = React.useState(filterStore.isSoftFilter);
-=======
 	const { filterStore } = messagesStore;
 
 	const autocompleteLists = useMessageFiltersAutocomplete(filterStore.filterInfo);
 
-	const { config, filter, setFilter } = useFilterConfig({
+	const { filter } = useFilterConfig({
 		filterInfo: filterStore.filterInfo,
 		filter: filterStore.sseMessagesFilter,
 		order: filterOrder,
 		autocompleteLists,
 	});
->>>>>>> 7edcf34a
 
 	const [streams, setStreams] = React.useState<Array<string>>([]);
 	const [currentStream, setCurrentStream] = React.useState('');
-
-	const [showFilter, setShowFilter] = React.useState(false);
 
 	React.useEffect(() => {
 		setStreams(filterStore.filter.streams);
 	}, [filterStore.filter.streams]);
 
-<<<<<<< HEAD
-	React.useEffect(() => {
-		setIsSoftFilterApplied(filterStore.isSoftFilter);
-	}, [filterStore.isSoftFilter]);
-
-=======
->>>>>>> 7edcf34a
 	const submitChanges = React.useCallback(() => {
 		searchStore.stopSearch();
 		messagesStore.applyFilter(
@@ -131,18 +94,7 @@
 			(messagesStore.isFilteringTargetMessages || messagesStore.isLoadingAttachedMessages),
 	).get();
 
-<<<<<<< HEAD
-	const sessionsAutocomplete: string[] = React.useMemo(() => {
-		return [
-			...sessionsStore.sessions.map(s => s.session),
-			...messagesStore.messageSessions.filter(
-				session => sessionsStore.sessions.findIndex(s => s.session === session) === -1,
-			),
-		];
-	}, [messagesStore.messageSessions, sessionsStore.sessions]);
-=======
 	const sessionsAutocomplete = useSessionAutocomplete();
->>>>>>> 7edcf34a
 
 	const areSessionInvalid: boolean = React.useMemo(() => {
 		return (
@@ -168,40 +120,13 @@
 		};
 	}, [streams, setStreams, currentStream, setCurrentStream, sessionsAutocomplete]);
 
-<<<<<<< HEAD
-=======
-	const sseFiltersErrorConfig: ActionFilterConfig = React.useMemo(() => {
-		return {
-			type: 'action',
-			id: 'sse-filtler-error',
-			message: 'Failed to load sse filters',
-			actionButtonText: 'Try again',
-			action: searchStore.getMessagesFilters,
-			isLoading: searchStore.isMessageFiltersLoading,
-		};
-	}, [searchStore.getMessagesFilters, searchStore.isMessageFiltersLoading]);
-
-	const filterConfig: Array<FilterRowConfig> = React.useMemo(() => {
-		return config.length ? config : [sseFiltersErrorConfig];
-	}, [config, sseFiltersErrorConfig]);
-
->>>>>>> 7edcf34a
 	return (
 		<>
 			<FilterButton
 				isFilterApplied={messagesStore.filterStore.isMessagesFilterApplied}
 				setShowFilter={setShowFilter}
 				showFilter={showFilter}
-<<<<<<< HEAD
-=======
-				config={filterConfig}
-				onSubmit={submitChanges}
-				onClearAll={messagesStore.clearFilters}
->>>>>>> 7edcf34a
 				isLoading={secondaryLoadingStatus}
-				type='message'
-				filter={filter}
-				setFilter={setFilter as any}
 			/>
 			<ReplayModal />
 			<FilterWarning />
