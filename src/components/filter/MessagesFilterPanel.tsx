/** *****************************************************************************
 * Copyright 2020-2020 Exactpro (Exactpro Systems Limited)
 *
 * Licensed under the Apache License, Version 2.0 (the "License");
 * you may not use this file except in compliance with the License.
 * You may obtain a copy of the License at
 *
 *     http://www.apache.org/licenses/LICENSE-2.0
 *
 * Unless required by applicable law or agreed to in writing, software
 * distributed under the License is distributed on an "AS IS" BASIS,
 * WITHOUT WARRANTIES OR CONDITIONS OF ANY KIND, either express or implied.
 * See the License for the specific language governing permissions and
 * limitations under the License.
 ***************************************************************************** */

import React from 'react';
import { toJS } from 'mobx';
import { Observer, observer } from 'mobx-react-lite';
import FilterPanel from './FilterPanel';
import {
	CompoundFilterRow,
	FilterRowTogglerConfig,
	FilterRowMultipleStringsConfig,
	ActionFilterConfig,
	FilterRowConfig,
} from '../../models/filter/FilterInputs';
import {
	useMessagesDataStore,
	useMessagesWorkspaceStore,
	useFilterAutocompletesStore,
} from '../../hooks';
import { useSearchStore } from '../../hooks/useSearchStore';
import { MessagesFilterInfo } from '../../api/sse';
import { MessageFilterState } from '../search-panel/SearchPanelFilters';
import MessagesFilterSessionFilter from './MessageFilterSessionFilter';
import MessageFilterWarning from './MessageFilterWarning';
import Checkbox from '../util/Checkbox';
import { FiltersToSave } from '../../stores/FilterAutocompletesStore';

type CurrentSSEValues = {
	[key in keyof MessageFilterState]: string;
};

const MessagesFilterPanel = () => {
	const messagesStore = useMessagesWorkspaceStore();
	const messagesDataStore = useMessagesDataStore();
	const searchStore = useSearchStore();
	const { autocompletes, saveAutocompletes } = useFilterAutocompletesStore();
	const { filterStore } = messagesStore;

	const [showFilter, setShowFilter] = React.useState(false);
	const [currentStream, setCurrentStream] = React.useState('');
	const [streams, setStreams] = React.useState<Array<string>>([]);
	const [sseFilter, setSSEFilter] = React.useState<MessageFilterState | null>(null);
	const [currentValues, setCurrentValues] = React.useState<CurrentSSEValues>({
		type: '',
		body: '',
		attachedEventIds: '',
	});
	const [isSoftFilterApplied, setIsSoftFilterApplied] = React.useState(filterStore.isSoftFilter);

	React.useEffect(() => {
		setStreams(filterStore.filter.streams);
	}, [filterStore.filter.streams]);

	React.useEffect(() => {
		setIsSoftFilterApplied(filterStore.isSoftFilter);
	}, [filterStore.isSoftFilter]);

	React.useEffect(() => {
		setSSEFilter(messagesStore.filterStore.sseMessagesFilter);
		setCurrentValues({
			type: '',
			body: '',
			attachedEventIds: '',
		});
	}, [messagesStore.filterStore.sseMessagesFilter]);

	const submitChanges = React.useCallback(() => {
<<<<<<< HEAD
		if (sseFilter) {
			const filtersToSave: FiltersToSave = Object.fromEntries(
				Object.entries(sseFilter).map(([key, value]) => [key, toJS(value.values)]),
			);
			saveAutocompletes(filtersToSave, 'message');
		}
=======
		searchStore.stopSearch();
>>>>>>> 2597c8d2
		messagesStore.applyFilter(
			{
				...filterStore.filter,
				streams,
			},
			sseFilter,
			isSoftFilterApplied,
		);
	}, [filterStore.filter, streams, sseFilter, isSoftFilterApplied]);

	const isLoading = messagesDataStore.messages.length === 0 && messagesDataStore.isLoading;
	const isApplied = messagesStore.filterStore.isMessagesFilterApplied && !isLoading;

	const compoundFilterRow: Array<CompoundFilterRow> = React.useMemo(() => {
		if (!sseFilter) return [];
		// eslint-disable-next-line no-underscore-dangle
		const _sseFilter = sseFilter;
		function getState(
			name: keyof MessageFilterState,
		): MessageFilterState[keyof MessageFilterState] {
			return _sseFilter[name];
		}

		function getValuesUpdater<T extends keyof MessageFilterState>(name: T) {
			return function valuesUpdater<K extends MessageFilterState[T]>(values: K) {
				setSSEFilter(prevState => {
					if (prevState !== null) {
						return {
							...prevState,
							[name]: { ...prevState[name], values },
						};
					}

					return prevState;
				});
			};
		}

		function getNegativeToggler<T extends keyof MessageFilterState>(name: T) {
			return function negativeToggler() {
				setSSEFilter(prevState => {
					if (prevState !== null) {
						return {
							...prevState,
							[name]: { ...prevState[name], negative: !prevState[name].negative },
						};
					}

					return prevState;
				});
			};
		}

		const setCurrentValue = (name: keyof MessageFilterState) => (value: string) => {
			setCurrentValues(prevState => ({ ...prevState, [name]: value }));
		};

		return searchStore.messagesFilterInfo.map<CompoundFilterRow>((filter: MessagesFilterInfo) => {
			const label = (filter.name.charAt(0).toUpperCase() + filter.name.slice(1))
				.split(/(?=[A-Z])/)
				.join(' ');
			return filter.parameters.map<FilterRowTogglerConfig | FilterRowMultipleStringsConfig>(
				param => {
					const autocompleteListKey =
						filter.name === 'type' || filter.name === 'body'
							? `message-${filter.name}`
							: filter.name;
					switch (param.type.value) {
						case 'boolean':
							return {
								id: `${filter.name}-include`,
								label,
								disabled: false,
								type: 'toggler',
								value: getState(filter.name).negative,
								toggleValue: getNegativeToggler(filter.name),
								possibleValues: ['excl', 'incl'],
								className: 'filter-row__toggler',
							} as any;
						default:
							return {
								id: filter.name,
								label: '',
								type: 'multiple-strings',
								values: getState(filter.name).values,
								setValues: getValuesUpdater(filter.name),
								currentValue: currentValues[filter.name as keyof MessageFilterState],
								setCurrentValue: setCurrentValue(filter.name),
								autocompleteList: autocompletes[autocompleteListKey],
							};
					}
				},
			);
		});
	}, [searchStore.messagesFilterInfo, sseFilter, setSSEFilter, currentValues]);

	const sessionFilterConfig: FilterRowMultipleStringsConfig = React.useMemo(() => {
		return {
			type: 'multiple-strings',
			id: 'messages-stream',
			values: streams,
			setValues: setStreams,
			currentValue: currentStream,
			setCurrentValue: setCurrentStream,
			autocompleteList: messagesStore.messageSessions,
			validateBubbles: true,
			wrapperClassName: 'messages-window-header__session-filter scrollable',
			hint: 'Session name',
		};
	}, [streams, setStreams, currentStream, setCurrentStream, messagesStore.messageSessions]);

	const sseFiltersErrorConfig: ActionFilterConfig = React.useMemo(() => {
		return {
			type: 'action',
			id: 'sse-filtler-error',
			message: 'Failed to load sse filters',
			actionButtonText: 'Try again',
			action: searchStore.getMessagesFilters,
			isLoading: searchStore.isMessageFiltersLoading,
		};
	}, [searchStore.getMessagesFilters, searchStore.isMessageFiltersLoading]);

	const filterConfig: Array<FilterRowConfig> = React.useMemo(() => {
		return compoundFilterRow.length ? compoundFilterRow : [sseFiltersErrorConfig];
	}, [compoundFilterRow, sseFiltersErrorConfig]);

	const renderFooter = React.useCallback(() => {
		if (!messagesStore.filterStore.sseMessagesFilter) return null;

		return (
			<Observer>
				{() => (
					<div>
						{messagesStore.filterStore.sseMessagesFilter && (
							<Checkbox
								checked={isSoftFilterApplied}
								onChange={e => {
									setIsSoftFilterApplied(e.target.checked);
								}}
								label='Soft filter'
								id='soft-filter'
							/>
						)}
					</div>
				)}
			</Observer>
		);
	}, [messagesStore.filterStore.sseMessagesFilter, isSoftFilterApplied, setIsSoftFilterApplied]);

	return (
		<>
			<FilterPanel
				isLoading={isLoading}
				isLoadingFilteredItems={isApplied && messagesDataStore.isLoadingSoftFilteredMessages}
				isFilterApplied={isApplied}
				setShowFilter={setShowFilter}
				showFilter={showFilter}
				config={filterConfig}
				onSubmit={submitChanges}
				onClearAll={messagesStore.clearFilters}
				renderFooter={renderFooter}
			/>
			<MessageFilterWarning />
			<MessagesFilterSessionFilter config={sessionFilterConfig} submitChanges={submitChanges} />
		</>
	);
};

export default observer(MessagesFilterPanel);<|MERGE_RESOLUTION|>--- conflicted
+++ resolved
@@ -78,16 +78,13 @@
 	}, [messagesStore.filterStore.sseMessagesFilter]);
 
 	const submitChanges = React.useCallback(() => {
-<<<<<<< HEAD
 		if (sseFilter) {
 			const filtersToSave: FiltersToSave = Object.fromEntries(
 				Object.entries(sseFilter).map(([key, value]) => [key, toJS(value.values)]),
 			);
 			saveAutocompletes(filtersToSave, 'message');
 		}
-=======
 		searchStore.stopSearch();
->>>>>>> 2597c8d2
 		messagesStore.applyFilter(
 			{
 				...filterStore.filter,
