/** *****************************************************************************
 * Copyright 2020-2020 Exactpro (Exactpro Systems Limited)
 *
 * Licensed under the Apache License, Version 2.0 (the "License");
 * you may not use this file except in compliance with the License.
 * You may obtain a copy of the License at
 *
 *     http://www.apache.org/licenses/LICENSE-2.0
 *
 * Unless required by applicable law or agreed to in writing, software
 * distributed under the License is distributed on an "AS IS" BASIS,
 * WITHOUT WARRANTIES OR CONDITIONS OF ANY KIND, either express or implied.
 * See the License for the specific language governing permissions and
 * limitations under the License.
 ***************************************************************************** */

import * as React from 'react';
import { formatTime, getElapsedTime } from '../../helpers/date';
import { createBemBlock } from '../../helpers/styleCreators';
import { EventAction } from '../../models/EventAction';
import { getEventStatus } from '../../helpers/event';
import CardDisplayType from '../../util/CardDisplayType';

interface Props {
	displayType?: CardDisplayType;
	event: EventAction;
}

export default function EmbeddedEventHeader(props: Props) {
	const { displayType = CardDisplayType.MINIMAL, event } = props;
	const { eventId, eventName, eventType, startTimestamp, endTimestamp } = event;

	const status = getEventStatus(event);

	const elapsedTime =
		endTimestamp && startTimestamp ? getElapsedTime(startTimestamp, endTimestamp) : null;

	const rootClassName = createBemBlock('event-header-card', status, displayType);

	const iconClassName = createBemBlock('event-status-icon', status);

	return (
		<div className={rootClassName}>
			<div className={iconClassName} />
			{displayType !== CardDisplayType.STATUS_ONLY ? (
				<div className='event-header-card__title' title={eventName}>
					<span>{eventName}</span> <span>{eventId}</span>
				</div>
			) : null}
			{displayType !== CardDisplayType.STATUS_ONLY ? (
				<>
					{elapsedTime && <span className='event-header-card__elapsed-time'>{elapsedTime}</span>}
					<div className='event-header-card__time-label'>
<<<<<<< HEAD
						<span className='event-header-card__time-label-full'>{formatTime(startTimestamp)}</span>
=======
						<span className='event-header-card__time-label-full'>
							{formatTime(startTimestampValue)}
						</span>{' '}
>>>>>>> 3405f554
					</div>
					{eventType && <span className='event-header-card__event-type'>{eventType}</span>}
				</>
			) : null}
		</div>
	);
}<|MERGE_RESOLUTION|>--- conflicted
+++ resolved
@@ -14,7 +14,6 @@
  * limitations under the License.
  ***************************************************************************** */
 
-import * as React from 'react';
 import { formatTime, getElapsedTime } from '../../helpers/date';
 import { createBemBlock } from '../../helpers/styleCreators';
 import { EventAction } from '../../models/EventAction';
@@ -51,13 +50,7 @@
 				<>
 					{elapsedTime && <span className='event-header-card__elapsed-time'>{elapsedTime}</span>}
 					<div className='event-header-card__time-label'>
-<<<<<<< HEAD
 						<span className='event-header-card__time-label-full'>{formatTime(startTimestamp)}</span>
-=======
-						<span className='event-header-card__time-label-full'>
-							{formatTime(startTimestampValue)}
-						</span>{' '}
->>>>>>> 3405f554
 					</div>
 					{eventType && <span className='event-header-card__event-type'>{eventType}</span>}
 				</>
