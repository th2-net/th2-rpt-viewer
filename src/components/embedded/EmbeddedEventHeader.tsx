/** *****************************************************************************
 * Copyright 2020-2020 Exactpro (Exactpro Systems Limited)
 *
 * Licensed under the Apache License, Version 2.0 (the "License");
 * you may not use this file except in compliance with the License.
 * You may obtain a copy of the License at
 *
 *     http://www.apache.org/licenses/LICENSE-2.0
 *
 * Unless required by applicable law or agreed to in writing, software
 * distributed under the License is distributed on an "AS IS" BASIS,
 * WITHOUT WARRANTIES OR CONDITIONS OF ANY KIND, either express or implied.
 * See the License for the specific language governing permissions and
 * limitations under the License.
 ***************************************************************************** */

<<<<<<< HEAD
import * as React from 'react';
=======
>>>>>>> 83c03bc9
import { formatTime, getElapsedTime } from '../../helpers/date';
import { createBemBlock } from '../../helpers/styleCreators';
import { EventAction } from '../../models/EventAction';
import { getEventStatus } from '../../helpers/event';
import CardDisplayType from '../../util/CardDisplayType';

interface Props {
	displayType?: CardDisplayType;
	event: EventAction;
}

export default function EmbeddedEventHeader(props: Props) {
	const { displayType = CardDisplayType.MINIMAL, event } = props;
	const { eventId, eventName, eventType, startTimestamp, endTimestamp } = event;

	const status = getEventStatus(event);

	const elapsedTime =
		endTimestamp && startTimestamp ? getElapsedTime(startTimestamp, endTimestamp) : null;

	const rootClassName = createBemBlock('event-header-card', status, displayType);

	const iconClassName = createBemBlock('event-status-icon', status);

	return (
		<div className={rootClassName}>
			<div className={iconClassName} />
			{displayType !== CardDisplayType.STATUS_ONLY ? (
				<div className='event-header-card__title' title={eventName}>
					<span>{eventName}</span> <span>{eventId}</span>
				</div>
			) : null}
			{displayType !== CardDisplayType.STATUS_ONLY ? (
				<>
					{elapsedTime && <span className='event-header-card__elapsed-time'>{elapsedTime}</span>}
					<div className='event-header-card__time-label'>
						<span className='event-header-card__time-label-full'>{formatTime(startTimestamp)}</span>
					</div>
					{eventType && <span className='event-header-card__event-type'>{eventType}</span>}
				</>
			) : null}
		</div>
	);
}<|MERGE_RESOLUTION|>--- conflicted
+++ resolved
@@ -14,10 +14,6 @@
  * limitations under the License.
  ***************************************************************************** */
 
-<<<<<<< HEAD
-import * as React from 'react';
-=======
->>>>>>> 83c03bc9
 import { formatTime, getElapsedTime } from '../../helpers/date';
 import { createBemBlock } from '../../helpers/styleCreators';
 import { EventAction } from '../../models/EventAction';
