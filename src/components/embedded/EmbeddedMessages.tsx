/** ****************************************************************************
 * Copyright 2020-2020 Exactpro (Exactpro Systems Limited)
 *
 * Licensed under the Apache License, Version 2.0 (the "License");
 *you may not use this file except in compliance with the License.
 * You may obtain a copy of the License at
 *
 *     http://www.apache.org/licenses/LICENSE-2.0
 *
 * Unless required by applicable law or agreed to in writing, software
 * distributed under the License is distributed on an "AS IS" BASIS,
 * WITHOUT WARRANTIES OR CONDITIONS OF ANY KIND, either express or implied.
 * See the License for the specific language governing permissions and
 * limitations under the License.
 ***************************************************************************** */

import React, { useState, useCallback, useMemo } from 'react';
import { Virtuoso, VirtuosoHandle } from 'react-virtuoso';
import { observer, Observer } from 'mobx-react-lite';
import moment from 'moment';
import { EventMessage, EventMessageItem, MessageViewType } from '../../models/EventMessage';
import SplashScreen from '../SplashScreen';
import '../../styles/embedded.scss';
import api from '../../api';
import StateSaverProvider from '../util/StateSaverProvider';
import Empty from '../util/Empty';
import { useDebouncedCallback } from '../../hooks';
import { raf } from '../../helpers/raf';
import EmbeddedMessagesStore from './embedded-stores/EmbeddedMessagesStore';
import MessagesUpdateButton from '../message/MessagesUpdateButton';
import EmbeddedMessagesFilterPanel from './EmbeddedMessagesFilterPanel';
import MessageCardBase from '../message/message-card/MessageCardBase';

const messagesStore = new EmbeddedMessagesStore(api);

const EmbeddedMessages = () => {
	const { dataStore, scrolledIndex, selectedMessageId } = messagesStore;
	const { updateStore } = dataStore;

	const [viewType, setViewType] = useState(MessageViewType.JSON);

<<<<<<< HEAD
	const renderMsg = (index: number, message: EventMessage) => (
		<MessageCardBase
			isEmbedded
			key={index}
			message={message}
			setViewType={setViewType}
			viewType={viewType}
			applyFilterToBody={message.id === selectedMessageId}
		/>
=======
	const renderMsg = useCallback(
		(index: number, message: EventMessageItem) => (
			<MessageCardBase
				message={message}
				isEmbedded
				setViewType={setViewType}
				viewType={viewType}
				applyFilterToBody={message.id === selectedMessageId?.valueOf()}
			/>
		),
		[viewType, setViewType],
>>>>>>> 83c03bc9
	);

	const reportURL = useMemo(() => {
		const messagesStoreState = {
			timestampFrom: messagesStore.filterStore.filter.timestampFrom,
			timestampTo: messagesStore.filterStore.filter.timestampTo,
			streams: messagesStore.filterStore.filter.streams,
			sse: messagesStore.filterStore.sseMessagesFilter,
			isSoftFilter: false,
		};

		const searchString = new URLSearchParams({
			workspaces: window.btoa(
				JSON.stringify([
					{
						messages: messagesStoreState,
					},
				]),
			),
		});

		return [window.location.origin, window.location.pathname, `?${searchString}`].join('');
	}, [messagesStore.filterStore.filter, messagesStore.filterStore.sseMessagesFilter]);

	if (dataStore.isError) {
		return (
			<Empty
				description='Error occured while loading messages'
				descriptionStyles={{ position: 'relative', bottom: '6px' }}
			/>
		);
	}

	return (
		<div className='messages-list'>
			<div className='messages-list__header'>
				<MessagesUpdateButton
					isShow={updateStore.canActivate}
					isLoading={updateStore.isActive}
					subscribeOnChanges={updateStore.subscribeOnChanges}
					stopSubscription={updateStore.stopSubscription}
				/>
				<EmbeddedMessagesFilterPanel messagesStore={messagesStore} />
				<a href={reportURL} target='_black' className='report-viewer-link'>
					Report viewer
				</a>
			</div>
			{dataStore.messages.length === 0 &&
			(dataStore.isLoadingNextMessages || dataStore.isLoadingPreviousMessages) ? (
				<SplashScreen />
			) : dataStore.messages.length === 0 &&
			  !(dataStore.isLoadingNextMessages || dataStore.isLoadingPreviousMessages) ? (
				<Empty
					description='No messages'
					descriptionStyles={{ position: 'relative', bottom: '6px' }}
				/>
			) : (
				<StateSaverProvider>
					<MessagesVirtualizedList
						className='messages-list__items'
						rowCount={dataStore.messages.length}
						scrolledIndex={scrolledIndex}
						itemRenderer={renderMsg}
						overscan={0}
						loadNextMessages={dataStore.getNextMessages}
						loadPrevMessages={dataStore.getPreviousMessages}
					/>
				</StateSaverProvider>
			)}
		</div>
	);
};

EmbeddedMessages.displayName = 'EmbeddedMessages';

const EmbeddedMessagesApp = observer(EmbeddedMessages);
export default function MessagesApp() {
	return <EmbeddedMessagesApp />;
}

interface Props {
	computeItemKey?: (idx: number) => React.Key;
	rowCount: number;
	itemRenderer: (index: number, message: EventMessageItem) => React.ReactElement;
	/*
		 Number objects is used here because in some cases (eg one message / action was
		 selected several times by different entities)
		 We can't understand that we need to scroll to the selected entity again when
		 we are comparing primitive numbers.
		 Objects and reference comparison is the only way to handle numbers changing in this case.
	 */
	scrolledIndex: Number | null;
	className?: string;
	overscan?: number;
	loadNextMessages: () => Promise<EventMessage[]>;
	loadPrevMessages: () => Promise<EventMessage[]>;
}

const MessagesVirtualizedList = observer((props: Props) => {
	const virtuoso = React.useRef<VirtuosoHandle>(null);

	const {
		className,
		overscan = 3,
		itemRenderer,
		loadPrevMessages,
		loadNextMessages,
		scrolledIndex,
	} = props;

	const [messageList, setMessageList] = React.useState<EventMessageItem[]>([]);

	React.useEffect(() => {
		messagesStore.dataStore.messages.forEach(message => {
			if (message.parsedMessages) {
				const tempMessageList: EventMessageItem[] = [];
				message.parsedMessages.forEach(parsedMessage => {
					const { parsedMessages, ...rest } = message;
					const tempMessageItem: EventMessageItem = {
						...rest,
						parsedMessage: null,
						parsedMessages: [],
					};

					tempMessageItem.parsedMessage = message.parsedMessages ? parsedMessage : null;
					if (tempMessageItem.parsedMessages && tempMessageItem.parsedMessage)
						tempMessageItem.parsedMessages[0] = tempMessageItem.parsedMessage;
					tempMessageList.push(tempMessageItem);
				});
				setMessageList(messageListCopy => [...messageListCopy, ...tempMessageList]);
			} else {
				setMessageList(messageListCopy => [...messageListCopy, message as EventMessageItem]);
			}
		});
	}, [messagesStore.dataStore.messages]);

	React.useEffect(() => {
		if (scrolledIndex !== null) {
			raf(() => {
				virtuoso.current?.scrollToIndex({ index: scrolledIndex.valueOf(), align: 'center' });
			}, 3);
		}
	}, [scrolledIndex]);

	const debouncedScrollHandler = useDebouncedCallback(
		(event: React.UIEvent<'div'>, wheelScrollDirection?: 'next' | 'previous') => {
			const scroller = event.target;
			if (scroller instanceof Element) {
				const isStartReached = scroller.scrollTop === 0;
				const isEndReached = scroller.scrollHeight - scroller.scrollTop === scroller.clientHeight;
				if (
					isStartReached &&
					messagesStore.dataStore.searchChannelNext &&
					!messagesStore.dataStore.searchChannelNext.isLoading &&
					!messagesStore.dataStore.searchChannelNext.isEndReached &&
					!messagesStore.dataStore.updateStore.isActive &&
					(wheelScrollDirection === undefined || wheelScrollDirection === 'next')
				) {
					loadNextMessages().then(messages =>
						messagesStore.dataStore.onNextChannelResponse(messages),
					);
				}

				if (
					isEndReached &&
					messagesStore.dataStore.searchChannelPrev &&
					!messagesStore.dataStore.searchChannelPrev.isLoading &&
					!messagesStore.dataStore.searchChannelPrev.isEndReached &&
					(wheelScrollDirection === undefined || wheelScrollDirection === 'previous')
				) {
					loadPrevMessages().then(messages =>
						messagesStore.dataStore.onPrevChannelResponse(messages),
					);
				}
			}
		},
		100,
	);

	const onScroll = (event: React.UIEvent<'div'>) => {
		event.persist();
		debouncedScrollHandler(event);
	};

	const onWheel: React.WheelEventHandler<'div'> = event => {
		event.persist();
		debouncedScrollHandler(event, event.deltaY < 0 ? 'next' : 'previous');
	};

	return (
		<Virtuoso
			data={messageList}
			firstItemIndex={messagesStore.dataStore.startIndex}
			ref={virtuoso}
			overscan={overscan}
			itemContent={itemRenderer}
			style={{ height: '100%', width: '100%' }}
			className={className}
			onScroll={onScroll}
			onWheel={onWheel}
			components={{
				Header: function MessagesListSpinnerNext() {
					return (
						<Observer>
							{() =>
								messagesStore.dataStore.noMatchingMessagesNext ? (
									<div className='messages-list__loading-message'>
										<span className='messages-list__loading-message-text'>
											No more matching messages since&nbsp;
											{moment.utc(messagesStore.filterStore.filterParams.startTimestamp).format()}
										</span>
										<button
											className='messages-list__load-btn'
											onClick={() => messagesStore.dataStore.keepLoading('next')}>
											Keep loading
										</button>
									</div>
								) : (
									<MessagesListSpinner isLoading={messagesStore.dataStore.isLoadingNextMessages} />
								)
							}
						</Observer>
					);
				},
				Footer: function MessagesListSpinnerPrevious() {
					return (
						<Observer>
							{() =>
								messagesStore.dataStore.noMatchingMessagesPrev ? (
									<div className='messages-list__loading-message'>
										<span className='messages-list__loading-message-text'>
											No more matching messages since&nbsp;
											{moment(messagesStore.filterStore.filterParams.startTimestamp).utc().format()}
										</span>
										<button
											className='messages-list__load-btn'
											onClick={() => messagesStore.dataStore.keepLoading('previous')}>
											Keep loading
										</button>
									</div>
								) : (
									<MessagesListSpinner
										isLoading={messagesStore.dataStore.isLoadingPreviousMessages}
									/>
								)
							}
						</Observer>
					);
				},
			}}
		/>
	);
});

export { MessagesVirtualizedList };

interface SpinnerProps {
	isLoading: boolean;
}
const MessagesListSpinner = ({ isLoading }: SpinnerProps) => {
	if (!isLoading) return null;

	return <div className='messages-list__spinner' />;
};<|MERGE_RESOLUTION|>--- conflicted
+++ resolved
@@ -39,17 +39,6 @@
 
 	const [viewType, setViewType] = useState(MessageViewType.JSON);
 
-<<<<<<< HEAD
-	const renderMsg = (index: number, message: EventMessage) => (
-		<MessageCardBase
-			isEmbedded
-			key={index}
-			message={message}
-			setViewType={setViewType}
-			viewType={viewType}
-			applyFilterToBody={message.id === selectedMessageId}
-		/>
-=======
 	const renderMsg = useCallback(
 		(index: number, message: EventMessageItem) => (
 			<MessageCardBase
@@ -61,7 +50,6 @@
 			/>
 		),
 		[viewType, setViewType],
->>>>>>> 83c03bc9
 	);
 
 	const reportURL = useMemo(() => {
