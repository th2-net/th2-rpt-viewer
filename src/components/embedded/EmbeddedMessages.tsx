--- conflicted
+++ resolved
@@ -35,7 +35,7 @@
 import MessageExpandButton from '../message/MessageExpandButton';
 import EmbeddedMessagesViewTypeStore from './embedded-stores/EmbeddedMessagesViewTypeStore';
 import useElementSize from '../../hooks/useElementSize';
-import CardDisplayType, { COLLAPSED_MESSAGES_WIDTH } from '../../util/CardDisplayType';
+import CardDisplayType, { COLLAPSED_MESSAGES_WIDTH } from '../../models/util/CardDisplayType';
 
 const messagesStore = new EmbeddedMessagesStore(api);
 
@@ -146,13 +146,8 @@
 			{!isEmpty && !isLoading && (
 				<StateSaverProvider>
 					<MessagesVirtualizedList
-<<<<<<< HEAD
 						scrolledIndex={scrolledIndex}
-=======
-						className='messages-list__items'
->>>>>>> 4f449d8b
 						itemRenderer={renderMsg}
-						scrolledIndex={scrolledIndex}
 						loadNextMessages={dataStore.getNextMessages}
 						loadPrevMessages={dataStore.getPreviousMessages}
 						isLive={dataStore.updateStore.isActive}
