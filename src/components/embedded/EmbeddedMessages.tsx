--- conflicted
+++ resolved
@@ -14,11 +14,7 @@
  * limitations under the License.
  ***************************************************************************** */
 
-<<<<<<< HEAD
-import React from 'react';
-=======
-import React, { useState, useCallback } from 'react';
->>>>>>> a930a7fc
+import React, { useCallback } from 'react';
 import { Virtuoso, VirtuosoHandle } from 'react-virtuoso';
 import { observer, Observer } from 'mobx-react-lite';
 import moment from 'moment';
@@ -41,7 +37,6 @@
 
 const messagesStore = new EmbeddedMessagesStore(api);
 
-<<<<<<< HEAD
 const viewStore = new EmbeddedMessagesViewTypeStore();
 
 const EmbeddedMessageCard = observer((props: { message: EventMessage }) => {
@@ -70,44 +65,15 @@
 		</StateSaver>
 	);
 });
-=======
-const getViewType = (viewTypes: Map<string, MessageViewType>, message: EventMessage) => {
-	const vt = viewTypes.get(message.messageId);
-	if (vt) return vt;
-
-	return message.body ? MessageViewType.JSON : MessageViewType.ASCII;
-};
->>>>>>> a930a7fc
 
 const EmbeddedMessages = () => {
 	const { dataStore, scrolledIndex } = messagesStore;
 	const { updateStore } = dataStore;
 
-<<<<<<< HEAD
-	const renderMsg = React.useCallback((index: number, message: EventMessage) => {
-		return <EmbeddedMessageCard message={message} />;
-	}, []);
-=======
-	const [viewTypes, setViewTypes] = useState<Map<string, MessageViewType>>(new Map());
-
 	const renderMsg = useCallback(
-		(index: number, message: EventMessage) => {
-			const setViewType = (viewType: MessageViewType) => {
-				setViewTypes(vt => new Map(vt.set(message.messageId, viewType)));
-			};
-
-			return (
-				<MessageCardBase
-					isEmbedded
-					message={message}
-					setViewType={setViewType}
-					viewType={getViewType(viewTypes, message)}
-				/>
-			);
-		},
-		[viewTypes, setViewTypes],
-	);
->>>>>>> a930a7fc
+		(index: number, message: EventMessage) => <EmbeddedMessageCard message={message} />,
+		[],
+	);
 
 	const reportURL = React.useMemo(() => {
 		const messagesStoreState = {
@@ -188,9 +154,19 @@
 EmbeddedMessages.displayName = 'EmbeddedMessages';
 
 const EmbeddedMessagesApp = observer(EmbeddedMessages);
+
 export default function MessagesApp() {
 	return <EmbeddedMessagesApp />;
 }
+
+interface SpinnerProps {
+	isLoading: boolean;
+}
+const MessagesListSpinner = ({ isLoading }: SpinnerProps) => {
+	if (!isLoading) return null;
+
+	return <div className='messages-list__spinner' />;
+};
 
 interface Props {
 	computeItemKey?: (idx: number) => React.Key;
@@ -337,13 +313,4 @@
 			}}
 		/>
 	);
-});
-
-interface SpinnerProps {
-	isLoading: boolean;
-}
-const MessagesListSpinner = ({ isLoading }: SpinnerProps) => {
-	if (!isLoading) return null;
-
-	return <div className='messages-list__spinner' />;
-};+});