--- conflicted
+++ resolved
@@ -27,25 +27,17 @@
 import { useDebouncedCallback } from '../../hooks';
 import { raf } from '../../helpers/raf';
 import EmbeddedMessagesStore from './embedded-stores/EmbeddedMessagesStore';
-<<<<<<< HEAD
 import { MessageCardBase } from '../message/message-card/MessageCardBase';
 import { MessageBodyPayload } from '../../models/MessageBody';
-=======
 import MessagesUpdateButton from '../message/MessagesUpdateButton';
->>>>>>> 396ede16
 
 const messagesStore = new EmbeddedMessagesStore(api);
 
 const EmbeddedMessages = () => {
-<<<<<<< HEAD
 	const [viewTypeMap, setViewTypeMap] = useState<Map<string, MessageViewType>>(new Map());
-=======
 	const { dataStore, filter, sseMessagesFilter, scrolledIndex, loadLastMessages } = messagesStore;
 	const { updateStore } = dataStore;
-
-	const [viewType, setViewType] = useState(MessageViewType.JSON);
->>>>>>> 396ede16
-
+  
 	React.useEffect(() => {
 		updateStore.subscribeOnChanges();
 	}, [updateStore]);
