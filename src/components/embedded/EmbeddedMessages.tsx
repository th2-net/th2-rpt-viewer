--- conflicted
+++ resolved
@@ -14,11 +14,7 @@
  * limitations under the License.
  ***************************************************************************** */
 
-<<<<<<< HEAD
-import React, { useMemo } from 'react';
-=======
-import React, { useCallback } from 'react';
->>>>>>> 753d87a5
+import React, { useCallback, useMemo } from 'react';
 import { Virtuoso, VirtuosoHandle } from 'react-virtuoso';
 import { observer, Observer } from 'mobx-react-lite';
 import moment from 'moment';
@@ -74,11 +70,7 @@
 	const { dataStore, scrolledIndex } = messagesStore;
 	const { updateStore } = dataStore;
 
-<<<<<<< HEAD
-	const renderMsg = React.useCallback(
-=======
 	const renderMsg = useCallback(
->>>>>>> 753d87a5
 		(index: number, message: EventMessage) => <EmbeddedMessageCard message={message} />,
 		[],
 	);
@@ -146,10 +138,6 @@
 			{!isEmpty && !isLoading && (
 				<StateSaverProvider>
 					<MessagesVirtualizedList
-<<<<<<< HEAD
-=======
-						className='messages-list__items'
->>>>>>> 753d87a5
 						scrolledIndex={scrolledIndex}
 						itemRenderer={renderMsg}
 						loadNextMessages={dataStore.getNextMessages}
@@ -199,11 +187,7 @@
 const MessagesVirtualizedList = observer((props: Props) => {
 	const virtuoso = React.useRef<VirtuosoHandle>(null);
 
-<<<<<<< HEAD
-	const { overscan = 3, itemRenderer, loadPrevMessages, loadNextMessages, scrolledIndex } = props;
-=======
 	const {
-		className,
 		overscan = 3,
 		itemRenderer,
 		loadPrevMessages,
@@ -211,7 +195,6 @@
 		scrolledIndex,
 		isLive,
 	} = props;
->>>>>>> 753d87a5
 
 	React.useEffect(() => {
 		if (scrolledIndex !== null) {
