/** ****************************************************************************
 * Copyright 2020-2020 Exactpro (Exactpro Systems Limited)
 *
 * Licensed under the Apache License, Version 2.0 (the "License");
 *you may not use this file except in compliance with the License.
 * You may obtain a copy of the License at
 *
 *     http://www.apache.org/licenses/LICENSE-2.0
 *
 * Unless required by applicable law or agreed to in writing, software
 * distributed under the License is distributed on an "AS IS" BASIS,
 * WITHOUT WARRANTIES OR CONDITIONS OF ANY KIND, either express or implied.
 * See the License for the specific language governing permissions and
 * limitations under the License.
 ***************************************************************************** */

import React from 'react';
import { Virtuoso, VirtuosoHandle } from 'react-virtuoso';
import { observer, Observer } from 'mobx-react-lite';
import moment from 'moment';
<<<<<<< HEAD
import { EventMessage, EventMessageItem, MessageViewType } from '../../models/EventMessage';
=======
import { EventMessage, EventMessageItem } from '../../models/EventMessage';
>>>>>>> 3405f554
import SplashScreen from '../SplashScreen';
import '../../styles/embedded.scss';
import api from '../../api';
import StateSaverProvider from '../util/StateSaverProvider';
import Empty from '../util/Empty';
import { useDebouncedCallback } from '../../hooks';
import { raf } from '../../helpers/raf';
import EmbeddedMessagesStore from './embedded-stores/EmbeddedMessagesStore';
import MessagesUpdateButton from '../message/MessagesUpdateButton';
import EmbeddedMessagesFilterPanel from './EmbeddedMessagesFilterPanel';
<<<<<<< HEAD
import MessageCardBase from '../message/message-card/MessageCardBase';
=======
import MessageCard from '../message/message-card/MessageCard';
>>>>>>> 3405f554

const messagesStore = new EmbeddedMessagesStore(api);

const EmbeddedMessages = () => {
	const { dataStore, scrolledIndex, selectedMessageId } = messagesStore;
	const { updateStore } = dataStore;

<<<<<<< HEAD
	const [viewType, setViewType] = useState(MessageViewType.JSON);

	const renderMsg = React.useCallback(
		(index: number, message: EventMessageItem) => (
			<MessageCardBase
				message={message}
				isEmbedded
				setViewType={setViewType}
				viewType={viewType}
				applyFilterToBody={message.id === selectedMessageId?.valueOf()}
			/>
		),
		[viewType, setViewType],
	);
=======
	const renderMsg = React.useCallback((index: number, message: EventMessageItem) => {
		return <MessageCard message={message} />;
	}, []);
>>>>>>> 3405f554

	const reportURL = React.useMemo(() => {
		const messagesStoreState = {
			timestampFrom: messagesStore.filterStore.filter.timestampFrom,
			timestampTo: messagesStore.filterStore.filter.timestampTo,
			streams: messagesStore.filterStore.filter.streams,
			sse: messagesStore.filterStore.sseMessagesFilter,
			isSoftFilter: false,
		};

		const searchString = new URLSearchParams({
			workspaces: window.btoa(
				JSON.stringify([
					{
						messages: messagesStoreState,
					},
				]),
			),
		});

		return [window.location.origin, window.location.pathname, `?${searchString}`].join('');
	}, [messagesStore.filterStore.filter, messagesStore.filterStore.sseMessagesFilter]);

	if (dataStore.isError) {
		return (
			<Empty
				description='Error occured while loading messages'
				descriptionStyles={{ position: 'relative', bottom: '6px' }}
			/>
		);
	}

	return (
		<div className='messages-list'>
			<div className='messages-list__header'>
				<MessagesUpdateButton
					isShow={updateStore.canActivate}
					isLoading={updateStore.isActive}
					subscribeOnChanges={updateStore.subscribeOnChanges}
					stopSubscription={updateStore.stopSubscription}
				/>
				<EmbeddedMessagesFilterPanel messagesStore={messagesStore} />
				<a href={reportURL} target='_black' className='report-viewer-link'>
					Report viewer
				</a>
			</div>
			{dataStore.messages.length === 0 &&
			(dataStore.isLoadingNextMessages || dataStore.isLoadingPreviousMessages) ? (
				<SplashScreen />
			) : dataStore.messages.length === 0 &&
			  !(dataStore.isLoadingNextMessages || dataStore.isLoadingPreviousMessages) ? (
				<Empty
					description='No messages'
					descriptionStyles={{ position: 'relative', bottom: '6px' }}
				/>
			) : (
				<StateSaverProvider>
					<MessagesVirtualizedList
						className='messages-list__items'
						rowCount={dataStore.messages.length}
						scrolledIndex={scrolledIndex}
						itemRenderer={renderMsg}
						overscan={0}
						loadNextMessages={dataStore.getNextMessages}
						loadPrevMessages={dataStore.getPreviousMessages}
					/>
				</StateSaverProvider>
			)}
		</div>
	);
};

EmbeddedMessages.displayName = 'EmbeddedMessages';

const EmbeddedMessagesApp = observer(EmbeddedMessages);
export default function MessagesApp() {
	return <EmbeddedMessagesApp />;
}

interface Props {
	computeItemKey?: (idx: number) => React.Key;
	rowCount: number;
	itemRenderer: (index: number, message: EventMessageItem) => React.ReactElement;
	/*
		 Number objects is used here because in some cases (eg one message / action was
		 selected several times by different entities)
		 We can't understand that we need to scroll to the selected entity again when
		 we are comparing primitive numbers.
		 Objects and reference comparison is the only way to handle numbers changing in this case.
	 */
	scrolledIndex: Number | null;
	className?: string;
	overscan?: number;
	loadNextMessages: () => Promise<EventMessage[]>;
	loadPrevMessages: () => Promise<EventMessage[]>;
}

const MessagesVirtualizedList = observer((props: Props) => {
	const virtuoso = React.useRef<VirtuosoHandle>(null);

	const {
		className,
		overscan = 3,
		itemRenderer,
		loadPrevMessages,
		loadNextMessages,
		scrolledIndex,
	} = props;

	const [messageList, setMessageList] = React.useState<EventMessageItem[]>([]);

	React.useEffect(() => {
<<<<<<< HEAD
		messagesStore.dataStore.messages.forEach(message => {
			if (message.parsedMessages) {
				const tempMessageList: EventMessageItem[] = [];
				message.parsedMessages.forEach(parsedMessage => {
					const { parsedMessages, ...rest } = message;
					const tempMessageItem: EventMessageItem = {
						...rest,
						parsedMessage: null,
						parsedMessages: [],
					};

					tempMessageItem.parsedMessage = message.parsedMessages ? parsedMessage : null;
					if (tempMessageItem.parsedMessages && tempMessageItem.parsedMessage)
						tempMessageItem.parsedMessages[0] = tempMessageItem.parsedMessage;
					tempMessageList.push(tempMessageItem);
				});
				setMessageList(messageListCopy => [...messageListCopy, ...tempMessageList]);
			} else {
				setMessageList(messageListCopy => [...messageListCopy, message as EventMessageItem]);
			}
		});
=======
		messagesStore.dataStore.messages.forEach(message =>
			message.parsedMessages?.forEach((parsedMessage, index) => {
				const tempMessage = message;
				const { parsedMessages, ...rest } = tempMessage;
				const tempMessageItem: EventMessageItem = {
					...rest,
					parsedMessage: null,
					parsedMessages: [],
				};

				tempMessageItem.parsedMessage = tempMessage.parsedMessages
					? tempMessage.parsedMessages[index]
					: null;

				if (tempMessageItem.parsedMessages && tempMessageItem.parsedMessage)
					tempMessageItem.parsedMessages[0] = tempMessageItem.parsedMessage;

				setMessageList([...messageList, tempMessageItem]);
			}),
		);
>>>>>>> 3405f554
	}, [messagesStore.dataStore.messages]);

	React.useEffect(() => {
		if (scrolledIndex !== null) {
			raf(() => {
				virtuoso.current?.scrollToIndex({ index: scrolledIndex.valueOf(), align: 'center' });
			}, 3);
		}
	}, [scrolledIndex]);

	const debouncedScrollHandler = useDebouncedCallback(
		(event: React.UIEvent<'div'>, wheelScrollDirection?: 'next' | 'previous') => {
			const scroller = event.target;
			if (scroller instanceof Element) {
				const isStartReached = scroller.scrollTop === 0;
				const isEndReached = scroller.scrollHeight - scroller.scrollTop === scroller.clientHeight;
				if (
					isStartReached &&
					messagesStore.dataStore.searchChannelNext &&
					!messagesStore.dataStore.searchChannelNext.isLoading &&
					!messagesStore.dataStore.searchChannelNext.isEndReached &&
					!messagesStore.dataStore.updateStore.isActive &&
					(wheelScrollDirection === undefined || wheelScrollDirection === 'next')
				) {
					loadNextMessages().then(messages =>
						messagesStore.dataStore.onNextChannelResponse(messages),
					);
				}

				if (
					isEndReached &&
					messagesStore.dataStore.searchChannelPrev &&
					!messagesStore.dataStore.searchChannelPrev.isLoading &&
					!messagesStore.dataStore.searchChannelPrev.isEndReached &&
					(wheelScrollDirection === undefined || wheelScrollDirection === 'previous')
				) {
					loadPrevMessages().then(messages =>
						messagesStore.dataStore.onPrevChannelResponse(messages),
					);
				}
			}
		},
		100,
	);

	const onScroll = (event: React.UIEvent<'div'>) => {
		event.persist();
		debouncedScrollHandler(event);
	};

	const onWheel: React.WheelEventHandler<'div'> = event => {
		event.persist();
		debouncedScrollHandler(event, event.deltaY < 0 ? 'next' : 'previous');
	};

	return (
		<Virtuoso
			data={messageList}
			firstItemIndex={messagesStore.dataStore.startIndex}
			ref={virtuoso}
			overscan={overscan}
			itemContent={itemRenderer}
			style={{ height: '100%', width: '100%' }}
			className={className}
			onScroll={onScroll}
			onWheel={onWheel}
			components={{
				Header: function MessagesListSpinnerNext() {
					return (
						<Observer>
							{() =>
								messagesStore.dataStore.noMatchingMessagesNext ? (
									<div className='messages-list__loading-message'>
										<span className='messages-list__loading-message-text'>
											No more matching messages since&nbsp;
											{moment.utc(messagesStore.filterStore.filterParams.startTimestamp).format()}
										</span>
										<button
											className='messages-list__load-btn'
											onClick={() => messagesStore.dataStore.keepLoading('next')}>
											Keep loading
										</button>
									</div>
								) : (
									<MessagesListSpinner isLoading={messagesStore.dataStore.isLoadingNextMessages} />
								)
							}
						</Observer>
					);
				},
				Footer: function MessagesListSpinnerPrevious() {
					return (
						<Observer>
							{() =>
								messagesStore.dataStore.noMatchingMessagesPrev ? (
									<div className='messages-list__loading-message'>
										<span className='messages-list__loading-message-text'>
											No more matching messages since&nbsp;
											{moment(messagesStore.filterStore.filterParams.startTimestamp).utc().format()}
										</span>
										<button
											className='messages-list__load-btn'
											onClick={() => messagesStore.dataStore.keepLoading('previous')}>
											Keep loading
										</button>
									</div>
								) : (
									<MessagesListSpinner
										isLoading={messagesStore.dataStore.isLoadingPreviousMessages}
									/>
								)
							}
						</Observer>
					);
				},
			}}
		/>
	);
});

export { MessagesVirtualizedList };

interface SpinnerProps {
	isLoading: boolean;
}
const MessagesListSpinner = ({ isLoading }: SpinnerProps) => {
	if (!isLoading) return null;

	return <div className='messages-list__spinner' />;
};<|MERGE_RESOLUTION|>--- conflicted
+++ resolved
@@ -14,15 +14,11 @@
  * limitations under the License.
  ***************************************************************************** */
 
-import React from 'react';
+import React, { useState, useCallback, useMemo } from 'react';
 import { Virtuoso, VirtuosoHandle } from 'react-virtuoso';
 import { observer, Observer } from 'mobx-react-lite';
 import moment from 'moment';
-<<<<<<< HEAD
 import { EventMessage, EventMessageItem, MessageViewType } from '../../models/EventMessage';
-=======
-import { EventMessage, EventMessageItem } from '../../models/EventMessage';
->>>>>>> 3405f554
 import SplashScreen from '../SplashScreen';
 import '../../styles/embedded.scss';
 import api from '../../api';
@@ -33,11 +29,7 @@
 import EmbeddedMessagesStore from './embedded-stores/EmbeddedMessagesStore';
 import MessagesUpdateButton from '../message/MessagesUpdateButton';
 import EmbeddedMessagesFilterPanel from './EmbeddedMessagesFilterPanel';
-<<<<<<< HEAD
 import MessageCardBase from '../message/message-card/MessageCardBase';
-=======
-import MessageCard from '../message/message-card/MessageCard';
->>>>>>> 3405f554
 
 const messagesStore = new EmbeddedMessagesStore(api);
 
@@ -45,10 +37,9 @@
 	const { dataStore, scrolledIndex, selectedMessageId } = messagesStore;
 	const { updateStore } = dataStore;
 
-<<<<<<< HEAD
 	const [viewType, setViewType] = useState(MessageViewType.JSON);
 
-	const renderMsg = React.useCallback(
+	const renderMsg = useCallback(
 		(index: number, message: EventMessageItem) => (
 			<MessageCardBase
 				message={message}
@@ -60,13 +51,8 @@
 		),
 		[viewType, setViewType],
 	);
-=======
-	const renderMsg = React.useCallback((index: number, message: EventMessageItem) => {
-		return <MessageCard message={message} />;
-	}, []);
->>>>>>> 3405f554
-
-	const reportURL = React.useMemo(() => {
+
+	const reportURL = useMemo(() => {
 		const messagesStoreState = {
 			timestampFrom: messagesStore.filterStore.filter.timestampFrom,
 			timestampTo: messagesStore.filterStore.filter.timestampTo,
@@ -177,7 +163,6 @@
 	const [messageList, setMessageList] = React.useState<EventMessageItem[]>([]);
 
 	React.useEffect(() => {
-<<<<<<< HEAD
 		messagesStore.dataStore.messages.forEach(message => {
 			if (message.parsedMessages) {
 				const tempMessageList: EventMessageItem[] = [];
@@ -199,28 +184,6 @@
 				setMessageList(messageListCopy => [...messageListCopy, message as EventMessageItem]);
 			}
 		});
-=======
-		messagesStore.dataStore.messages.forEach(message =>
-			message.parsedMessages?.forEach((parsedMessage, index) => {
-				const tempMessage = message;
-				const { parsedMessages, ...rest } = tempMessage;
-				const tempMessageItem: EventMessageItem = {
-					...rest,
-					parsedMessage: null,
-					parsedMessages: [],
-				};
-
-				tempMessageItem.parsedMessage = tempMessage.parsedMessages
-					? tempMessage.parsedMessages[index]
-					: null;
-
-				if (tempMessageItem.parsedMessages && tempMessageItem.parsedMessage)
-					tempMessageItem.parsedMessages[0] = tempMessageItem.parsedMessage;
-
-				setMessageList([...messageList, tempMessageItem]);
-			}),
-		);
->>>>>>> 3405f554
 	}, [messagesStore.dataStore.messages]);
 
 	React.useEffect(() => {
