--- conflicted
+++ resolved
@@ -23,7 +23,6 @@
 import { isAbortError } from '../../../helpers/fetch';
 import { MessagesDataStore } from '../../../models/Stores';
 import MessagesUpdateStore from '../../../stores/messages/MessagesUpdateStore';
-<<<<<<< HEAD
 import {
 	MessagesSSEChannel,
 	MessageSSEEventListeners,
@@ -31,10 +30,7 @@
 import { DirectionalStreamInfo } from '../../../models/StreamInfo';
 import { extractMessageIds } from '../../../helpers/streamInfo';
 import { timestampToNumber } from '../../../helpers/date';
-=======
-import { MessagesSSEChannel } from '../../../stores/SSEChannel/MessagesSSEChannel';
 import { SearchDirection } from '../../../models/search/SearchDirection';
->>>>>>> 335f9df0
 
 const FIFTEEN_SECONDS = 15 * 1000;
 
@@ -42,15 +38,7 @@
 	private readonly messagesLimit = 250;
 
 	constructor(private messagesStore: EmbeddedMessagesStore, private api: ApiSchema) {
-<<<<<<< HEAD
-		this.updateStore = new MessagesUpdateStore(this, this.messagesStore);
-=======
-		this.updateStore = new MessagesUpdateStore(
-			this,
-			this.messagesStore.bookId,
-			this.messagesStore.scrollToMessage,
-		);
->>>>>>> 335f9df0
+		this.updateStore = new MessagesUpdateStore(this, this.messagesStore, this.messagesStore.bookId);
 
 		autorun(() => this.messagesStore.filterStore.filter && this.onFilterChange());
 	}
@@ -147,49 +135,11 @@
 			nextListeners,
 		);
 
-<<<<<<< HEAD
 		if (!this.searchChannelPrev || !this.searchChannelNext) return;
 
 		const startTimestamp = queryParams.startTimestamp;
 
 		let message: EventMessage | null = null;
-=======
-		let message: EventMessage | undefined;
-		if (this.searchChannelPrev && this.searchChannelNext) {
-			if (this.messagesStore.selectedMessageId) {
-				this.messageAC = new AbortController();
-				try {
-					message = await this.api.messages.getMessage(
-						this.messagesStore.selectedMessageId.valueOf(),
-						this.messageAC.signal,
-					);
-				} catch (error) {
-					if (!isAbortError(error)) {
-						this.isError = true;
-						return;
-					}
-				}
-			} else {
-				this.anchorChannel = new MessagesSSEChannel(
-					{
-						...queryParams,
-						searchDirection: SearchDirection.Previous,
-					},
-					{
-						onResponse: () => null,
-						onError: this.onLoadingError,
-					},
-					{
-						chunkSize: 1,
-					},
-				);
-				[message] = await this.anchorChannel.loadAndSubscribe({
-					initialResponseTimeoutMs: null,
-				});
-				if (!message) this.anchorChannel.stop();
-				this.anchorChannel = null;
-			}
->>>>>>> 335f9df0
 
 		this.isLoadingMessageIds = true;
 
