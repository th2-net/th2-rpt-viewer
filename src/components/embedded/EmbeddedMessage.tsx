/** ****************************************************************************
 * Copyright 2020-2020 Exactpro (Exactpro Systems Limited)
 *
 * Licensed under the Apache License, Version 2.0 (the "License");
 * you may not use this file except in compliance with the License.
 * You may obtain a copy of the License at
 *
 *     http://www.apache.org/licenses/LICENSE-2.0
 *
 * Unless required by applicable law or agreed to in writing, software
 * distributed under the License is distributed on an "AS IS" BASIS,
 * WITHOUT WARRANTIES OR CONDITIONS OF ANY KIND, either express or implied.
 * See the License for the specific language governing permissions and
 * limitations under the License.
 ***************************************************************************** */

import React, { useEffect, useState } from 'react';
import { EventMessage, MessageViewType, MessageViewTypeConfig } from '../../models/EventMessage';
import MessageCardBase from '../message/message-card/MessageCardBase';
import SplashScreen from '../SplashScreen';
import MessageExpandButton from '../message/MessageExpandButton';

function EmbeddedMessage({ messageId }: { messageId: string }) {
	const [message, setMessage] = useState<EventMessage | null>();
	const [errorStatus, setErrorStatus] = useState<string | null>(null);
	const [viewType, setViewType] = useState(MessageViewType.JSON);
	const [rawViewType, setRawViewType] = useState(MessageViewType.ASCII);
	const [isExpanded, setIsExpanded] = React.useState(true);

	const viewTypeConfig: MessageViewTypeConfig = {
		viewType,
		setViewType,
	};

	const rawViewTypeConfig: MessageViewTypeConfig = {
		viewType: rawViewType,
		setViewType: setRawViewType,
	};

	useEffect(() => {
		getMessage();
	}, []);

<<<<<<< HEAD
	useEffect(() => {
		if (message?.parsedMessages) {
			const tempMessageList: EventMessageItem[] = [];
			message.parsedMessages.forEach(parsedMessage => {
				const { parsedMessages, ...rest } = message;
				const tempMessageItem: EventMessageItem = {
					...rest,
					parsedMessage: null,
					parsedMessages: [],
				};

				tempMessageItem.parsedMessage = message.parsedMessages ? parsedMessage : null;
				if (tempMessageItem.parsedMessages && tempMessageItem.parsedMessage)
					tempMessageItem.parsedMessages[0] = tempMessageItem.parsedMessage;
				tempMessageList.push(tempMessageItem);
			});
			setMessageList(messageListCopy => [...messageListCopy, ...tempMessageList]);
		} else {
			setMessageList(messageListCopy =>
				[...messageListCopy, message as EventMessageItem].filter(Boolean),
			);
		}
	}, [message]);

=======
>>>>>>> 693194c8
	async function getMessage() {
		const res = await fetch(`backend/message/${messageId}`);
		if (res.ok) {
			setMessage(await res.json());
		} else {
			setErrorStatus(`${res.status} ${res.statusText}`);
		}
	}

	if (errorStatus) {
		throw new Error(errorStatus);
	}

<<<<<<< HEAD
	if (messageList.length) {
		return (
			<div className='embedded-wrapper'>
				{messageList.map(parsedMessage => (
					<MessageCardBase
						isEmbedded
						key={parsedMessage.id}
						message={parsedMessage}
						setViewType={setViewType}
						viewType={viewType}
					/>
				))}
=======
	if (message) {
		return (
			<div className='embedded-wrapper'>
				<div className='messages-list__item'>
					<MessageCardBase
						message={message}
						viewTypeConfig={viewTypeConfig}
						rawViewTypeConfig={rawViewTypeConfig}
						isExpanded={isExpanded}
					/>
					<MessageExpandButton
						isExpanded={isExpanded}
						setExpanded={setIsExpanded}
						parsedMessages={message.parsedMessages}
					/>
				</div>
>>>>>>> 693194c8
			</div>
		);
	}

	return <SplashScreen />;
}

export default EmbeddedMessage;<|MERGE_RESOLUTION|>--- conflicted
+++ resolved
@@ -41,33 +41,6 @@
 		getMessage();
 	}, []);
 
-<<<<<<< HEAD
-	useEffect(() => {
-		if (message?.parsedMessages) {
-			const tempMessageList: EventMessageItem[] = [];
-			message.parsedMessages.forEach(parsedMessage => {
-				const { parsedMessages, ...rest } = message;
-				const tempMessageItem: EventMessageItem = {
-					...rest,
-					parsedMessage: null,
-					parsedMessages: [],
-				};
-
-				tempMessageItem.parsedMessage = message.parsedMessages ? parsedMessage : null;
-				if (tempMessageItem.parsedMessages && tempMessageItem.parsedMessage)
-					tempMessageItem.parsedMessages[0] = tempMessageItem.parsedMessage;
-				tempMessageList.push(tempMessageItem);
-			});
-			setMessageList(messageListCopy => [...messageListCopy, ...tempMessageList]);
-		} else {
-			setMessageList(messageListCopy =>
-				[...messageListCopy, message as EventMessageItem].filter(Boolean),
-			);
-		}
-	}, [message]);
-
-=======
->>>>>>> 693194c8
 	async function getMessage() {
 		const res = await fetch(`backend/message/${messageId}`);
 		if (res.ok) {
@@ -81,20 +54,6 @@
 		throw new Error(errorStatus);
 	}
 
-<<<<<<< HEAD
-	if (messageList.length) {
-		return (
-			<div className='embedded-wrapper'>
-				{messageList.map(parsedMessage => (
-					<MessageCardBase
-						isEmbedded
-						key={parsedMessage.id}
-						message={parsedMessage}
-						setViewType={setViewType}
-						viewType={viewType}
-					/>
-				))}
-=======
 	if (message) {
 		return (
 			<div className='embedded-wrapper'>
@@ -111,7 +70,6 @@
 						parsedMessages={message.parsedMessages}
 					/>
 				</div>
->>>>>>> 693194c8
 			</div>
 		);
 	}
