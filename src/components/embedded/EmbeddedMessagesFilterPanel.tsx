/** *****************************************************************************
 * Copyright 2020-2020 Exactpro (Exactpro Systems Limited)
 *
 * Licensed under the Apache License, Version 2.0 (the "License");
 * you may not use this file except in compliance with the License.
 * You may obtain a copy of the License at
 *
 *     http://www.apache.org/licenses/LICENSE-2.0
 *
 * Unless required by applicable law or agreed to in writing, software
 * distributed under the License is distributed on an "AS IS" BASIS,
 * WITHOUT WARRANTIES OR CONDITIONS OF ANY KIND, either express or implied.
 * See the License for the specific language governing permissions and
 * limitations under the License.
 ***************************************************************************** */

import React from 'react';
import { observer } from 'mobx-react-lite';
<<<<<<< HEAD
import { FilterRowMultipleStringsConfig } from '../../models/filter/FilterInputs';
import MessagesFilterSessionFilter from '../filter/MessageFilterSessionFilter';
import EmbeddedMessagesStore from './embedded-stores/EmbeddedMessagesStore';
import FilterButton from '../filter/FilterButton';

interface Props {
	submitChanges: () => void;
	showFilter: boolean;
	setShowFilter: (isShown: boolean) => void;
	messagesStore: EmbeddedMessagesStore;
	streams: string[];
	setStreams: (nextValues: string[]) => void;
}

const EmbeddedMessagesFilterPanel = (props: Props) => {
	const { submitChanges, showFilter, setShowFilter, messagesStore, streams, setStreams } = props;

	const messagesDataStore = messagesStore.dataStore;

	const [currentStream, setCurrentStream] = React.useState('');
=======
import {
	FilterRowMultipleStringsConfig,
	ActionFilterConfig,
	FilterRowConfig,
} from '../../models/filter/FilterInputs';
import { MessageFilterKeys } from '../../api/sse';
import { MessageFilterState } from '../search-panel/SearchPanelFilters';
import FilterPanel from '../filter/FilterPanel';
import MessagesFilterSessionFilter from '../filter/SessionFilterRow';
import EmbeddedMessagesStore from './embedded-stores/EmbeddedMessagesStore';
import { useFilterConfig } from '../../hooks/useFilterConfig';

const filterOrder: MessageFilterKeys[] = [
	'attachedEventIds',
	'type',
	'body',
	'bodyBinary',
	'message_generic',
];

const EmbeddedMessagesFilterPanel = ({
	messagesStore,
}: {
	messagesStore: EmbeddedMessagesStore;
}) => {
	const messagesDataStore = messagesStore.dataStore;
	const { filterStore } = messagesStore;

	const { config, filter } = useFilterConfig({
		filterInfo: filterStore.messagesFilterInfo,
		filter: filterStore.sseMessagesFilter,
		order: filterOrder,
	});

	const [showFilter, setShowFilter] = React.useState(false);
	const [currentStream, setCurrentStream] = React.useState('');
	const [streams, setStreams] = React.useState<Array<string>>([]);

	React.useEffect(() => {
		setStreams(filterStore.filter.streams);
	}, [filterStore.filter.streams]);

	const submitChanges = React.useCallback(() => {
		messagesStore.applyFilter(
			{
				...filterStore.filter,
				streams,
			},
			filter as MessageFilterState,
		);
	}, [filter, filterStore.filter, streams]);
>>>>>>> 7edcf34a

	const areSessionInvalid: boolean = streams.length === 0;

	const sessionFilterConfig: FilterRowMultipleStringsConfig = React.useMemo(() => {
		return {
			type: 'multiple-strings',
			id: 'messages-stream',
			values: streams,
			setValues: setStreams,
			currentValue: currentStream,
			setCurrentValue: setCurrentStream,
			validateBubbles: true,
			isInvalid: areSessionInvalid,
			required: true,
			wrapperClassName: 'messages-window-header__session-filter scrollable',
			hint: 'Session name',
		};
	}, [streams, setStreams, currentStream, setCurrentStream]);

<<<<<<< HEAD
=======
	const sseFiltersErrorConfig: ActionFilterConfig = React.useMemo(() => {
		return {
			type: 'action',
			id: 'sse-filtler-error',
			message: 'Failed to load sse filters',
			actionButtonText: 'Try again',
			action: () => null,
			isLoading: false,
		};
	}, []);

	const filterConfig: Array<FilterRowConfig> = React.useMemo(() => {
		return config.length ? config : [sseFiltersErrorConfig];
	}, [config, sseFiltersErrorConfig]);

>>>>>>> 7edcf34a
	return (
		<>
			<FilterButton
				isFilterApplied={messagesStore.filterStore.isMessagesFilterApplied}
				setShowFilter={setShowFilter}
				showFilter={showFilter}
				isLoading={false}
			/>
			<MessagesFilterSessionFilter
				config={sessionFilterConfig}
				submitChanges={submitChanges}
				stopLoading={messagesDataStore.stopMessagesLoading}
				isLoading={messagesDataStore.isLoading}
			/>
		</>
	);
};

export default observer(EmbeddedMessagesFilterPanel);<|MERGE_RESOLUTION|>--- conflicted
+++ resolved
@@ -16,11 +16,10 @@
 
 import React from 'react';
 import { observer } from 'mobx-react-lite';
-<<<<<<< HEAD
 import { FilterRowMultipleStringsConfig } from '../../models/filter/FilterInputs';
-import MessagesFilterSessionFilter from '../filter/MessageFilterSessionFilter';
 import EmbeddedMessagesStore from './embedded-stores/EmbeddedMessagesStore';
 import FilterButton from '../filter/FilterButton';
+import MessagesFilterSessionFilter from '../filter/SessionFilterRow';
 
 interface Props {
 	submitChanges: () => void;
@@ -37,59 +36,6 @@
 	const messagesDataStore = messagesStore.dataStore;
 
 	const [currentStream, setCurrentStream] = React.useState('');
-=======
-import {
-	FilterRowMultipleStringsConfig,
-	ActionFilterConfig,
-	FilterRowConfig,
-} from '../../models/filter/FilterInputs';
-import { MessageFilterKeys } from '../../api/sse';
-import { MessageFilterState } from '../search-panel/SearchPanelFilters';
-import FilterPanel from '../filter/FilterPanel';
-import MessagesFilterSessionFilter from '../filter/SessionFilterRow';
-import EmbeddedMessagesStore from './embedded-stores/EmbeddedMessagesStore';
-import { useFilterConfig } from '../../hooks/useFilterConfig';
-
-const filterOrder: MessageFilterKeys[] = [
-	'attachedEventIds',
-	'type',
-	'body',
-	'bodyBinary',
-	'message_generic',
-];
-
-const EmbeddedMessagesFilterPanel = ({
-	messagesStore,
-}: {
-	messagesStore: EmbeddedMessagesStore;
-}) => {
-	const messagesDataStore = messagesStore.dataStore;
-	const { filterStore } = messagesStore;
-
-	const { config, filter } = useFilterConfig({
-		filterInfo: filterStore.messagesFilterInfo,
-		filter: filterStore.sseMessagesFilter,
-		order: filterOrder,
-	});
-
-	const [showFilter, setShowFilter] = React.useState(false);
-	const [currentStream, setCurrentStream] = React.useState('');
-	const [streams, setStreams] = React.useState<Array<string>>([]);
-
-	React.useEffect(() => {
-		setStreams(filterStore.filter.streams);
-	}, [filterStore.filter.streams]);
-
-	const submitChanges = React.useCallback(() => {
-		messagesStore.applyFilter(
-			{
-				...filterStore.filter,
-				streams,
-			},
-			filter as MessageFilterState,
-		);
-	}, [filter, filterStore.filter, streams]);
->>>>>>> 7edcf34a
 
 	const areSessionInvalid: boolean = streams.length === 0;
 
@@ -109,24 +55,6 @@
 		};
 	}, [streams, setStreams, currentStream, setCurrentStream]);
 
-<<<<<<< HEAD
-=======
-	const sseFiltersErrorConfig: ActionFilterConfig = React.useMemo(() => {
-		return {
-			type: 'action',
-			id: 'sse-filtler-error',
-			message: 'Failed to load sse filters',
-			actionButtonText: 'Try again',
-			action: () => null,
-			isLoading: false,
-		};
-	}, []);
-
-	const filterConfig: Array<FilterRowConfig> = React.useMemo(() => {
-		return config.length ? config : [sseFiltersErrorConfig];
-	}, [config, sseFiltersErrorConfig]);
-
->>>>>>> 7edcf34a
 	return (
 		<>
 			<FilterButton
