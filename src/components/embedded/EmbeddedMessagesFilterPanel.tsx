/** *****************************************************************************
 * Copyright 2020-2020 Exactpro (Exactpro Systems Limited)
 *
 * Licensed under the Apache License, Version 2.0 (the "License");
 * you may not use this file except in compliance with the License.
 * You may obtain a copy of the License at
 *
 *     http://www.apache.org/licenses/LICENSE-2.0
 *
 * Unless required by applicable law or agreed to in writing, software
 * distributed under the License is distributed on an "AS IS" BASIS,
 * WITHOUT WARRANTIES OR CONDITIONS OF ANY KIND, either express or implied.
 * See the License for the specific language governing permissions and
 * limitations under the License.
 ***************************************************************************** */

import React from 'react';
import { observer } from 'mobx-react-lite';
<<<<<<< HEAD
import MessagesFilter from 'models/filter/MessagesFilter';
import MessagesFilterSessionFilter from 'modules/messages/components/filter/SessionFilterRow';
import {
	FilterRowMultipleStringsConfig,
	ActionFilterConfig,
	FilterRowConfig,
} from '../../models/filter/FilterInputs';
import { MessageFilterKeys } from '../../api/sse';
import FilterPanel from '../filter/FilterPanel';
=======
import { FilterRowMultipleStringsConfig } from '../../models/filter/FilterInputs';
>>>>>>> 9aa22ee4
import EmbeddedMessagesStore from './embedded-stores/EmbeddedMessagesStore';
import FilterButton from '../filter/FilterButton';
import MessagesFilterSessionFilter from '../filter/SessionFilterRow';

interface Props {
	submitChanges: () => void;
	showFilter: boolean;
	setShowFilter: (isShown: boolean) => void;
	messagesStore: EmbeddedMessagesStore;
	streams: string[];
	setStreams: (nextValues: string[]) => void;
}

const EmbeddedMessagesFilterPanel = (props: Props) => {
	const { submitChanges, showFilter, setShowFilter, messagesStore, streams, setStreams } = props;

<<<<<<< HEAD
	React.useEffect(() => {
		setStreams(filterStore.params.streams);
	}, [filterStore.params.streams]);

	const submitChanges = React.useCallback(() => {
		messagesStore.applyFilter(
			{
				...filterStore.params,
				streams,
			},
			filter as MessagesFilter,
		);
	}, [filter, filterStore.params, streams]);
=======
	const messagesDataStore = messagesStore.dataStore;

	const [currentStream, setCurrentStream] = React.useState('');
>>>>>>> 9aa22ee4

	const areSessionInvalid: boolean = streams.length === 0;

	const sessionFilterConfig: FilterRowMultipleStringsConfig = React.useMemo(
		() => ({
			type: 'multiple-strings',
			id: 'messages-stream',
			values: streams,
			setValues: setStreams,
			currentValue: currentStream,
			setCurrentValue: setCurrentStream,
			validateBubbles: true,
			isInvalid: areSessionInvalid,
			required: true,
			wrapperClassName: 'messages-window-header__session-filter scrollable',
			hint: 'Session name',
		}),
		[streams, setStreams, currentStream, setCurrentStream],
	);

<<<<<<< HEAD
	const sseFiltersErrorConfig: ActionFilterConfig = React.useMemo(
		() => ({
			type: 'action',
			id: 'sse-filtler-error',
			message: 'Failed to load sse filters',
			actionButtonText: 'Try again',
			action: () => null,
			isLoading: false,
		}),
		[],
	);

	const filterConfig: Array<FilterRowConfig> = React.useMemo(
		() => (config.length ? config : [sseFiltersErrorConfig]),
		[config, sseFiltersErrorConfig],
	);

=======
>>>>>>> 9aa22ee4
	return (
		<>
			<FilterButton
				isFilterApplied={messagesStore.filterStore.isMessagesFilterApplied}
				setShowFilter={setShowFilter}
				showFilter={showFilter}
				isLoading={false}
				type='message'
			/>
			<MessagesFilterSessionFilter
				config={sessionFilterConfig}
				submitChanges={submitChanges}
				stopLoading={messagesDataStore.stopMessagesLoading}
				isLoading={messagesDataStore.isLoading}
			/>
		</>
	);
};

export default observer(EmbeddedMessagesFilterPanel);<|MERGE_RESOLUTION|>--- conflicted
+++ resolved
@@ -16,22 +16,10 @@
 
 import React from 'react';
 import { observer } from 'mobx-react-lite';
-<<<<<<< HEAD
-import MessagesFilter from 'models/filter/MessagesFilter';
 import MessagesFilterSessionFilter from 'modules/messages/components/filter/SessionFilterRow';
-import {
-	FilterRowMultipleStringsConfig,
-	ActionFilterConfig,
-	FilterRowConfig,
-} from '../../models/filter/FilterInputs';
-import { MessageFilterKeys } from '../../api/sse';
-import FilterPanel from '../filter/FilterPanel';
-=======
 import { FilterRowMultipleStringsConfig } from '../../models/filter/FilterInputs';
->>>>>>> 9aa22ee4
 import EmbeddedMessagesStore from './embedded-stores/EmbeddedMessagesStore';
 import FilterButton from '../filter/FilterButton';
-import MessagesFilterSessionFilter from '../filter/SessionFilterRow';
 
 interface Props {
 	submitChanges: () => void;
@@ -45,25 +33,9 @@
 const EmbeddedMessagesFilterPanel = (props: Props) => {
 	const { submitChanges, showFilter, setShowFilter, messagesStore, streams, setStreams } = props;
 
-<<<<<<< HEAD
-	React.useEffect(() => {
-		setStreams(filterStore.params.streams);
-	}, [filterStore.params.streams]);
-
-	const submitChanges = React.useCallback(() => {
-		messagesStore.applyFilter(
-			{
-				...filterStore.params,
-				streams,
-			},
-			filter as MessagesFilter,
-		);
-	}, [filter, filterStore.params, streams]);
-=======
 	const messagesDataStore = messagesStore.dataStore;
 
 	const [currentStream, setCurrentStream] = React.useState('');
->>>>>>> 9aa22ee4
 
 	const areSessionInvalid: boolean = streams.length === 0;
 
@@ -84,26 +56,6 @@
 		[streams, setStreams, currentStream, setCurrentStream],
 	);
 
-<<<<<<< HEAD
-	const sseFiltersErrorConfig: ActionFilterConfig = React.useMemo(
-		() => ({
-			type: 'action',
-			id: 'sse-filtler-error',
-			message: 'Failed to load sse filters',
-			actionButtonText: 'Try again',
-			action: () => null,
-			isLoading: false,
-		}),
-		[],
-	);
-
-	const filterConfig: Array<FilterRowConfig> = React.useMemo(
-		() => (config.length ? config : [sseFiltersErrorConfig]),
-		[config, sseFiltersErrorConfig],
-	);
-
-=======
->>>>>>> 9aa22ee4
 	return (
 		<>
 			<FilterButton
@@ -111,7 +63,6 @@
 				setShowFilter={setShowFilter}
 				showFilter={showFilter}
 				isLoading={false}
-				type='message'
 			/>
 			<MessagesFilterSessionFilter
 				config={sessionFilterConfig}
