/** ****************************************************************************
 * Copyright 2020-2020 Exactpro (Exactpro Systems Limited)
 *
 * Licensed under the Apache License, Version 2.0 (the "License");
 * you may not use this file except in compliance with the License.
 * You may obtain a copy of the License at
 *
 *     http://www.apache.org/licenses/LICENSE-2.0
 *
 * Unless required by applicable law or agreed to in writing, software
 * distributed under the License is distributed on an "AS IS" BASIS,
 * WITHOUT WARRANTIES OR CONDITIONS OF ANY KIND, either express or implied.
 * See the License for the specific language governing permissions and
 * limitations under the License.
 ***************************************************************************** */

import * as React from 'react';
import { observer } from 'mobx-react-lite';
import moment from 'moment';
import { Virtuoso } from 'react-virtuoso';
import Empty from '../util/Empty';
import { getTimestampAsNumber } from '../../helpers/date';
import { isEventMessage } from '../../helpers/event';
import { createBemElement, createStyleSelector } from '../../helpers/styleCreators';
<<<<<<< HEAD
import { useActivePanel, useSelectedStore, useWorkspaceStore } from '../../hooks';
=======
import { useActivePanel, useBookmarksStore } from '../../hooks';
>>>>>>> a8ae8091
import { EventAction, EventTreeNode } from '../../models/EventAction';
import { EventMessage } from '../../models/EventMessage';
import BookmarkTextSearch from './BookmarkTextSearch';
import BookmarkTypeSwitcher from './BookmarkTypeSwitcher';
import Checkbox from '../util/Checkbox';
import '../../styles/bookmarks.scss';
import { BookmarkedItem } from '../../models/Bookmarks';
import { isBookmark } from '../../helpers/bookmarks';

function BookmarksPanel() {
<<<<<<< HEAD
	const selectedStore = useSelectedStore();
	const searchWorkspace = useWorkspaceStore();

	const [bookmarkType, setBookmarkType] = React.useState<BookmarkType | null>(null);
	const [textSearch, setTextSearch] = React.useState('');
	const [selectedBookmarks, setSelectedBookmarks] = React.useState<string[]>([]);

	const bookmarks = React.useMemo(() => {
		const sortedBookmarks: Bookmark[] = [
			...selectedStore.bookmarkedMessages,
			...selectedStore.bookmarkedEvents,
		];

		sortedBookmarks.sort((bookmarkA, bookmarkB) => {
			if (bookmarkA.timestamp > bookmarkB.timestamp) return -1;
			if (bookmarkA.timestamp < bookmarkB.timestamp) return 1;
			return 0;
		});
		return sortedBookmarks;
	}, [selectedStore.bookmarkedMessages, selectedStore.bookmarkedEvents]);

	const filteredBookmarks = React.useMemo(() => {
		return bookmarks
			.filter(
				bookmark =>
					bookmarkType === null ||
					(bookmarkType === 'event' && isEventBookmark(bookmark)) ||
					(bookmarkType === 'message' && isMessageBookmark(bookmark)),
			)
			.filter(
				bookmark =>
					getItemId(bookmark.item).includes(textSearch) ||
					getItemName(bookmark.item).includes(textSearch),
			);
	}, [bookmarks, bookmarkType, textSearch]);
=======
	const searchWorkspace = useSearchWorkspace();
	const {
		filteredBookmarks,
		selectedBookmarks,
		selectItem,
		bookmarkType,
		setBookmarkType,
		textSearch,
		setTextSearch,
		removeSelected,
		sortedBookmarks,
		isBookmarksFull,
		selectAll,
	} = useBookmarksStore();
>>>>>>> a8ae8091

	const { ref: panelRef } = useActivePanel(null);

	function onBookmarkClick(bookmark: BookmarkedItem) {
		if (isBookmark(bookmark)) {
			searchWorkspace.onSavedItemSelect(bookmark.item);
		} else {
			searchWorkspace.onSavedItemSelect(bookmark);
		}
	}

	function computeKey(index: number) {
		return filteredBookmarks[index].id;
	}

	function renderBookmarkItem(index: number) {
		return (
			<div className='bookmarks-panel-item'>
				<div className='bookmarks-panel-item__content'>
					<BookmarkItem
						bookmark={filteredBookmarks[index]}
						onClick={onBookmarkClick}
						isBookmarkButtonDisabled={isBookmarksFull}
					/>
				</div>
				<Checkbox
					className='bookmarks-panel-checkbox'
					checked={selectedBookmarks.has(filteredBookmarks[index].id)}
					onChange={() => selectItem(index)}
				/>
			</div>
		);
	}

	const iconButtonClassName = createBemElement('button', 'icon');

	return (
		<div className='bookmarks-panel' ref={panelRef}>
			<div className='bookmark-panel-header'>
				<BookmarkTypeSwitcher value={bookmarkType} setValue={setBookmarkType} label='Type' />
				<BookmarkTextSearch value={textSearch} setValue={setTextSearch} label='Search' />
				<div className='bookmark-panel-header-actions'>
					<div className='bookmark-panel-header-actions_left-side'>
						<button
							className='button'
							disabled={selectedBookmarks.size === 0}
							onClick={removeSelected}>
							<i className={iconButtonClassName} />
							<span className='button__label'>
								Delete {selectedBookmarks.size > 0 && `(${selectedBookmarks.size})`}
							</span>
						</button>
					</div>
					<div className='bookmark-panel-header-actions_right-side'>
						<Checkbox
							className='bookmarks-panel-checkbox'
							checked={
								selectedBookmarks.size === sortedBookmarks.length && sortedBookmarks.length !== 0
							}
							onChange={selectAll}
						/>
					</div>
				</div>
			</div>
			<div className='bookmarks-panel__container'>
				{sortedBookmarks.length === 0 && <Empty description='No bookmarks added' />}
				<Virtuoso
					className='bookmarks-panel__list'
					totalCount={filteredBookmarks.length}
					itemContent={renderBookmarkItem}
					computeItemKey={computeKey}
					style={{ height: '100%' }}
				/>
			</div>
		</div>
	);
}

export default observer(BookmarksPanel);

interface BookmarkItemProps {
	bookmark: BookmarkedItem;
	onRemove?: (item: BookmarkedItem) => void;
	onClick?: (item: BookmarkedItem) => void;
	toggleBookmark?: () => void;
	isBookmarked?: boolean;
	isBookmarkButtonDisabled: boolean;
}

const BookmarkItemBase = (props: BookmarkItemProps) => {
	const {
		bookmark,
		onRemove,
		onClick,
		toggleBookmark,
		isBookmarked = true,
		isBookmarkButtonDisabled,
	} = props;

	const item: EventMessage | EventTreeNode | EventAction = isBookmark(bookmark)
		? bookmark.item
		: bookmark;

	const itemInfo = {
		id: isEventMessage(item) ? item.id : item.eventId,
		status: isEventMessage(item) ? null : item.successful ? 'passed' : 'failed',
		title: isEventMessage(item) ? item.messageType || 'unknown type' : item.eventName,
		timestamp: getTimestampAsNumber(item),
		type: item.type,
	};

	function onBookmarkRemove(event: React.MouseEvent<HTMLButtonElement>) {
		if (onRemove) {
			event.stopPropagation();
			onRemove(bookmark);
		}
	}

	const rootClassName = createStyleSelector('bookmark-item', itemInfo.type, itemInfo.status);

	const iconClassName = createStyleSelector(
		'bookmark-item__icon',
		`${itemInfo.type}-icon`,
		itemInfo.status,
	);

	const bookmarkButtonClassname = createBemElement(
		'bookmark-item',
		'toggle-btn',
		isBookmarkButtonDisabled ? 'disabled' : null,
	);
	return (
		<div className={rootClassName}>
			<i className={iconClassName} />
			<div className='bookmark-item__info'>
				<div className='bookmark-item__name'>
					<p
						className='bookmark-item__title'
						title={itemInfo.title}
						onClick={() => onClick && onClick(item)}>
						{itemInfo.title}
					</p>
				</div>
				<div className='bookmark-item__timestamp'>
					{moment(itemInfo.timestamp).utc().format('DD.MM.YYYY HH:mm:ss.SSS')}
				</div>
				<div className='bookmark-item__id'>{itemInfo.id}</div>
			</div>
			<div className='bookmark-item__buttons'>
				{onRemove && (
					<button className='bookmark-item__remove-btn' onClick={onBookmarkRemove}>
						<i className='bookmark-item__remove-btn-icon' />
					</button>
				)}
				{!onRemove && toggleBookmark && (
					<div className={bookmarkButtonClassname}>
						<div
							title={
								isBookmarkButtonDisabled
									? 'Maximum bookmarks limit reached. Delete old bookmarks'
									: undefined
							}
							className={createStyleSelector('bookmark-button', isBookmarked ? 'pinned' : null)}
							onClick={e => {
								e.stopPropagation();
								toggleBookmark();
							}}
						/>
					</div>
				)}
			</div>
		</div>
	);
};

export const BookmarkItem = React.memo(BookmarkItemBase);<|MERGE_RESOLUTION|>--- conflicted
+++ resolved
@@ -22,11 +22,7 @@
 import { getTimestampAsNumber } from '../../helpers/date';
 import { isEventMessage } from '../../helpers/event';
 import { createBemElement, createStyleSelector } from '../../helpers/styleCreators';
-<<<<<<< HEAD
-import { useActivePanel, useSelectedStore, useWorkspaceStore } from '../../hooks';
-=======
-import { useActivePanel, useBookmarksStore } from '../../hooks';
->>>>>>> a8ae8091
+import { useActivePanel, useBookmarksStore, useWorkspaceStore } from '../../hooks';
 import { EventAction, EventTreeNode } from '../../models/EventAction';
 import { EventMessage } from '../../models/EventMessage';
 import BookmarkTextSearch from './BookmarkTextSearch';
@@ -37,44 +33,6 @@
 import { isBookmark } from '../../helpers/bookmarks';
 
 function BookmarksPanel() {
-<<<<<<< HEAD
-	const selectedStore = useSelectedStore();
-	const searchWorkspace = useWorkspaceStore();
-
-	const [bookmarkType, setBookmarkType] = React.useState<BookmarkType | null>(null);
-	const [textSearch, setTextSearch] = React.useState('');
-	const [selectedBookmarks, setSelectedBookmarks] = React.useState<string[]>([]);
-
-	const bookmarks = React.useMemo(() => {
-		const sortedBookmarks: Bookmark[] = [
-			...selectedStore.bookmarkedMessages,
-			...selectedStore.bookmarkedEvents,
-		];
-
-		sortedBookmarks.sort((bookmarkA, bookmarkB) => {
-			if (bookmarkA.timestamp > bookmarkB.timestamp) return -1;
-			if (bookmarkA.timestamp < bookmarkB.timestamp) return 1;
-			return 0;
-		});
-		return sortedBookmarks;
-	}, [selectedStore.bookmarkedMessages, selectedStore.bookmarkedEvents]);
-
-	const filteredBookmarks = React.useMemo(() => {
-		return bookmarks
-			.filter(
-				bookmark =>
-					bookmarkType === null ||
-					(bookmarkType === 'event' && isEventBookmark(bookmark)) ||
-					(bookmarkType === 'message' && isMessageBookmark(bookmark)),
-			)
-			.filter(
-				bookmark =>
-					getItemId(bookmark.item).includes(textSearch) ||
-					getItemName(bookmark.item).includes(textSearch),
-			);
-	}, [bookmarks, bookmarkType, textSearch]);
-=======
-	const searchWorkspace = useSearchWorkspace();
 	const {
 		filteredBookmarks,
 		selectedBookmarks,
@@ -88,15 +46,16 @@
 		isBookmarksFull,
 		selectAll,
 	} = useBookmarksStore();
->>>>>>> a8ae8091
+
+	const workspaceStore = useWorkspaceStore();
 
 	const { ref: panelRef } = useActivePanel(null);
 
 	function onBookmarkClick(bookmark: BookmarkedItem) {
 		if (isBookmark(bookmark)) {
-			searchWorkspace.onSavedItemSelect(bookmark.item);
+			workspaceStore.onSavedItemSelect(bookmark.item);
 		} else {
-			searchWorkspace.onSavedItemSelect(bookmark);
+			workspaceStore.onSavedItemSelect(bookmark);
 		}
 	}
 
