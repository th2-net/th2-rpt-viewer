--- conflicted
+++ resolved
@@ -30,41 +30,8 @@
 import BookmarkTypeSwitcher from './BookmarkTypeSwitcher';
 import Checkbox from '../util/Checkbox';
 import '../../styles/bookmarks.scss';
-<<<<<<< HEAD
-
-export type Bookmark = EventBookmark | MessageBookmark;
-
-export type BookmarkedItem = Bookmark | EventMessage | EventTreeNode | EventAction;
-
-export type BookmarkType = 'event' | 'message';
-
-export function isBookmark(item: unknown): item is Bookmark {
-	return (item as Bookmark).id !== undefined && (item as Bookmark).item !== undefined;
-}
-
-export interface MessageBookmark {
-	timestamp: number;
-	id: string;
-	item: EventMessageItem;
-}
-
-export interface EventBookmark {
-	timestamp: number;
-	id: string;
-	item: EventMessageItem | EventTreeNode;
-}
-
-export function isEventBookmark(bookmark: unknown): bookmark is EventBookmark {
-	return isBookmark(bookmark) && isEvent(bookmark.item);
-}
-
-export function isMessageBookmark(bookmark: unknown): bookmark is MessageBookmark {
-	return isBookmark(bookmark) && isEventMessage(bookmark.item);
-}
-=======
 import { BookmarkedItem } from '../../models/Bookmarks';
 import { isBookmark } from '../../helpers/bookmarks';
->>>>>>> 4472c8c7
 
 function BookmarksPanel() {
 	const searchWorkspace = useSearchWorkspace();
