--- conflicted
+++ resolved
@@ -16,32 +16,6 @@
 
 import * as React from 'react';
 import StoresProvider from './StoresProvider';
-<<<<<<< HEAD
-import Toast from './notifications/Toast';
-import ToastContainer from './notifications/ToastContainer';
-import Notifier from './notifications/Notifier';
-import WorkspacesLayout from './workspace/WorkspacesLayout';
-import Graph from './graph/Graph';
-import WorkspaceLinkGetter from './WorkspaceLinkGetter';
-import MessagesViewConfigurator from './messages-view-configurator/MessagesViewConfigurator';
-import '../styles/root.scss';
-
-const AppRootBase = () => {
-	return (
-		<div className='app'>
-			<ToastProvider
-				placement='top-right'
-				components={{ Toast, ToastContainer }}
-				transitionDuration={400}>
-				<Graph />
-				<WorkspaceLinkGetter />
-				<MessagesViewConfigurator />
-				<div className='app__workspaces'>
-					<WorkspacesLayout />
-				</div>
-				<Notifier />
-			</ToastProvider>
-=======
 import Workspaces from './Workspaces';
 import '../styles/root.scss';
 
@@ -51,7 +25,6 @@
 			<StoresProvider>
 				<Workspaces />
 			</StoresProvider>
->>>>>>> 335f9df0
 		</div>
 	);
 }