/** ****************************************************************************
 * Copyright 2020-2020 Exactpro (Exactpro Systems Limited)
 *
 * Licensed under the Apache License, Version 2.0 (the "License");
 * you may not use this file except in compliance with the License.
 * You may obtain a copy of the License at
 *
 *     http://www.apache.org/licenses/LICENSE-2.0
 *
 * Unless required by applicable law or agreed to in writing, software
 * distributed under the License is distributed on an "AS IS" BASIS,
 * WITHOUT WARRANTIES OR CONDITIONS OF ANY KIND, either express or implied.
 * See the License for the specific language governing permissions and
 * limitations under the License.
 ***************************************************************************** */

import { observer } from 'mobx-react-lite';
import { ToastProvider } from 'react-toast-notifications';
import StoresProvider from './StoresProvider';
import Toast from './notifications/Toast';
import ToastContainer from './notifications/ToastContainer';
import Notifier from './notifications/Notifier';
import WorkspacesLayout from './workspace/WorkspacesLayout';
<<<<<<< HEAD
import Graph from './graph/Graph';
import MessagesViewConfigurator from './messages-view-configurator/MessagesViewConfigurator';
import { useSessionsStore } from '../hooks';
import api from '../api';
import '../styles/root.scss';

const AppRootBase = () => {
	const { sessionNames } = useSessionsStore();

	React.useEffect(() => {
		if (api.indexedDb.getError()) throw api.indexedDb.getError();
	}, [api.indexedDb.getError()]);

	return (
		<div className='app'>
			<ToastProvider
				placement='top-right'
				components={{ Toast, ToastContainer }}
				transitionDuration={400}>
				<Graph />
				<MessagesViewConfigurator sessions={sessionNames} />
				<div className='app__workspaces'>
					<WorkspacesLayout />
				</div>
				<Notifier />
			</ToastProvider>
		</div>
	);
};
=======
import Header from './util/Header';
import '../styles/root.scss';

const AppRootBase = () => (
	<div className='app'>
		<ToastProvider
			placement='top-right'
			components={{ Toast, ToastContainer }}
			transitionDuration={400}>
			<Header />
			<div className='app__workspaces'>
				<WorkspacesLayout />
			</div>
			<Notifier />
		</ToastProvider>
	</div>
);
>>>>>>> 998b9e0a

AppRootBase.displayName = 'AppRootBase';

const AppRoot = observer(AppRootBase);

export default function App() {
	return (
		<StoresProvider>
			<AppRoot />
		</StoresProvider>
	);
}<|MERGE_RESOLUTION|>--- conflicted
+++ resolved
@@ -21,37 +21,6 @@
 import ToastContainer from './notifications/ToastContainer';
 import Notifier from './notifications/Notifier';
 import WorkspacesLayout from './workspace/WorkspacesLayout';
-<<<<<<< HEAD
-import Graph from './graph/Graph';
-import MessagesViewConfigurator from './messages-view-configurator/MessagesViewConfigurator';
-import { useSessionsStore } from '../hooks';
-import api from '../api';
-import '../styles/root.scss';
-
-const AppRootBase = () => {
-	const { sessionNames } = useSessionsStore();
-
-	React.useEffect(() => {
-		if (api.indexedDb.getError()) throw api.indexedDb.getError();
-	}, [api.indexedDb.getError()]);
-
-	return (
-		<div className='app'>
-			<ToastProvider
-				placement='top-right'
-				components={{ Toast, ToastContainer }}
-				transitionDuration={400}>
-				<Graph />
-				<MessagesViewConfigurator sessions={sessionNames} />
-				<div className='app__workspaces'>
-					<WorkspacesLayout />
-				</div>
-				<Notifier />
-			</ToastProvider>
-		</div>
-	);
-};
-=======
 import Header from './util/Header';
 import '../styles/root.scss';
 
@@ -69,7 +38,6 @@
 		</ToastProvider>
 	</div>
 );
->>>>>>> 998b9e0a
 
 AppRootBase.displayName = 'AppRootBase';
 
