--- conflicted
+++ resolved
@@ -57,13 +57,9 @@
 	} = props;
 	const { eventId, eventName, eventType, startTimestamp, endTimestamp, isUnknown } = event;
 
-<<<<<<< HEAD
 	const bookmarksStore = useBookmarksStore();
-=======
 	const { scope, bookId } = useScope();
 
-	const selectedStore = useSelectedStore();
->>>>>>> 335f9df0
 	const eventStore = useWorkspaceEventStore();
 	const { setActiveWorkspace } = useTabsStore();
 	const { stopSearch, setFormType, updateForm } = useSearchStore();
@@ -99,11 +95,7 @@
 	const bookmarkClassName = createBemBlock('bookmark-button', isBookmarked ? 'pinned' : null);
 
 	function onPinClicked(e: React.MouseEvent) {
-<<<<<<< HEAD
-		bookmarksStore.toggleEventPin(event);
-=======
-		selectedStore.toggleEventPin(event, bookId, scope);
->>>>>>> 335f9df0
+		bookmarksStore.toggleEventPin(event, bookId, scope);
 		e.stopPropagation();
 	}
 
