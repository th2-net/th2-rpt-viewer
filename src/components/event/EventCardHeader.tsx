/** *****************************************************************************
 * Copyright 2020-2020 Exactpro (Exactpro Systems Limited)
 *
 * Licensed under the Apache License, Version 2.0 (the "License");
 * you may not use this file except in compliance with the License.
 * You may obtain a copy of the License at
 *
 *     http://www.apache.org/licenses/LICENSE-2.0
 *
 * Unless required by applicable law or agreed to in writing, software
 * distributed under the License is distributed on an "AS IS" BASIS,
 * WITHOUT WARRANTIES OR CONDITIONS OF ANY KIND, either express or implied.
 * See the License for the specific language governing permissions and
 * limitations under the License.
 ***************************************************************************** */

import { computed } from 'mobx';
import { observer } from 'mobx-react-lite';
import useEventsDataStore from 'hooks/useEventsDataStore';
import { formatTime, getElapsedTime } from '../../helpers/date';
import { createBemBlock } from '../../helpers/styleCreators';
import { EventTreeNode } from '../../models/EventAction';
import { getEventStatus } from '../../helpers/event';
import CardDisplayType from '../../util/CardDisplayType';
import { Counter } from '../util/Counter';
import SearchableContent from '../search/SearchableContent';
import { useBookmarksStore, useWorkspaceStore } from '../../hooks';

interface EventCardHeaderBaseProps {
	displayType?: CardDisplayType;
	event: EventTreeNode;
	onSelect?: () => void;
	onEventTypeSelect?: (eventType: string) => void;
	isSelected?: boolean;
	isActive?: boolean;
	childrenCount?: number;
	isFlatView?: boolean;
	parentsCount?: number;
	rootStyle?: React.CSSProperties;
	disabled?: boolean;
	isBookmarked?: boolean;
	toggleEventPin?: (event: EventTreeNode) => void;
	onFilterByParentEvent?: (event: EventTreeNode) => void;
	hasChildrenToLoad?: boolean;
}

function EventCardHeaderBase(props: EventCardHeaderBaseProps) {
	const {
		displayType = CardDisplayType.MINIMAL,
		event,
		onSelect,
		onEventTypeSelect,
		isSelected = false,
		isActive = false,
		childrenCount,
		isFlatView = false,
		parentsCount = 0,
		rootStyle = {},
		disabled = false,
		isBookmarked = false,
		toggleEventPin,
		onFilterByParentEvent,
		hasChildrenToLoad = false,
	} = props;
	const { eventId, eventName, eventType, startTimestamp, endTimestamp, isUnknown } = event;

	const status = isUnknown ? 'unknown' : getEventStatus(event);

	const elapsedTime =
		endTimestamp && startTimestamp ? getElapsedTime(startTimestamp, endTimestamp) : null;

	const rootClassName = createBemBlock(
		'event-header-card',
		status,
		displayType,
		isSelected ? 'selected' : null,
		isActive ? 'active' : null,
		onSelect ? 'clickable' : null,
		disabled ? 'disabled' : null,
	);

	const iconClassName = createBemBlock(
		'event-status-icon',
		status,
		isSelected ? 'selected' : null,
		isActive ? 'active' : null,
	);

	const bookmarkClassName = createBemBlock('bookmark-button', isBookmarked ? 'pinned' : null);

	function onPinClicked(e: React.MouseEvent) {
		e.stopPropagation();
		if (toggleEventPin) toggleEventPin(event);
	}

	function onFilterClick(e: React.MouseEvent) {
		e.stopPropagation();
<<<<<<< HEAD
		if (onFilterByParentEvent) onFilterByParentEvent(event);
=======
		stopSearch();
		setFormType('event');
		updateForm({
			parentEvent: eventId,
			startTimestamp: timestampToNumber(startTimestamp),
		});
		setActiveWorkspace(0);
	}

	function onMouseEnter() {
		if (!isUnknown) {
			hoverTimeout.current = setTimeout(() => {
				eventStore.setHoveredEvent(event);
			}, 600);
		}
	}

	function onMouseLeave() {
		if (hoverTimeout.current) clearTimeout(hoverTimeout.current);
		eventStore.setHoveredEvent(null);
>>>>>>> 693194c8
	}

	function onRootClick() {
		if (!disabled && onSelect) {
			onSelect();
		}
	}

	const handleTypeClick = (ev: React.MouseEvent) => {
		if (!onEventTypeSelect) return;
		ev.stopPropagation();
		onEventTypeSelect(eventType);
	};

	return (
		<div className={rootClassName} onClick={onRootClick} style={rootStyle}>
			<div className={iconClassName} />
			{displayType !== CardDisplayType.STATUS_ONLY ? (
				<div className='event-header-card__title' title={eventName}>
					<SearchableContent content={eventName} eventId={eventId} />
				</div>
			) : null}
			{displayType !== CardDisplayType.STATUS_ONLY && !isUnknown ? (
				<>
					{elapsedTime && <span className='event-header-card__elapsed-time'>{elapsedTime}</span>}
					<div className='event-header-card__time-label'>
<<<<<<< HEAD
						<span className='event-header-card__time-label-full'>{formatTime(startTimestamp)}</span>
=======
						<span
							className='event-header-card__time-label-full'
							onMouseEnter={onMouseEnter}
							onMouseLeave={onMouseLeave}>
							{formatTime(startTimestamp)}
						</span>
>>>>>>> 693194c8
					</div>
					{eventType && (
						<span className='event-header-card__event-type' onClick={handleTypeClick}>
							{eventType}
						</span>
					)}
				</>
			) : null}
			{isFlatView && parentsCount > 0 ? <Counter text={parentsCount.toString()} /> : null}
			{displayType !== CardDisplayType.STATUS_ONLY &&
				childrenCount !== undefined &&
				childrenCount > 0 && (
<<<<<<< HEAD
					<Chip text={childrenCount.toString().concat(hasChildrenToLoad ? '+' : '')} />
=======
					<Counter
						text={childrenCount
							.toString()
							.concat(eventStore.eventDataStore.hasUnloadedChildren.get(event.eventId) ? '+' : '')}
					/>
>>>>>>> 693194c8
				)}
			{!isUnknown && <div className='search-by-parent' onClick={onFilterClick} />}
			{!isUnknown && (
				<div
					className={bookmarkClassName}
					onClick={onPinClicked}
					title={isBookmarked ? 'Remove bookmark' : 'Bookmark'}
				/>
			)}
		</div>
	);
}

const EventCardHeader = (props: EventCardHeaderBaseProps) => {
	const { event } = props;
	const bookmarksStore = useBookmarksStore();
	const workspaceStore = useWorkspaceStore();
	const eventsDataStore = useEventsDataStore();

	const hasChildrenToLoad = computed(() =>
		eventsDataStore.hasUnloadedChildren.get(event.eventId),
	).get();

	const isBookmarked = computed(
		() =>
			bookmarksStore.events.findIndex(bookmarkedEvent => bookmarkedEvent.id === event.eventId) !==
			-1,
	).get();

	return (
		<EventCardHeaderBase
			onFilterByParentEvent={workspaceStore.onFilterByParentEvent}
			isBookmarked={isBookmarked}
			hasChildrenToLoad={hasChildrenToLoad}
			toggleEventPin={bookmarksStore.toggleEventPin}
			{...props}
		/>
	);
};

export default observer(EventCardHeader);<|MERGE_RESOLUTION|>--- conflicted
+++ resolved
@@ -95,30 +95,7 @@
 
 	function onFilterClick(e: React.MouseEvent) {
 		e.stopPropagation();
-<<<<<<< HEAD
 		if (onFilterByParentEvent) onFilterByParentEvent(event);
-=======
-		stopSearch();
-		setFormType('event');
-		updateForm({
-			parentEvent: eventId,
-			startTimestamp: timestampToNumber(startTimestamp),
-		});
-		setActiveWorkspace(0);
-	}
-
-	function onMouseEnter() {
-		if (!isUnknown) {
-			hoverTimeout.current = setTimeout(() => {
-				eventStore.setHoveredEvent(event);
-			}, 600);
-		}
-	}
-
-	function onMouseLeave() {
-		if (hoverTimeout.current) clearTimeout(hoverTimeout.current);
-		eventStore.setHoveredEvent(null);
->>>>>>> 693194c8
 	}
 
 	function onRootClick() {
@@ -127,11 +104,12 @@
 		}
 	}
 
-	const handleTypeClick = (ev: React.MouseEvent) => {
-		if (!onEventTypeSelect) return;
-		ev.stopPropagation();
-		onEventTypeSelect(eventType);
-	};
+	function handleTypeClick(e: React.MouseEvent) {
+		if (onEventTypeSelect) {
+			e.stopPropagation();
+			onEventTypeSelect(eventType);
+		}
+	}
 
 	return (
 		<div className={rootClassName} onClick={onRootClick} style={rootStyle}>
@@ -145,16 +123,7 @@
 				<>
 					{elapsedTime && <span className='event-header-card__elapsed-time'>{elapsedTime}</span>}
 					<div className='event-header-card__time-label'>
-<<<<<<< HEAD
 						<span className='event-header-card__time-label-full'>{formatTime(startTimestamp)}</span>
-=======
-						<span
-							className='event-header-card__time-label-full'
-							onMouseEnter={onMouseEnter}
-							onMouseLeave={onMouseLeave}>
-							{formatTime(startTimestamp)}
-						</span>
->>>>>>> 693194c8
 					</div>
 					{eventType && (
 						<span className='event-header-card__event-type' onClick={handleTypeClick}>
@@ -167,15 +136,7 @@
 			{displayType !== CardDisplayType.STATUS_ONLY &&
 				childrenCount !== undefined &&
 				childrenCount > 0 && (
-<<<<<<< HEAD
-					<Chip text={childrenCount.toString().concat(hasChildrenToLoad ? '+' : '')} />
-=======
-					<Counter
-						text={childrenCount
-							.toString()
-							.concat(eventStore.eventDataStore.hasUnloadedChildren.get(event.eventId) ? '+' : '')}
-					/>
->>>>>>> 693194c8
+					<Counter text={childrenCount.toString().concat(hasChildrenToLoad ? '+' : '')} />
 				)}
 			{!isUnknown && <div className='search-by-parent' onClick={onFilterClick} />}
 			{!isUnknown && (
