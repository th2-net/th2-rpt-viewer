--- conflicted
+++ resolved
@@ -22,12 +22,8 @@
 import { getEventStatus } from '../../helpers/event';
 import EventBodyCard from './EventBodyCard';
 import { EventAction, EventTreeNode } from '../../models/EventAction';
-<<<<<<< HEAD
-import { useSelectedStore, useWorkspaceEventStore } from '../../hooks';
+import { useBookmarksStore, useWorkspaceEventStore } from '../../hooks';
 import { useSearchStore } from '../../hooks/useSearchStore';
-=======
-import { useBookmarksStore, useWorkspaceEventStore } from '../../hooks';
->>>>>>> a8ae8091
 
 interface Props {
 	node: EventTreeNode;
