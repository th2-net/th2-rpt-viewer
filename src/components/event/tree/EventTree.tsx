/** *****************************************************************************
 * Copyright 2009-2020 Exactpro (Exactpro Systems Limited)
 *
 * Licensed under the Apache License, Version 2.0 (the "License");
 * you may not use this file except in compliance with the License.
 * You may obtain a copy of the License at
 *
 *     http://www.apache.org/licenses/LICENSE-2.0
 *
 * Unless required by applicable law or agreed to in writing, software
 * distributed under the License is distributed on an "AS IS" BASIS,
 * WITHOUT WARRANTIES OR CONDITIONS OF ANY KIND, either express or implied.
 * See the License for the specific language governing permissions and
 * limitations under the License.
 ***************************************************************************** */

import React from 'react';
import { observer } from 'mobx-react-lite';
import PanelArea from '../../../util/PanelArea';
import EventTreeNode from '../EventCardHeader';
import { useEventWindowViewStore } from '../../../hooks/useEventWindowViewStore';
import { EventIdNode } from '../../../stores/EventWindowStore';
import EventCardSkeleton from '../EventCardSkeleton';
import ExpandIcon from '../../ExpandIcon';
import { useEventWindowStore } from '../../../hooks/useEventWindowStore';
import useCachedEvent from '../../../hooks/useCachedEvent';
<<<<<<< HEAD
import '../../../styles/expandablePanel.scss';
=======
import CardDisplayType from '../../../util/CardDisplayType';
>>>>>>> bcb2b8f9

interface EventTreeProps {
	idNode: EventIdNode;
}

function EventTree({ idNode }: EventTreeProps) {
	const eventWindowStore = useEventWindowStore();
	const viewStore = useEventWindowViewStore();

	const event = useCachedEvent(idNode);
	const onExpandClick = () => eventWindowStore.toggleNode(idNode);

	let expandIconStatus: 'expanded' | 'hidden' | 'loading' | 'none';

	if (idNode.children == null) {
		expandIconStatus = 'loading';
	} else if (idNode.children.length === 0) {
		expandIconStatus = 'none';
	} else if (idNode.isExpanded) {
		expandIconStatus = 'expanded';
	} else {
		expandIconStatus = 'hidden';
	}

	return (
		<div className='event-tree-card'
			 style={{ paddingLeft: (viewStore.panelArea === PanelArea.P25 ? 20 : 35) * idNode.parents.length }}>
			<ExpandIcon
				status={expandIconStatus}
				className='event-card__children-icon'
				onClick={onExpandClick}/>
			{
				event ? (
					<EventTreeNode
						childrenCount={idNode.children?.length}
						event={event}
						displayType={isRoot ? CardDisplayType.FULL : CardDisplayType.MINIMAL}
						onSelect={() => eventWindowStore.selectNode(idNode)}
						isSelected={eventWindowStore.isNodeSelected(idNode)}/>
				) : (
					<EventCardSkeleton/>
				)
			}
		</div>
	);
}

export default observer(EventTree);<|MERGE_RESOLUTION|>--- conflicted
+++ resolved
@@ -24,11 +24,8 @@
 import ExpandIcon from '../../ExpandIcon';
 import { useEventWindowStore } from '../../../hooks/useEventWindowStore';
 import useCachedEvent from '../../../hooks/useCachedEvent';
-<<<<<<< HEAD
+import CardDisplayType from '../../../util/CardDisplayType';
 import '../../../styles/expandablePanel.scss';
-=======
-import CardDisplayType from '../../../util/CardDisplayType';
->>>>>>> bcb2b8f9
 
 interface EventTreeProps {
 	idNode: EventIdNode;
@@ -65,7 +62,7 @@
 					<EventTreeNode
 						childrenCount={idNode.children?.length}
 						event={event}
-						displayType={isRoot ? CardDisplayType.FULL : CardDisplayType.MINIMAL}
+						displayType={CardDisplayType.MINIMAL}
 						onSelect={() => eventWindowStore.selectNode(idNode)}
 						isSelected={eventWindowStore.isNodeSelected(idNode)}/>
 				) : (
