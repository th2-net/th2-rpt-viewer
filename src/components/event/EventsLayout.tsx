--- conflicted
+++ resolved
@@ -26,11 +26,7 @@
 import { useWindowsStore } from '../../hooks/useWindowsStore';
 import { useAppViewStore } from '../../hooks/useAppViewStore';
 import { EventsTab } from '../../models/util/Windows';
-<<<<<<< HEAD
-import TimestampInput from '../util/TimestampInput';
-=======
 import '../../styles/layout.scss';
->>>>>>> 6cbc3f9f
 
 const EventsLayout = () => {
 	const windowsStore = useWindowsStore();
@@ -39,11 +35,7 @@
 
 	return (
 		<div className='events-layout'>
-<<<<<<< HEAD
-			<TimestampInput />
-=======
 			<Graph />
->>>>>>> 6cbc3f9f
 			<DndProvider backend={HTML5Backend}>
 				<CustomDragLayer />
 				{windowsStore.windows.length === 1 && (
