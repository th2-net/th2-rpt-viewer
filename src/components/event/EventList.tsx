--- conflicted
+++ resolved
@@ -129,7 +129,6 @@
 
 	const computeKey = (index: number) => currentNodes[index]?.eventId || index;
 
-<<<<<<< HEAD
 	if (eventStore.scope) {
 		return (
 			<EventsScopeProvider scope={eventStore.scope}>
@@ -155,28 +154,6 @@
 		);
 	}
 	return null;
-=======
-	return (
-		<div className='actions-list' ref={listRef}>
-			<StateSaverProvider>
-				<Virtuoso
-					firstItemIndex={firstItemIndex}
-					initialTopMostItemIndex={initialItemCount.current - 1}
-					data={currentNodes}
-					ref={virtuosoRef}
-					totalCount={currentNodes.length}
-					computeItemKey={computeKey}
-					overscan={3}
-					itemContent={renderEvent}
-					style={{ height: '100%' }}
-					itemsRendered={events => {
-						eventsInViewport.current = events;
-					}}
-				/>
-			</StateSaverProvider>
-		</div>
-	);
->>>>>>> 45ba9a3e
 }
 
 const EventTreeList = observer(EventTreeListBase);
