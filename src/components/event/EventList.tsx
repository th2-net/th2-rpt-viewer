/** *****************************************************************************
 * Copyright 2020-2020 Exactpro (Exactpro Systems Limited)
 *
 * Licensed under the Apache License, Version 2.0 (the "License");
 * you may not use this file except in compliance with the License.
 * You may obtain a copy of the License at
 *
 *     http://www.apache.org/licenses/LICENSE-2.0
 *
 * Unless required by applicable law or agreed to in writing, software
 * distributed under the License is distributed on an "AS IS" BASIS,
 * WITHOUT WARRANTIES OR CONDITIONS OF ANY KIND, either express or implied.
 * See the License for the specific language governing permissions and
 * limitations under the License.
 ***************************************************************************** */

import * as React from 'react';
import { observer } from 'mobx-react-lite';
import { ListItem, Virtuoso, VirtuosoHandle } from 'react-virtuoso';
import Empty from '../util/Empty';
import SplashScreen from '../SplashScreen';
import StateSaverProvider from '../util/StateSaverProvider';
import { useWorkspaceEventStore } from '../../hooks';
import { raf } from '../../helpers/raf';
import { EventTreeNode } from '../../models/EventAction';
import useEventsDataStore from '../../hooks/useEventsDataStore';
import EventTree from './tree/EventTree';
import FlatEventListItem from './flat-event-list/FlatEventListItem';
import { EventsScopeProvider } from '../../contexts/eventsScopeProvider';
import '../../styles/action.scss';

interface Props {
	scrolledIndex: Number | null;
	selectedNode: EventTreeNode | null;
	isFlat?: boolean;
}

const START_INDEX = 100_000;

const virtuosoStyles: React.CSSProperties = { height: '100%' };

function EventTreeListBase(props: Props) {
	const eventStore = useWorkspaceEventStore();
	const { scrolledIndex, selectedNode, isFlat = false } = props;

	const nodes = !isFlat ? eventStore.nodesList : eventStore.flattenedEventList;

	const eventsInViewport = React.useRef<ListItem<EventTreeNode>[]>([]);

	const initialItemCount = React.useRef(nodes.length);
	const virtuosoRef = React.useRef<VirtuosoHandle | null>(null);
	const listRef = React.useRef<HTMLDivElement>(null);

	const [firstItemIndex, setFirstItemIndex] = React.useState(START_INDEX);
	const [currentNodes, setCurrentNodes] = React.useState<EventTreeNode[]>(nodes.slice());

	const prevIsExpandedMap = React.useRef<Map<string, boolean>>(new Map());

	const renderEvent = React.useCallback(
		(index: number, node: EventTreeNode) => {
			if (isFlat) {
				return <FlatEventListItem node={node} />;
			}

			return <EventTree eventTreeNode={node} />;
		},
		[isFlat],
	);

	React.useEffect(() => {
		let isExpandedMapChanged = false;
		const expandedMapChanges: string[] = [];
		if (prevIsExpandedMap.current) {
			eventStore.isExpandedMap.forEach((value, key) => {
				if (value !== prevIsExpandedMap.current.get(key) || !prevIsExpandedMap.current.has(key)) {
					isExpandedMapChanged = true;
					expandedMapChanges.push(key);
				}
			});
			prevIsExpandedMap.current = new Map([...eventStore.isExpandedMap]);
		}
		let adjustedIndex = firstItemIndex;

		if (selectedNode && expandedMapChanges.some(([eventId]) => eventId === selectedNode.eventId)) {
			isExpandedMapChanged = false;
		}

		if (!isExpandedMapChanged && nodes.length > currentNodes.length) {
			let originalIndex = -1;
			let relativeEvent: EventTreeNode | null;
			if (
				selectedNode &&
				eventsInViewport.current.find(event => event?.data?.eventId === selectedNode.eventId)
			) {
				relativeEvent = selectedNode;
				originalIndex = currentNodes.findIndex(event => event.eventId === selectedNode.eventId);
			} else {
				const firstListItem = eventsInViewport.current[0];
				relativeEvent = firstListItem?.data || null;
				originalIndex = firstListItem?.originalIndex || -1;
			}
			if (relativeEvent) {
				const newIndex = nodes.findIndex(node => node.eventId === relativeEvent!.eventId);
				if (originalIndex !== -1 && newIndex !== -1 && originalIndex !== newIndex) {
					adjustedIndex = firstItemIndex - (newIndex - originalIndex);
				}
			}

			setFirstItemIndex(adjustedIndex);
		}

		if (currentNodes.length !== nodes.length) {
			setCurrentNodes(nodes.slice());
		}
	}, [nodes, selectedNode, currentNodes, firstItemIndex]);

	React.useEffect(() => {
		try {
			raf(() => {
				if (scrolledIndex !== null) {
					virtuosoRef.current?.scrollToIndex({
						index: scrolledIndex.valueOf(),
						align: 'center',
					});
				}
			}, 3);
		} catch (e) {
			console.error(e);
		}
	}, [scrolledIndex]);

	const computeKey = React.useCallback((index: number, event: EventTreeNode) => event.eventId, []);

	const onItemsRendered = React.useCallback((listItems: ListItem<EventTreeNode>[]) => {
		eventsInViewport.current = listItems;
	}, []);

<<<<<<< HEAD
	return (
		<div className='actions-list' ref={listRef}>
			<StateSaverProvider>
				<Virtuoso
					firstItemIndex={firstItemIndex}
					initialTopMostItemIndex={initialItemCount.current - 1}
					data={currentNodes}
					ref={virtuosoRef}
					totalCount={currentNodes.length}
					computeItemKey={computeKey}
					overscan={3}
					itemContent={renderEvent}
					style={virtuosoStyles}
					itemsRendered={onItemsRendered}
				/>
			</StateSaverProvider>
		</div>
	);
=======
	if (eventStore.scope) {
		return (
			<EventsScopeProvider scope={eventStore.scope}>
				<div className='actions-list' ref={listRef}>
					<StateSaverProvider>
						<Virtuoso
							firstItemIndex={firstItemIndex}
							initialTopMostItemIndex={initialItemCount.current - 1}
							data={currentNodes}
							ref={virtuosoRef}
							totalCount={currentNodes.length}
							computeItemKey={computeKey}
							overscan={3}
							itemContent={renderEvent}
							style={{ height: '100%' }}
							itemsRendered={events => {
								eventsInViewport.current = events;
							}}
						/>
					</StateSaverProvider>
				</div>
			</EventsScopeProvider>
		);
	}
	return null;
>>>>>>> 335f9df0
}

const EventTreeList = observer(EventTreeListBase);

EventTreeList.displayName = 'EventTreeList';

interface EventTreeListWrapperProps {
	isFlat?: boolean;
}

function EventTreeListWrapper(props: EventTreeListWrapperProps) {
	const eventsStore = useWorkspaceEventStore();
	const eventDataStore = useEventsDataStore();

	if (eventDataStore.rootEventIds.length === 0) {
		if (eventDataStore.isLoading) {
			return <SplashScreen />;
		}
		if (!eventDataStore.isLoading && !eventDataStore.isError) {
			return <Empty description='No events' />;
		}
		return (
			<Empty
				description='Error occured while loading events'
				descriptionStyles={{ position: 'relative', bottom: '19px' }}
			/>
		);
	}

	return (
		<EventTreeList
			scrolledIndex={eventsStore.scrolledIndex}
			selectedNode={eventsStore.selectedNode}
			isFlat={props.isFlat}
		/>
	);
}

export default observer(EventTreeListWrapper);<|MERGE_RESOLUTION|>--- conflicted
+++ resolved
@@ -19,7 +19,6 @@
 import { ListItem, Virtuoso, VirtuosoHandle } from 'react-virtuoso';
 import Empty from '../util/Empty';
 import SplashScreen from '../SplashScreen';
-import StateSaverProvider from '../util/StateSaverProvider';
 import { useWorkspaceEventStore } from '../../hooks';
 import { raf } from '../../helpers/raf';
 import { EventTreeNode } from '../../models/EventAction';
@@ -135,52 +134,27 @@
 		eventsInViewport.current = listItems;
 	}, []);
 
-<<<<<<< HEAD
-	return (
-		<div className='actions-list' ref={listRef}>
-			<StateSaverProvider>
-				<Virtuoso
-					firstItemIndex={firstItemIndex}
-					initialTopMostItemIndex={initialItemCount.current - 1}
-					data={currentNodes}
-					ref={virtuosoRef}
-					totalCount={currentNodes.length}
-					computeItemKey={computeKey}
-					overscan={3}
-					itemContent={renderEvent}
-					style={virtuosoStyles}
-					itemsRendered={onItemsRendered}
-				/>
-			</StateSaverProvider>
-		</div>
-	);
-=======
 	if (eventStore.scope) {
 		return (
-			<EventsScopeProvider scope={eventStore.scope}>
-				<div className='actions-list' ref={listRef}>
-					<StateSaverProvider>
-						<Virtuoso
-							firstItemIndex={firstItemIndex}
-							initialTopMostItemIndex={initialItemCount.current - 1}
-							data={currentNodes}
-							ref={virtuosoRef}
-							totalCount={currentNodes.length}
-							computeItemKey={computeKey}
-							overscan={3}
-							itemContent={renderEvent}
-							style={{ height: '100%' }}
-							itemsRendered={events => {
-								eventsInViewport.current = events;
-							}}
-						/>
-					</StateSaverProvider>
-				</div>
-			</EventsScopeProvider>
+			<div className='actions-list' ref={listRef}>
+				<EventsScopeProvider scope={eventStore.scope}>
+					<Virtuoso
+						firstItemIndex={firstItemIndex}
+						initialTopMostItemIndex={initialItemCount.current - 1}
+						data={currentNodes}
+						ref={virtuosoRef}
+						totalCount={currentNodes.length}
+						computeItemKey={computeKey}
+						overscan={3}
+						itemContent={renderEvent}
+						style={virtuosoStyles}
+						itemsRendered={onItemsRendered}
+					/>
+				</EventsScopeProvider>
+			</div>
 		);
 	}
 	return null;
->>>>>>> 335f9df0
 }
 
 const EventTreeList = observer(EventTreeListBase);
