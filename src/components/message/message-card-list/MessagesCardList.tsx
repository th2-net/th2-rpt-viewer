--- conflicted
+++ resolved
@@ -32,11 +32,7 @@
 	const messagesDataStore = useMessagesDataStore();
 
 	const renderMsg = React.useCallback(
-<<<<<<< HEAD
-		(index: number, message: EventMessage) => <MessageCard message={message} />,
-=======
 		(index: number, message: EventMessageItem) => <MessageCard message={message} />,
->>>>>>> 83c03bc9
 		[],
 	);
 
