--- conflicted
+++ resolved
@@ -22,25 +22,17 @@
 import Empty from '../../util/Empty';
 import { useMessagesDataStore, useMessagesStore } from '../../../hooks';
 import StateSaverProvider from '../../util/StateSaverProvider';
+import { EventMessage } from '../../../models/EventMessage';
 import '../../../styles/messages.scss';
-import { EventMessage } from '../../../models/EventMessage';
-
-export type MessagesHeights = { [index: number]: number };
 
 function MessageCardList() {
 	const messagesStore = useMessagesStore();
 	const messagesDataStore = useMessagesDataStore();
 
-<<<<<<< HEAD
 	const renderMsg = React.useCallback(
-		(index: number, message: EventMessageItem) => <MessageCard message={message} />,
+		(index: number, message: EventMessage) => <MessageCard message={message} key={index} />,
 		[],
 	);
-=======
-	const renderMsg = React.useCallback((index: number, message: EventMessage) => {
-		return <MessageCard message={message} key={index} />;
-	}, []);
->>>>>>> 693194c8
 
 	if (messagesDataStore.isError) {
 		return (
