/** ****************************************************************************
 * Copyright 2020-2020 Exactpro (Exactpro Systems Limited)
 *
 * Licensed under the Apache License, Version 2.0 (the "License");
 * you may not use this file except in compliance with the License.
 * You may obtain a copy of the License at
 *
 *     http://www.apache.org/licenses/LICENSE-2.0
 *
 * Unless required by applicable law or agreed to in writing, software
 * distributed under the License is distributed on an "AS IS" BASIS,
 * WITHOUT WARRANTIES OR CONDITIONS OF ANY KIND, either express or implied.
 * See the License for the specific language governing permissions and
 * limitations under the License.
 ***************************************************************************** */

import * as React from 'react';
import { Observer, observer } from 'mobx-react-lite';
import { Virtuoso, VirtuosoHandle, ListItem } from 'react-virtuoso';
import moment from 'moment';
import {
	useDebouncedCallback,
	useMessagesDataStore,
	useMessagesWorkspaceStore,
} from '../../../hooks';
import { EventMessage } from '../../../models/EventMessage';
import { raf } from '../../../helpers/raf';
import { SSEHeartbeat } from '../../../api/sse';
import { formatTime } from '../../../helpers/date';
import useElementSize from '../../../hooks/useElementSize';
import CardDisplayType, { COLLAPSED_MESSAGES_WIDTH } from '../../../util/CardDisplayType';

interface Props {
	computeItemKey?: (idx: number) => React.Key;
	rowCount: number;
	itemRenderer: (message: EventMessage, displayType: CardDisplayType) => React.ReactElement;
	/*
		 Number objects is used here because in some cases (eg one message / action was
		 selected several times by different entities)
		 We can't understand that we need to scroll to the selected entity again when
		 we are comparing primitive numbers.
		 Objects and reference comparison is the only way to handle numbers changing in this case.
	 */
	className?: string;
	overscan?: number;
	loadNextMessages: () => Promise<EventMessage[]>;
	loadPrevMessages: () => Promise<EventMessage[]>;
}

const MessagesVirtualizedList = (props: Props) => {
	const messageStore = useMessagesWorkspaceStore();
	const {
<<<<<<< HEAD
		messages,
=======
		sortedMessages: messageList,
>>>>>>> ffd5a3d6
		searchChannelNext,
		searchChannelPrev,
		startIndex,
		noMatchingMessagesNext,
		noMatchingMessagesPrev,
		keepLoading,
		isLoadingNextMessages,
		isLoadingPreviousMessages,
		onNextChannelResponse,
		onPrevChannelResponse,
		prevLoadHeartbeat,
		nextLoadHeartbeat,
		updateStore,
	} = useMessagesDataStore();

	const virtuoso = React.useRef<VirtuosoHandle>(null);
	const scrollerRef = React.useRef<HTMLDivElement | null>(null);

	const { className, overscan = 3, itemRenderer, loadPrevMessages, loadNextMessages } = props;

	const [[firstPrevChunkIsLoaded, firstNextChunkIsLoaded], setLoadedChunks] = React.useState<
		[boolean, boolean]
	>([false, false]);

<<<<<<< HEAD
	const messagesListWidth = useElementSize(scrollerRef.current)?.width;

	const displayType = React.useMemo(
		() =>
			messagesListWidth && messagesListWidth < COLLAPSED_MESSAGES_WIDTH
				? CardDisplayType.MINIMAL
				: CardDisplayType.FULL,
		[messagesListWidth],
	);
=======
	const scrollToTop = () => {
		if (updateStore.isActive && virtuoso.current) virtuoso.current.scrollToIndex(0);
	};
>>>>>>> ffd5a3d6

	React.useEffect(() => {
		scrollToTop();
		raf(scrollToTop, 3);
	}, [updateStore.isActive, messageList]);

	React.useEffect(() => {
		if (!searchChannelNext?.isLoading) setLoadedChunks(loadedChunks => [true, loadedChunks[1]]);
		if (!searchChannelPrev?.isLoading) setLoadedChunks(loadedChunks => [loadedChunks[0], true]);
	}, [searchChannelNext?.isLoading, searchChannelPrev?.isLoading]);

	React.useEffect(() => {
		const selectedMessageId = messageStore.selectedMessageId?.valueOf();
		if (selectedMessageId) {
			raf(() => {
<<<<<<< HEAD
				const index = messageStore.dataStore.messages.findIndex(m => m.id === selectedMessageId);
=======
				const index = messageStore.dataStore.sortedMessages.findIndex(
					m => m.messageId === selectedMessageId,
				);
>>>>>>> ffd5a3d6
				if (index !== -1) virtuoso.current?.scrollToIndex({ index, align: 'center' });
			}, 3);
		}
	}, [
		messageStore.selectedMessageId,
		messageStore,
		firstPrevChunkIsLoaded,
		firstNextChunkIsLoaded,
	]);

<<<<<<< HEAD
	const debouncedScrollHandler = useDebouncedCallback(
		(event: React.UIEvent<'div'>, wheelScrollDirection?: 'next' | 'previous') => {
			const scroller = event.target;
			if (scroller instanceof Element) {
				const isStartReached = scroller.scrollTop === 0;
				const isEndReached = scroller.scrollHeight - scroller.scrollTop === scroller.clientHeight;
				if (
					isStartReached &&
					searchChannelNext &&
					!searchChannelNext.isLoading &&
					!searchChannelNext.isEndReached &&
					(wheelScrollDirection === undefined || wheelScrollDirection === 'next')
				) {
					loadNextMessages().then(nextMessages => onNextChannelResponse(nextMessages));
				}

				if (
					isEndReached &&
					searchChannelPrev &&
					!searchChannelPrev.isLoading &&
					!searchChannelPrev.isEndReached &&
					(wheelScrollDirection === undefined || wheelScrollDirection === 'previous')
				) {
					loadPrevMessages().then(prevMessages => onPrevChannelResponse(prevMessages));
				}
=======
	const debouncedScrollHandler = useDebouncedCallback((event: React.UIEvent<'div'>) => {
		const scroller = event.target;
		if (scroller instanceof Element) {
			const isStartReached = scroller.scrollTop === 0;
			if (
				isStartReached &&
				searchChannelNext &&
				!searchChannelNext.isLoading &&
				!updateStore.isActive
			) {
				loadNextMessages().then(messages => onNextChannelResponse(messages));
>>>>>>> ffd5a3d6
			}
		}
	}, 100);

	const onEndReached = () => {
		if (searchChannelPrev && !searchChannelPrev.isLoading && !searchChannelPrev.isEndReached) {
			loadPrevMessages().then(messages => onPrevChannelResponse(messages));
		}
	};

	const onScroll = (event: React.UIEvent<'div'>) => {
		event.persist();
<<<<<<< HEAD
		debouncedScrollHandler(event, event.deltaY < 0 ? 'next' : 'previous');
=======
		debouncedScrollHandler(event);
>>>>>>> ffd5a3d6
	};

	const onMessagesRendered = useDebouncedCallback((renderedMessages: ListItem<EventMessage>[]) => {
		messageStore.currentMessagesIndexesRange = {
			startIndex: (renderedMessages && renderedMessages[0]?.originalIndex) ?? 0,
			endIndex:
				(renderedMessages && renderedMessages[renderedMessages.length - 1]?.originalIndex) ?? 0,
		};
	}, 100);

	const handleScrollerRef = React.useCallback(ref => {
		scrollerRef.current = ref;
	}, []);

	const computeItemKey = React.useCallback((index: number, msg: EventMessage) => msg.id, []);

	return (
		<Virtuoso
			data={messages}
			firstItemIndex={startIndex}
			atBottomStateChange={onEndReached}
			ref={virtuoso}
			scrollerRef={handleScrollerRef}
			overscan={overscan}
			itemContent={(index, message) => itemRenderer(message, displayType)}
			style={{ height: '100%', width: '100%' }}
			className={className}
			itemsRendered={onMessagesRendered}
			onScroll={onScroll}
			endReached={onEndReached}
			components={{
				Header: function MessagesListSpinnerNext() {
					return (
						<Observer>
							{() =>
								noMatchingMessagesNext ? (
									<div className='messages-list__loading-message'>
										{nextLoadHeartbeat && (
											<span className='messages-list__loading-message-text'>
												No more matching messages up to&nbsp;
												{moment.utc(nextLoadHeartbeat.timestamp).format()}
											</span>
										)}
										<button className='messages-list__load-btn' onClick={() => keepLoading('next')}>
											Keep loading
										</button>
									</div>
								) : (
									<MessagesListSpinner
										isLoading={isLoadingNextMessages || updateStore.isActive}
										searchInfo={nextLoadHeartbeat}
									/>
								)
							}
						</Observer>
					);
				},
				Footer: function MessagesListSpinnerPrevious() {
					return (
						<Observer>
							{() =>
								noMatchingMessagesPrev ? (
									<div className='messages-list__loading-message'>
										{prevLoadHeartbeat && (
											<span className='messages-list__loading-message-text'>
												No more matching messages from&nbsp;
												{moment.utc(prevLoadHeartbeat.timestamp).format()}
											</span>
										)}
										<button
											className='messages-list__load-btn'
											onClick={() => keepLoading('previous')}>
											Keep loading
										</button>
									</div>
								) : (
									<MessagesListSpinner
										isLoading={isLoadingPreviousMessages}
										searchInfo={prevLoadHeartbeat}
									/>
								)
							}
						</Observer>
					);
				},
			}}
			computeItemKey={computeItemKey}
		/>
	);
};

export default observer(MessagesVirtualizedList);

interface SpinnerProps {
	isLoading: boolean;
	searchInfo: SSEHeartbeat | null;
}
const MessagesListSpinner = ({ isLoading, searchInfo }: SpinnerProps) => {
	if (!isLoading) return null;
	return (
		<div className='messages-list__spinner-wrapper'>
			<div className='messages-list__spinner' />
			{searchInfo && (
				<div className='messages-list__search-info'>
					<span>Processed items: {searchInfo.scanCounter}</span>
					<span>Current search position: {formatTime(searchInfo.timestamp)}</span>
				</div>
			)}
		</div>
	);
};<|MERGE_RESOLUTION|>--- conflicted
+++ resolved
@@ -50,11 +50,7 @@
 const MessagesVirtualizedList = (props: Props) => {
 	const messageStore = useMessagesWorkspaceStore();
 	const {
-<<<<<<< HEAD
-		messages,
-=======
 		sortedMessages: messageList,
->>>>>>> ffd5a3d6
 		searchChannelNext,
 		searchChannelPrev,
 		startIndex,
@@ -79,7 +75,6 @@
 		[boolean, boolean]
 	>([false, false]);
 
-<<<<<<< HEAD
 	const messagesListWidth = useElementSize(scrollerRef.current)?.width;
 
 	const displayType = React.useMemo(
@@ -89,11 +84,9 @@
 				: CardDisplayType.FULL,
 		[messagesListWidth],
 	);
-=======
 	const scrollToTop = () => {
 		if (updateStore.isActive && virtuoso.current) virtuoso.current.scrollToIndex(0);
 	};
->>>>>>> ffd5a3d6
 
 	React.useEffect(() => {
 		scrollToTop();
@@ -109,13 +102,9 @@
 		const selectedMessageId = messageStore.selectedMessageId?.valueOf();
 		if (selectedMessageId) {
 			raf(() => {
-<<<<<<< HEAD
-				const index = messageStore.dataStore.messages.findIndex(m => m.id === selectedMessageId);
-=======
 				const index = messageStore.dataStore.sortedMessages.findIndex(
-					m => m.messageId === selectedMessageId,
+					m => m.id === selectedMessageId,
 				);
->>>>>>> ffd5a3d6
 				if (index !== -1) virtuoso.current?.scrollToIndex({ index, align: 'center' });
 			}, 3);
 		}
@@ -126,33 +115,6 @@
 		firstNextChunkIsLoaded,
 	]);
 
-<<<<<<< HEAD
-	const debouncedScrollHandler = useDebouncedCallback(
-		(event: React.UIEvent<'div'>, wheelScrollDirection?: 'next' | 'previous') => {
-			const scroller = event.target;
-			if (scroller instanceof Element) {
-				const isStartReached = scroller.scrollTop === 0;
-				const isEndReached = scroller.scrollHeight - scroller.scrollTop === scroller.clientHeight;
-				if (
-					isStartReached &&
-					searchChannelNext &&
-					!searchChannelNext.isLoading &&
-					!searchChannelNext.isEndReached &&
-					(wheelScrollDirection === undefined || wheelScrollDirection === 'next')
-				) {
-					loadNextMessages().then(nextMessages => onNextChannelResponse(nextMessages));
-				}
-
-				if (
-					isEndReached &&
-					searchChannelPrev &&
-					!searchChannelPrev.isLoading &&
-					!searchChannelPrev.isEndReached &&
-					(wheelScrollDirection === undefined || wheelScrollDirection === 'previous')
-				) {
-					loadPrevMessages().then(prevMessages => onPrevChannelResponse(prevMessages));
-				}
-=======
 	const debouncedScrollHandler = useDebouncedCallback((event: React.UIEvent<'div'>) => {
 		const scroller = event.target;
 		if (scroller instanceof Element) {
@@ -163,25 +125,20 @@
 				!searchChannelNext.isLoading &&
 				!updateStore.isActive
 			) {
-				loadNextMessages().then(messages => onNextChannelResponse(messages));
->>>>>>> ffd5a3d6
+				loadNextMessages().then(onNextChannelResponse);
 			}
 		}
 	}, 100);
 
 	const onEndReached = () => {
 		if (searchChannelPrev && !searchChannelPrev.isLoading && !searchChannelPrev.isEndReached) {
-			loadPrevMessages().then(messages => onPrevChannelResponse(messages));
+			loadPrevMessages().then(onPrevChannelResponse);
 		}
 	};
 
 	const onScroll = (event: React.UIEvent<'div'>) => {
 		event.persist();
-<<<<<<< HEAD
-		debouncedScrollHandler(event, event.deltaY < 0 ? 'next' : 'previous');
-=======
 		debouncedScrollHandler(event);
->>>>>>> ffd5a3d6
 	};
 
 	const onMessagesRendered = useDebouncedCallback((renderedMessages: ListItem<EventMessage>[]) => {
@@ -200,7 +157,7 @@
 
 	return (
 		<Virtuoso
-			data={messages}
+			data={messageList}
 			firstItemIndex={startIndex}
 			atBottomStateChange={onEndReached}
 			ref={virtuoso}
