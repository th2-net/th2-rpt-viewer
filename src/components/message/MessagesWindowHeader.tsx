/** ****************************************************************************
 * Copyright 2020-2020 Exactpro (Exactpro Systems Limited)
 *
 * Licensed under the Apache License, Version 2.0 (the "License");
 * you may not use this file except in compliance with the License.
 * You may obtain a copy of the License at
 *
 *     http://www.apache.org/licenses/LICENSE-2.0
 *
 * Unless required by applicable law or agreed to in writing, software
 * distributed under the License is distributed on an "AS IS" BASIS,
 * WITHOUT WARRANTIES OR CONDITIONS OF ANY KIND, either express or implied.
 * See the License for the specific language governing permissions and
 * limitations under the License.
 ***************************************************************************** */

import { observer } from 'mobx-react-lite';
import { useMessagesDataStore, useSessionsStore } from '../../hooks';
import MessagesFilter from '../filter/MessagesFilterPanel';
import MessagesUpdateButton from './MessagesUpdateButton';
import MessagesViewConfigurator from '../messages-view-configurator/MessagesViewConfigurator';
import '../../styles/messages.scss';

function MessagesWindowHeader() {
<<<<<<< HEAD
	const { searchChannelNext, updateStore } = useMessagesDataStore();
	const { sessionNames } = useSessionsStore();
=======
	const { updateStore } = useMessagesDataStore();
>>>>>>> 16c354ca

	return (
		<div className='messages-window-header'>
			<div className='messages-window-header__group'>
				<MessagesUpdateButton
					isShow={updateStore.canActivate}
					isLoading={updateStore.isActive}
					subscribeOnChanges={updateStore.subscribeOnChanges}
					stopSubscription={updateStore.stopSubscription}
				/>
				<MessagesFilter />
				<MessagesViewConfigurator sessions={sessionNames} />
			</div>
		</div>
	);
}

export default observer(MessagesWindowHeader);<|MERGE_RESOLUTION|>--- conflicted
+++ resolved
@@ -22,12 +22,8 @@
 import '../../styles/messages.scss';
 
 function MessagesWindowHeader() {
-<<<<<<< HEAD
-	const { searchChannelNext, updateStore } = useMessagesDataStore();
+	const { updateStore } = useMessagesDataStore();
 	const { sessionNames } = useSessionsStore();
-=======
-	const { updateStore } = useMessagesDataStore();
->>>>>>> 16c354ca
 
 	return (
 		<div className='messages-window-header'>
