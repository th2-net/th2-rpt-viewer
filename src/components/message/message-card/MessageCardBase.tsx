/** ****************************************************************************
 * Copyright 2020-2020 Exactpro (Exactpro Systems Limited)
 *
 * Licensed under the Apache License, Version 2.0 (the "License");
 * you may not use this file except in compliance with the License.
 * You may obtain a copy of the License at
 *
 *     http://www.apache.org/licenses/LICENSE-2.0
 *
 * Unless required by applicable law or agreed to in writing, software
 * distributed under the License is distributed on an "AS IS" BASIS,
 * WITHOUT WARRANTIES OR CONDITIONS OF ANY KIND, either express or implied.
 * See the License for the specific language governing permissions and
 * limitations under the License.
 ***************************************************************************** */

import * as React from 'react';
<<<<<<< HEAD
import { getHashCode } from '../../../helpers/stringHash';
import { createStyleSelector, createBemBlock } from '../../../helpers/styleCreators';
import { formatTime } from '../../../helpers/date';
=======
import { createBemBlock } from 'helpers/styleCreators';
>>>>>>> 83c03bc9
import { MessageScreenshotZoom } from './MessageScreenshot';
import {
	isScreenshotMessage,
	MessageViewType,
	EventMessageItem,
} from '../../../models/EventMessage';
import MessageCardViewTypeRenderer, {
	MessageCardViewTypeRendererProps,
} from './MessageCardViewTypeRenderer';
import Checkbox from '../../util/Checkbox';
import MessageCardTools, { MessageCardToolsConfig } from './MessageCardTools';
import '../../../styles/messages.scss';
import { MessageHeader } from './MessageHeader';

export interface MessageCardBaseProps {
<<<<<<< HEAD
	message: EventMessage;
=======
	message: EventMessageItem;
>>>>>>> 83c03bc9
	isAttached?: boolean;
	isBookmarked?: boolean;
	toogleMessagePin?: () => void;
	isEmbedded?: boolean;
	sortOrderItems?: string[];
	viewType: MessageViewType;
	setViewType: (viewType: MessageViewType) => void;
<<<<<<< HEAD
	addMessageToExport?: () => void;
=======
>>>>>>> 83c03bc9
	applyFilterToBody?: boolean;
}

const MessageCardBase = React.memo(
	({
		message,
		viewType,
		setViewType,
		isAttached,
		isBookmarked,
		toogleMessagePin,
		isEmbedded,
		sortOrderItems,
<<<<<<< HEAD
		addMessageToExport,
		applyFilterToBody,
	}: MessageCardBaseProps) => {
		const { id, timestamp, messageType, sessionId, direction, bodyBase64, body } = message;

		const splittedMessageId = id.split(':');
		const messageIdWithHighlightedSession = splittedMessageId.map(
			getMessageIdWithHighlightedSession,
		);

		// session arrow color, we calculating it for each session from-to pair, based on hash
		const sessionArrowStyle: React.CSSProperties = {
			display: 'inline-flex',
			filter: `invert(1) sepia(1) saturate(5) hue-rotate(${calculateHueValue(sessionId)}deg)`,
		};

		const sessionClass = createStyleSelector(
			'mc-header__icon mc-header__direction-icon',
			direction?.toLowerCase(),
		);

		const rootClass = createBemBlock(
			'message-card-wrapper',
			isAttached ? 'attached' : null,
			isBookmarked ? 'pinned' : null,
			isHighlighted ? 'highlighted' : null,
			isSoftFiltered ? 'soft-filtered' : null,
			isExport ? 'export-mode' : null,
			isExported ? 'exported' : null,
		);
=======
		applyFilterToBody = false,
	}: MessageCardBaseProps) => {
		const { id, rawMessageBase64, parsedMessage } = message;
>>>>>>> 83c03bc9

		const iconsClassName = createBemBlock(
			'message-card-icons',
			isAttached ? 'attached' : null,
			isBookmarked ? 'pinned' : null,
		);

		const renderInlineMessageInfo = () => {
			if (viewType === MessageViewType.ASCII || viewType === MessageViewType.JSON) {
				const formattedTimestamp = formatTime(timestamp);
				return (
					<>
						{isExport ? (
							<Checkbox id={id} checked={!!isExported} onChange={() => addMessageToExport?.()} />
						) : (
							<span className={iconsClassName} />
						)}
						<span className={sessionClass} style={sessionArrowStyle}></span>
						<span
							className='mc-header__value mc-header__timestamp'
							title={`Timestamp: ${formattedTimestamp}`}>
							{timestamp && formattedTimestamp}
						</span>
						<span className='mc-header__value'>{messageIdWithHighlightedSession} </span>
						<span
							className='mc-header__value messageType'
							title={messageType && `Name: ${messageType}`}>
							{messageType}
						</span>
					</>
				);
			}
			return null;
		};

		const toggleViewType = (v: MessageViewType) => {
			setViewType(v);
		};

		const isScreenshotMsg = isScreenshotMessage(message);

		const messageViewTypeRendererProps: MessageCardViewTypeRendererProps = {
			renderInfo: renderInlineMessageInfo,
			viewType,
			messageId: id,
<<<<<<< HEAD
			messageBody: body,
=======
			messageBody: parsedMessage ? parsedMessage.message : null,
>>>>>>> 83c03bc9
			isBeautified: viewType === MessageViewType.FORMATTED,
			rawContent: rawMessageBase64,
			isSelected: isAttached || false,
			applyFilterToBody,
			sortOrderItems: sortOrderItems || [],
			applyFilterToBody,
		};

		const messageCardToolsConfig: MessageCardToolsConfig = {
			message,
			parsedMessage,
			messageViewType: viewType,
			toggleViewType,
			isBookmarked: isBookmarked || false,
			toggleMessagePin: toogleMessagePin || (() => null),
			isScreenshotMsg,
			isEmbedded,
		};

		const renderMessageInfo = () => {
			if (viewType === MessageViewType.FORMATTED || viewType === MessageViewType.BINARY) {
				const formattedTimestamp = formatTime(timestamp);
				return (
					<div className='mc-header__info'>
						{isExport ? (
							<Checkbox
								id={id}
								checked={!!isExported}
								onChange={() => {
									addMessageToExport?.();
								}}
							/>
						) : (
							<div className={iconsClassName} />
						)}
						<div className={sessionClass} style={sessionArrowStyle} />
						<p
							className='mc-header__value mc-header__timestamp'
							title={`Timestamp: ${formattedTimestamp}`}>
							{timestamp && formattedTimestamp}
						</p>
						<p className='mc-header__value'>{messageIdWithHighlightedSession}</p>
						<p className='mc-header__value messageType'>{messageType}</p>
					</div>
				);
			}
			return null;
		};

		return (
<<<<<<< HEAD
			<div className={rootClass} onClick={addMessageToExport}>
=======
			<div>
				{!isEmbedded && isBookmarked && <div className={bookmarkIconClass} />}
>>>>>>> 83c03bc9
				<div className='message-card'>
					<div className='mc__mc-header mc-header'>{renderMessageInfo()}</div>
					<div className='mc__mc-body mc-body'>
<<<<<<< HEAD
						<MessageHeader message={message} />
=======
						<MessageHeader message={message} parsedMessage={parsedMessage} />
>>>>>>> 83c03bc9
						{isScreenshotMsg ? (
							<div className='mc-body__screenshot'>
								<MessageScreenshotZoom
									src={
										typeof rawMessageBase64 === 'string'
											? `data:${parsedMessage?.message.metadata.messageType};base64,` +
											  `${message.rawMessageBase64}`
											: ''
									}
									alt={message.id}
								/>
							</div>
						) : (
							<div className='mc-body__human'>
								<MessageCardViewTypeRenderer {...messageViewTypeRendererProps} />
							</div>
						)}
					</div>
				</div>
				<MessageCardTools {...messageCardToolsConfig} />
			</div>
		);
	},
);

MessageCardBase.displayName = 'MessageCardBase';
<<<<<<< HEAD
export default MessageCardBase;

const HUE_SEGMENTS_COUNT = 36;

function calculateHueValue(session: string): number {
	const hashCode = getHashCode(session);

	return (hashCode % HUE_SEGMENTS_COUNT) * (360 / HUE_SEGMENTS_COUNT);
}

function getMessageIdWithHighlightedSession(part: string, i: number, arr: string[]) {
	const defaultPart = <span key={part}>{`:${part}`}</span>;

	if (arr.length === 3) {
		return i === 0 ? <b key={part}>{part}</b> : defaultPart;
	}

	if (i === 0) {
		return <b key={part}>{part}</b>;
	}
	if (i === 1) {
		return <b key={part}>{`:${part}`}</b>;
	}
	return defaultPart;
}
=======
export default MessageCardBase;
>>>>>>> 83c03bc9
<|MERGE_RESOLUTION|>--- conflicted
+++ resolved
@@ -15,13 +15,7 @@
  ***************************************************************************** */
 
 import * as React from 'react';
-<<<<<<< HEAD
-import { getHashCode } from '../../../helpers/stringHash';
-import { createStyleSelector, createBemBlock } from '../../../helpers/styleCreators';
-import { formatTime } from '../../../helpers/date';
-=======
 import { createBemBlock } from 'helpers/styleCreators';
->>>>>>> 83c03bc9
 import { MessageScreenshotZoom } from './MessageScreenshot';
 import {
 	isScreenshotMessage,
@@ -31,17 +25,12 @@
 import MessageCardViewTypeRenderer, {
 	MessageCardViewTypeRendererProps,
 } from './MessageCardViewTypeRenderer';
-import Checkbox from '../../util/Checkbox';
 import MessageCardTools, { MessageCardToolsConfig } from './MessageCardTools';
 import '../../../styles/messages.scss';
 import { MessageHeader } from './MessageHeader';
 
 export interface MessageCardBaseProps {
-<<<<<<< HEAD
-	message: EventMessage;
-=======
 	message: EventMessageItem;
->>>>>>> 83c03bc9
 	isAttached?: boolean;
 	isBookmarked?: boolean;
 	toogleMessagePin?: () => void;
@@ -49,10 +38,6 @@
 	sortOrderItems?: string[];
 	viewType: MessageViewType;
 	setViewType: (viewType: MessageViewType) => void;
-<<<<<<< HEAD
-	addMessageToExport?: () => void;
-=======
->>>>>>> 83c03bc9
 	applyFilterToBody?: boolean;
 }
 
@@ -66,76 +51,11 @@
 		toogleMessagePin,
 		isEmbedded,
 		sortOrderItems,
-<<<<<<< HEAD
-		addMessageToExport,
-		applyFilterToBody,
-	}: MessageCardBaseProps) => {
-		const { id, timestamp, messageType, sessionId, direction, bodyBase64, body } = message;
-
-		const splittedMessageId = id.split(':');
-		const messageIdWithHighlightedSession = splittedMessageId.map(
-			getMessageIdWithHighlightedSession,
-		);
-
-		// session arrow color, we calculating it for each session from-to pair, based on hash
-		const sessionArrowStyle: React.CSSProperties = {
-			display: 'inline-flex',
-			filter: `invert(1) sepia(1) saturate(5) hue-rotate(${calculateHueValue(sessionId)}deg)`,
-		};
-
-		const sessionClass = createStyleSelector(
-			'mc-header__icon mc-header__direction-icon',
-			direction?.toLowerCase(),
-		);
-
-		const rootClass = createBemBlock(
-			'message-card-wrapper',
-			isAttached ? 'attached' : null,
-			isBookmarked ? 'pinned' : null,
-			isHighlighted ? 'highlighted' : null,
-			isSoftFiltered ? 'soft-filtered' : null,
-			isExport ? 'export-mode' : null,
-			isExported ? 'exported' : null,
-		);
-=======
 		applyFilterToBody = false,
 	}: MessageCardBaseProps) => {
 		const { id, rawMessageBase64, parsedMessage } = message;
->>>>>>> 83c03bc9
 
-		const iconsClassName = createBemBlock(
-			'message-card-icons',
-			isAttached ? 'attached' : null,
-			isBookmarked ? 'pinned' : null,
-		);
-
-		const renderInlineMessageInfo = () => {
-			if (viewType === MessageViewType.ASCII || viewType === MessageViewType.JSON) {
-				const formattedTimestamp = formatTime(timestamp);
-				return (
-					<>
-						{isExport ? (
-							<Checkbox id={id} checked={!!isExported} onChange={() => addMessageToExport?.()} />
-						) : (
-							<span className={iconsClassName} />
-						)}
-						<span className={sessionClass} style={sessionArrowStyle}></span>
-						<span
-							className='mc-header__value mc-header__timestamp'
-							title={`Timestamp: ${formattedTimestamp}`}>
-							{timestamp && formattedTimestamp}
-						</span>
-						<span className='mc-header__value'>{messageIdWithHighlightedSession} </span>
-						<span
-							className='mc-header__value messageType'
-							title={messageType && `Name: ${messageType}`}>
-							{messageType}
-						</span>
-					</>
-				);
-			}
-			return null;
-		};
+		const bookmarkIconClass = createBemBlock('bookmark-button', isBookmarked ? 'pinned' : 'hidden');
 
 		const toggleViewType = (v: MessageViewType) => {
 			setViewType(v);
@@ -144,18 +64,12 @@
 		const isScreenshotMsg = isScreenshotMessage(message);
 
 		const messageViewTypeRendererProps: MessageCardViewTypeRendererProps = {
-			renderInfo: renderInlineMessageInfo,
 			viewType,
 			messageId: id,
-<<<<<<< HEAD
-			messageBody: body,
-=======
 			messageBody: parsedMessage ? parsedMessage.message : null,
->>>>>>> 83c03bc9
 			isBeautified: viewType === MessageViewType.FORMATTED,
 			rawContent: rawMessageBase64,
 			isSelected: isAttached || false,
-			applyFilterToBody,
 			sortOrderItems: sortOrderItems || [],
 			applyFilterToBody,
 		};
@@ -171,51 +85,12 @@
 			isEmbedded,
 		};
 
-		const renderMessageInfo = () => {
-			if (viewType === MessageViewType.FORMATTED || viewType === MessageViewType.BINARY) {
-				const formattedTimestamp = formatTime(timestamp);
-				return (
-					<div className='mc-header__info'>
-						{isExport ? (
-							<Checkbox
-								id={id}
-								checked={!!isExported}
-								onChange={() => {
-									addMessageToExport?.();
-								}}
-							/>
-						) : (
-							<div className={iconsClassName} />
-						)}
-						<div className={sessionClass} style={sessionArrowStyle} />
-						<p
-							className='mc-header__value mc-header__timestamp'
-							title={`Timestamp: ${formattedTimestamp}`}>
-							{timestamp && formattedTimestamp}
-						</p>
-						<p className='mc-header__value'>{messageIdWithHighlightedSession}</p>
-						<p className='mc-header__value messageType'>{messageType}</p>
-					</div>
-				);
-			}
-			return null;
-		};
-
 		return (
-<<<<<<< HEAD
-			<div className={rootClass} onClick={addMessageToExport}>
-=======
 			<div>
 				{!isEmbedded && isBookmarked && <div className={bookmarkIconClass} />}
->>>>>>> 83c03bc9
 				<div className='message-card'>
-					<div className='mc__mc-header mc-header'>{renderMessageInfo()}</div>
 					<div className='mc__mc-body mc-body'>
-<<<<<<< HEAD
-						<MessageHeader message={message} />
-=======
 						<MessageHeader message={message} parsedMessage={parsedMessage} />
->>>>>>> 83c03bc9
 						{isScreenshotMsg ? (
 							<div className='mc-body__screenshot'>
 								<MessageScreenshotZoom
@@ -242,32 +117,4 @@
 );
 
 MessageCardBase.displayName = 'MessageCardBase';
-<<<<<<< HEAD
-export default MessageCardBase;
-
-const HUE_SEGMENTS_COUNT = 36;
-
-function calculateHueValue(session: string): number {
-	const hashCode = getHashCode(session);
-
-	return (hashCode % HUE_SEGMENTS_COUNT) * (360 / HUE_SEGMENTS_COUNT);
-}
-
-function getMessageIdWithHighlightedSession(part: string, i: number, arr: string[]) {
-	const defaultPart = <span key={part}>{`:${part}`}</span>;
-
-	if (arr.length === 3) {
-		return i === 0 ? <b key={part}>{part}</b> : defaultPart;
-	}
-
-	if (i === 0) {
-		return <b key={part}>{part}</b>;
-	}
-	if (i === 1) {
-		return <b key={part}>{`:${part}`}</b>;
-	}
-	return defaultPart;
-}
-=======
-export default MessageCardBase;
->>>>>>> 83c03bc9
+export default MessageCardBase;