/** ****************************************************************************
 * Copyright 2020-2020 Exactpro (Exactpro Systems Limited)
 *
 * Licensed under the Apache License, Version 2.0 (the "License");
 * you may not use this file except in compliance with the License.
 * You may obtain a copy of the License at
 *
 *     http://www.apache.org/licenses/LICENSE-2.0
 *
 * Unless required by applicable law or agreed to in writing, software
 * distributed under the License is distributed on an "AS IS" BASIS,
 * WITHOUT WARRANTIES OR CONDITIONS OF ANY KIND, either express or implied.
 * See the License for the specific language governing permissions and
 * limitations under the License.
 ***************************************************************************** */

import * as React from 'react';
import { getHashCode } from '../../../helpers/stringHash';
import { createBemBlock, createStyleSelector } from '../../../helpers/styleCreators';
import { formatTime, timestampToNumber } from '../../../helpers/date';
import { MessageScreenshotZoom } from './MessageScreenshot';
import { EventMessage, isScreenshotMessage, MessageViewType } from '../../../models/EventMessage';
import MessageCardViewTypeRenderer, {
	MessageCardViewTypeRendererProps,
} from './MessageCardViewTypeRenderer';
import MessageCardTools, { MessageCardToolsConfig } from './MessageCardTools';
import '../../../styles/messages.scss';
import { MessageBodyPayload } from '../../../models/MessageBody';

const HUE_SEGMENTS_COUNT = 36;

export interface MessageCardBaseProps {
	message: EventMessage;
	hoverMessage?: () => void;
	unhoverMessage?: () => void;
	isAttached?: boolean;
	isBookmarked?: boolean;
	isHighlighted?: boolean;
	isSoftFiltered?: boolean;
	isContentBeautified?: boolean;
	toogleMessagePin?: () => void;
	isEmbedded?: boolean;
	isExported?: boolean;
	isExport?: boolean;
	sortOrderItems?: string[];
	viewType: MessageViewType;
	bodyItem: MessageBodyPayload;
	setViewType: (viewType: MessageViewType) => void;
	addMessageToExport?: () => void;
}

export function MessageCardBase({
	message,
	viewType,
	setViewType,
	hoverMessage,
	unhoverMessage,
	isAttached,
	isBookmarked,
	isHighlighted,
	isSoftFiltered,
	toogleMessagePin,
	isEmbedded,
<<<<<<< HEAD
	sortOrderItems,
	bodyItem,
=======
	isDetailed,
	isExported,
	isExport,
	sortOrderItems,
	addMessageToExport,
>>>>>>> 01a19a0f
}: MessageCardBaseProps) {
	const { messageId, timestamp, messageType, sessionId, direction, bodyBase64 } = message;

	const isDetailed = viewType === MessageViewType.BINARY;

	const renderInlineMessageInfo = () => {
		if (viewType === MessageViewType.ASCII || viewType === MessageViewType.JSON) {
			const formattedTimestamp = formatTime(timestampToNumber(timestamp));

			return (
				<>
					<span
						className='mc-header__value mc-header__timestamp'
						title={`Timestamp: ${formattedTimestamp}`}
						onMouseEnter={hoverMessage}
						onMouseLeave={unhoverMessage}>
						{timestamp && formattedTimestamp}
					</span>
					<span className='mc-header__value sessionId-inline' title={`Session: ${sessionId}`}>
						{sessionId}
					</span>
					<span
						className='mc-header__item messageId-inline'
						title={`ID: ${messageId}:${bodyItem.subsequenceId[0]}`}>
						<span className='mc-header__value'>
							{messageId}:{bodyItem.subsequenceId[0]}
						</span>
					</span>
					<span className={sessionClass} style={sessionArrowStyle}></span>
					<span
						className='mc-header__value messageType'
						title={
							bodyItem.message.metadata.messageType &&
							`Name: ${bodyItem.message.metadata.messageType}`
						}>
						{bodyItem.message.metadata.messageType}
					</span>
				</>
			);
		}
		return null;
	};

	const rootClass = createBemBlock(
		'message-card-wrapper',
		isAttached ? 'attached' : null,
		isBookmarked ? 'pinned' : null,
		isHighlighted ? 'highlighted' : null,
		isSoftFiltered ? 'soft-filtered' : null,
		isExport ? 'export-mode' : null,
		isExported ? 'exported' : null,
	);

	// session arrow color, we calculating it for each session from-to pair, based on hash
	const sessionArrowStyle: React.CSSProperties = {
		display: 'inline-flex',
		filter: `invert(1) sepia(1) saturate(5) hue-rotate(${calculateHueValue(sessionId)}deg)`,
	};

	const sessionClass = createStyleSelector(
		'mc-header__icon mc-header__direction-icon',
		direction?.toLowerCase(),
	);

	const toggleViewType = (v: MessageViewType) => {
		setViewType(v);
	};

	const isScreenshotMsg = isScreenshotMessage(message);

	const messageViewTypeRendererProps: MessageCardViewTypeRendererProps = {
		renderInfo: renderInlineMessageInfo,
		viewType,
		messageId,
		messageBody: bodyItem,
		isBeautified: viewType === MessageViewType.FORMATTED,
		rawContent: bodyBase64,
		isSelected: isAttached || false,
		isDetailed,
		sortOrderItems: sortOrderItems || [],
	};

	const messageCardToolsConfig: MessageCardToolsConfig = {
		message,
		messageId,
		messageType,
		messageViewType: viewType,
		toggleViewType,
		isBookmarked: isBookmarked || false,
		toggleMessagePin: toogleMessagePin || (() => null),
		isScreenshotMsg,
		isEmbedded,
		bodyItem,
	};

	const renderMessageInfo = () => {
		if (viewType === MessageViewType.FORMATTED || viewType === MessageViewType.BINARY) {
			const formattedTimestamp = formatTime(timestampToNumber(timestamp));

			return (
				<div className='mc-header__info'>
					<div
						className='mc-header__value mc-header__timestamp'
						title={`Timestamp: ${formattedTimestamp}`}
						onMouseEnter={hoverMessage}
						onMouseLeave={unhoverMessage}>
						{timestamp && formattedTimestamp}
					</div>
					<div className='mc-header__item' title={`Session: ${sessionId}`}>
						<span className={sessionClass} style={sessionArrowStyle} />
						<span className='mc-header__value'>{sessionId}</span>
					</div>
					<div
						className='mc-header__item messageId'
						title={`ID: ${messageId}:${bodyItem.subsequenceId[0]}`}>
						<span className='mc-header__value'>
							{messageId}:{bodyItem.subsequenceId[0]}
						</span>
					</div>
					<div
						className='mc-header__item'
						title={
							bodyItem.message.metadata.messageType &&
							`Name: ${bodyItem.message.metadata.messageType}`
						}>
						<span className='mc-header__value messageType'>
							{bodyItem.message.metadata.messageType}
						</span>
					</div>
				</div>
			);
		}
		return null;
	};

	return (
		<div className={rootClass} onClick={addMessageToExport}>
			<div className='message-card'>
				<div className='mc__mc-header mc-header'>{renderMessageInfo()}</div>
				<div className='mc__mc-body mc-body'>
					{isScreenshotMsg ? (
						<div className='mc-body__screenshot'>
							<MessageScreenshotZoom
								src={
									typeof bodyBase64 === 'string'
										? `data:${bodyItem.message.metadata.messageType};base64,${message.bodyBase64}`
										: ''
								}
								alt={message.messageId}
							/>
						</div>
					) : (
						<div className='mc-body__human'>
							<MessageCardViewTypeRenderer {...messageViewTypeRendererProps} />
						</div>
					)}
				</div>
			</div>
			<MessageCardTools {...messageCardToolsConfig} />
		</div>
	);
}

function calculateHueValue(session: string): number {
	const hashCode = getHashCode(session);

	return (hashCode % HUE_SEGMENTS_COUNT) * (360 / HUE_SEGMENTS_COUNT);
}<|MERGE_RESOLUTION|>--- conflicted
+++ resolved
@@ -61,16 +61,13 @@
 	isSoftFiltered,
 	toogleMessagePin,
 	isEmbedded,
-<<<<<<< HEAD
 	sortOrderItems,
 	bodyItem,
-=======
-	isDetailed,
 	isExported,
 	isExport,
 	sortOrderItems,
 	addMessageToExport,
->>>>>>> 01a19a0f
+
 }: MessageCardBaseProps) {
 	const { messageId, timestamp, messageType, sessionId, direction, bodyBase64 } = message;
 
