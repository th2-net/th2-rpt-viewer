/** ****************************************************************************
 * Copyright 2020-2020 Exactpro (Exactpro Systems Limited)
 *
 * Licensed under the Apache License, Version 2.0 (the "License");
 * you may not use this file except in compliance with the License.
 * You may obtain a copy of the License at
 *
 *     http://www.apache.org/licenses/LICENSE-2.0
 *
 * Unless required by applicable law or agreed to in writing, software
 * distributed under the License is distributed on an "AS IS" BASIS,
 * WITHOUT WARRANTIES OR CONDITIONS OF ANY KIND, either express or implied.
 * See the License for the specific language governing permissions and
 * limitations under the License.
 ***************************************************************************** */

import * as React from 'react';
import { MessageScreenshotZoom } from './MessageScreenshot';
<<<<<<< HEAD
import { createBemBlock } from '../../../helpers/styleCreators';
=======
>>>>>>> 3405f554
import {
	isScreenshotMessage,
	MessageViewType,
	EventMessageItem,
} from '../../../models/EventMessage';
import MessageCardViewTypeRenderer, {
	MessageCardViewTypeRendererProps,
} from './MessageCardViewTypeRenderer';
import MessageCardTools, { MessageCardToolsConfig } from './MessageCardTools';
import '../../../styles/messages.scss';
import { MessageHeader } from './MessageHeader';

export interface MessageCardBaseProps {
	message: EventMessageItem;
<<<<<<< HEAD
=======
	hoverMessage?: () => void;
	unhoverMessage?: () => void;
>>>>>>> 3405f554
	isAttached?: boolean;
	isBookmarked?: boolean;
	toogleMessagePin?: () => void;
	isEmbedded?: boolean;
	sortOrderItems?: string[];
	viewType: MessageViewType;
	setViewType: (viewType: MessageViewType) => void;
<<<<<<< HEAD
	applyFilterToBody?: boolean;
=======
>>>>>>> 3405f554
}

const MessageCardBase = React.memo(
	({
		message,
		viewType,
		setViewType,
		isAttached,
		isBookmarked,
		toogleMessagePin,
		isEmbedded,
		sortOrderItems,
<<<<<<< HEAD
		applyFilterToBody = false,
=======
>>>>>>> 3405f554
	}: MessageCardBaseProps) => {
		const { id, rawMessageBase64, parsedMessage } = message;

		const bookmarkIconClass = createBemBlock('bookmark-button', isBookmarked ? 'pinned' : 'hidden');

		const toggleViewType = (v: MessageViewType) => {
			setViewType(v);
		};

		const isScreenshotMsg = isScreenshotMessage(message);

		const messageViewTypeRendererProps: MessageCardViewTypeRendererProps = {
			viewType,
			messageId: id,
			messageBody: parsedMessage ? parsedMessage.message : null,
			isBeautified: viewType === MessageViewType.FORMATTED,
			rawContent: rawMessageBase64,
			isSelected: isAttached || false,
			sortOrderItems: sortOrderItems || [],
			applyFilterToBody,
		};

		const messageCardToolsConfig: MessageCardToolsConfig = {
			message,
			parsedMessage,
			messageViewType: viewType,
			toggleViewType,
			isBookmarked: isBookmarked || false,
			toggleMessagePin: toogleMessagePin || (() => null),
			isScreenshotMsg,
			isEmbedded,
		};

		return (
			<div>
				{!isEmbedded && isBookmarked && <div className={bookmarkIconClass} />}
				<div className='message-card'>
					<div className='mc__mc-body mc-body'>
<<<<<<< HEAD
						<MessageHeader message={message} parsedMessage={parsedMessage} />
=======
						<MessageHeader
							message={message}
							parsedMessage={parsedMessage}
							onTimestampMouseEnter={hoverMessage}
							onTimestampMouseLeave={unhoverMessage}
						/>
>>>>>>> 3405f554
						{isScreenshotMsg ? (
							<div className='mc-body__screenshot'>
								<MessageScreenshotZoom
									src={
										typeof rawMessageBase64 === 'string'
											? `data:${parsedMessage?.message.metadata.messageType};base64,` +
											  `${message.rawMessageBase64}`
											: ''
									}
									alt={message.id}
								/>
							</div>
						) : (
							<div className='mc-body__human'>
								<MessageCardViewTypeRenderer {...messageViewTypeRendererProps} />
							</div>
						)}
					</div>
				</div>
				<MessageCardTools {...messageCardToolsConfig} />
			</div>
		);
	},
);

MessageCardBase.displayName = 'MessageCardBase';
export default MessageCardBase;<|MERGE_RESOLUTION|>--- conflicted
+++ resolved
@@ -15,11 +15,8 @@
  ***************************************************************************** */
 
 import * as React from 'react';
+import { createBemBlock } from 'helpers/styleCreators';
 import { MessageScreenshotZoom } from './MessageScreenshot';
-<<<<<<< HEAD
-import { createBemBlock } from '../../../helpers/styleCreators';
-=======
->>>>>>> 3405f554
 import {
 	isScreenshotMessage,
 	MessageViewType,
@@ -34,11 +31,6 @@
 
 export interface MessageCardBaseProps {
 	message: EventMessageItem;
-<<<<<<< HEAD
-=======
-	hoverMessage?: () => void;
-	unhoverMessage?: () => void;
->>>>>>> 3405f554
 	isAttached?: boolean;
 	isBookmarked?: boolean;
 	toogleMessagePin?: () => void;
@@ -46,10 +38,7 @@
 	sortOrderItems?: string[];
 	viewType: MessageViewType;
 	setViewType: (viewType: MessageViewType) => void;
-<<<<<<< HEAD
 	applyFilterToBody?: boolean;
-=======
->>>>>>> 3405f554
 }
 
 const MessageCardBase = React.memo(
@@ -62,10 +51,7 @@
 		toogleMessagePin,
 		isEmbedded,
 		sortOrderItems,
-<<<<<<< HEAD
 		applyFilterToBody = false,
-=======
->>>>>>> 3405f554
 	}: MessageCardBaseProps) => {
 		const { id, rawMessageBase64, parsedMessage } = message;
 
@@ -104,16 +90,7 @@
 				{!isEmbedded && isBookmarked && <div className={bookmarkIconClass} />}
 				<div className='message-card'>
 					<div className='mc__mc-body mc-body'>
-<<<<<<< HEAD
 						<MessageHeader message={message} parsedMessage={parsedMessage} />
-=======
-						<MessageHeader
-							message={message}
-							parsedMessage={parsedMessage}
-							onTimestampMouseEnter={hoverMessage}
-							onTimestampMouseLeave={unhoverMessage}
-						/>
->>>>>>> 3405f554
 						{isScreenshotMsg ? (
 							<div className='mc-body__screenshot'>
 								<MessageScreenshotZoom
