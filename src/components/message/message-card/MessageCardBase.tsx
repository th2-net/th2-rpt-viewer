/** ****************************************************************************
 * Copyright 2020-2020 Exactpro (Exactpro Systems Limited)
 *
 * Licensed under the Apache License, Version 2.0 (the "License");
 * you may not use this file except in compliance with the License.
 * You may obtain a copy of the License at
 *
 *     http://www.apache.org/licenses/LICENSE-2.0
 *
 * Unless required by applicable law or agreed to in writing, software
 * distributed under the License is distributed on an "AS IS" BASIS,
 * WITHOUT WARRANTIES OR CONDITIONS OF ANY KIND, either express or implied.
 * See the License for the specific language governing permissions and
 * limitations under the License.
 ***************************************************************************** */

import * as React from 'react';
<<<<<<< HEAD
import { createBemBlock } from 'helpers/styleCreators';
import { MessageScreenshotZoom } from './MessageScreenshot';
=======
import { createBemBlock } from '../../../helpers/styleCreators';
>>>>>>> 693194c8
import {
	isScreenshotMessage,
	EventMessage,
	MessageViewTypeConfig,
} from '../../../models/EventMessage';
import { MessageCardViewTypeRendererProps } from './MessageCardViewTypeRenderer';
import { MessageCardToolsProps } from './MessageCardTools';
import '../../../styles/messages.scss';
import { MessageCardHeader, MessageInfoProps } from './header/MessageCardHeader';
import { ParsedMessageComponent } from './MessageCardParsedMessage';
import { defineViewTypeConfig } from '../../../helpers/message';
import { MessageCardRaw } from './raw/MessageCardRaw';

export interface MessageCardBaseProps {
<<<<<<< HEAD
	message: EventMessageItem;
=======
	message: EventMessage;
	hoverMessage?: () => void;
	unhoverMessage?: () => void;
	addMessagesToExport?: () => void;
	viewTypeConfig: MessageViewTypeConfig | MessageViewTypeConfig[];
	rawViewTypeConfig?: MessageViewTypeConfig;
	isHighlighted?: boolean;
	isSoftFiltered?: boolean;
	isExported?: boolean;
	isExport?: boolean;
>>>>>>> 693194c8
	isAttached?: boolean;
	isBookmarked?: boolean;
	toogleMessagePin?: () => void;
	isEmbedded?: boolean;
	sortOrderItems?: string[];
<<<<<<< HEAD
	viewType: MessageViewType;
	setViewType: (viewType: MessageViewType) => void;
	applyFilterToBody?: boolean;
=======
	isExpanded: boolean;
>>>>>>> 693194c8
}

const MessageCardBase = React.memo(
	({
		message,
<<<<<<< HEAD
		viewType,
		setViewType,
=======
		hoverMessage,
		unhoverMessage,
		addMessagesToExport,
		viewTypeConfig,
		rawViewTypeConfig,
		isHighlighted,
		isSoftFiltered,
		isExported,
		isExport,
		isExpanded,
>>>>>>> 693194c8
		isAttached,
		isBookmarked,
		toogleMessagePin,
		sortOrderItems,
		applyFilterToBody = false,
	}: MessageCardBaseProps) => {
		const { id, rawMessageBase64 } = message;

		const rootClass = createBemBlock(
			'message-card-wrapper',
			isAttached ? 'attached' : null,
			isBookmarked ? 'pinned' : null,
			isHighlighted ? 'highlighted' : null,
			isSoftFiltered ? 'soft-filtered' : null,
			isExport ? 'export-mode' : null,
			isExported ? 'exported' : null,
		);

		const messageViewTypeRendererProps: MessageCardViewTypeRendererProps = {
			messageId: id,
			rawContent: rawMessageBase64,
			isSelected: isAttached || false,
			sortOrderItems: sortOrderItems || [],
			applyFilterToBody,
		};

		const messageCardToolsConfig: MessageCardToolsProps = {
			message,
			isBookmarked,
			toggleMessagePin: toogleMessagePin,
		};

		const messageInfoProps: MessageInfoProps = {
			message,
			viewType: defineViewTypeConfig(viewTypeConfig, 0).viewType,
			setViewType: defineViewTypeConfig(viewTypeConfig, 0).setViewType,
			onTimestampMouseEnter: hoverMessage,
			onTimestampMouseLeave: unhoverMessage,
			isBookmarked,
			isAttached,
			isScreenshotMsg: isScreenshotMessage(message.parsedMessages?.[0]),
			messageCardToolsConfig,
		};

		return (
			<div className={rootClass} onClick={addMessagesToExport}>
				<div className='message-card'>
<<<<<<< HEAD
					<div className='mc__mc-body mc-body'>
						<MessageHeader message={message} parsedMessage={parsedMessage} />
						{isScreenshotMsg ? (
							<div className='mc-body__screenshot'>
								<MessageScreenshotZoom
									src={
										typeof rawMessageBase64 === 'string'
											? `data:${parsedMessage?.message.metadata.messageType};base64,` +
											  `${message.rawMessageBase64}`
											: ''
									}
									alt={message.id}
								/>
							</div>
						) : (
							<div className='mc-body__human'>
								<MessageCardViewTypeRenderer {...messageViewTypeRendererProps} />
							</div>
						)}
					</div>
=======
					<MessageCardHeader {...messageInfoProps} />
					{message.parsedMessages
						?.filter((parsedMessage, index) => (isExpanded ? parsedMessage : index === 0))
						.map((parsedMessage, index) => (
							<ParsedMessageComponent
								key={index}
								message={message}
								parsedMessage={parsedMessage}
								parsedMessageIndex={index}
								viewType={defineViewTypeConfig(viewTypeConfig, index).viewType}
								setViewType={defineViewTypeConfig(viewTypeConfig, index).setViewType}
								messageCardToolsConfig={messageCardToolsConfig}
								messageViewTypeRendererProps={messageViewTypeRendererProps}
							/>
						))}
					{(!message.parsedMessages || isExpanded) && (
						<MessageCardRaw
							message={message}
							viewType={
								rawViewTypeConfig?.viewType || defineViewTypeConfig(viewTypeConfig).viewType
							}
							setViewType={
								rawViewTypeConfig?.setViewType || defineViewTypeConfig(viewTypeConfig).setViewType
							}
							messageCardToolsConfig={messageCardToolsConfig}
							messageViewTypeRendererProps={messageViewTypeRendererProps}
						/>
					)}
>>>>>>> 693194c8
				</div>
			</div>
		);
	},
);

MessageCardBase.displayName = 'MessageCardBase';
export default MessageCardBase;<|MERGE_RESOLUTION|>--- conflicted
+++ resolved
@@ -15,12 +15,7 @@
  ***************************************************************************** */
 
 import * as React from 'react';
-<<<<<<< HEAD
-import { createBemBlock } from 'helpers/styleCreators';
-import { MessageScreenshotZoom } from './MessageScreenshot';
-=======
 import { createBemBlock } from '../../../helpers/styleCreators';
->>>>>>> 693194c8
 import {
 	isScreenshotMessage,
 	EventMessage,
@@ -35,9 +30,6 @@
 import { MessageCardRaw } from './raw/MessageCardRaw';
 
 export interface MessageCardBaseProps {
-<<<<<<< HEAD
-	message: EventMessageItem;
-=======
 	message: EventMessage;
 	hoverMessage?: () => void;
 	unhoverMessage?: () => void;
@@ -48,28 +40,18 @@
 	isSoftFiltered?: boolean;
 	isExported?: boolean;
 	isExport?: boolean;
->>>>>>> 693194c8
 	isAttached?: boolean;
 	isBookmarked?: boolean;
 	toogleMessagePin?: () => void;
 	isEmbedded?: boolean;
 	sortOrderItems?: string[];
-<<<<<<< HEAD
-	viewType: MessageViewType;
-	setViewType: (viewType: MessageViewType) => void;
 	applyFilterToBody?: boolean;
-=======
 	isExpanded: boolean;
->>>>>>> 693194c8
 }
 
 const MessageCardBase = React.memo(
 	({
 		message,
-<<<<<<< HEAD
-		viewType,
-		setViewType,
-=======
 		hoverMessage,
 		unhoverMessage,
 		addMessagesToExport,
@@ -80,7 +62,6 @@
 		isExported,
 		isExport,
 		isExpanded,
->>>>>>> 693194c8
 		isAttached,
 		isBookmarked,
 		toogleMessagePin,
@@ -128,28 +109,6 @@
 		return (
 			<div className={rootClass} onClick={addMessagesToExport}>
 				<div className='message-card'>
-<<<<<<< HEAD
-					<div className='mc__mc-body mc-body'>
-						<MessageHeader message={message} parsedMessage={parsedMessage} />
-						{isScreenshotMsg ? (
-							<div className='mc-body__screenshot'>
-								<MessageScreenshotZoom
-									src={
-										typeof rawMessageBase64 === 'string'
-											? `data:${parsedMessage?.message.metadata.messageType};base64,` +
-											  `${message.rawMessageBase64}`
-											: ''
-									}
-									alt={message.id}
-								/>
-							</div>
-						) : (
-							<div className='mc-body__human'>
-								<MessageCardViewTypeRenderer {...messageViewTypeRendererProps} />
-							</div>
-						)}
-					</div>
-=======
 					<MessageCardHeader {...messageInfoProps} />
 					{message.parsedMessages
 						?.filter((parsedMessage, index) => (isExpanded ? parsedMessage : index === 0))
@@ -178,7 +137,6 @@
 							messageViewTypeRendererProps={messageViewTypeRendererProps}
 						/>
 					)}
->>>>>>> 693194c8
 				</div>
 			</div>
 		);
