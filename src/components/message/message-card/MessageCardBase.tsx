/** ****************************************************************************
 * Copyright 2020-2020 Exactpro (Exactpro Systems Limited)
 *
 * Licensed under the Apache License, Version 2.0 (the "License");
 * you may not use this file except in compliance with the License.
 * You may obtain a copy of the License at
 *
 *     http://www.apache.org/licenses/LICENSE-2.0
 *
 * Unless required by applicable law or agreed to in writing, software
 * distributed under the License is distributed on an "AS IS" BASIS,
 * WITHOUT WARRANTIES OR CONDITIONS OF ANY KIND, either express or implied.
 * See the License for the specific language governing permissions and
 * limitations under the License.
 ***************************************************************************** */

import * as React from 'react';
import { EventMessage, MessageViewTypeConfig } from '../../../models/EventMessage';
import { MessageCardViewTypeRendererProps } from './MessageCardViewTypeRenderer';
import { MessageCardToolsProps } from './MessageCardTools';
import '../../../styles/messages.scss';
import { MessageCardHeader, MessageInfoProps } from './header/MessageCardHeader';
import { ParsedMessageComponent, ParsedMessageProps } from './MessageCardParsedMessage';
import { defineViewTypeConfig } from '../../../helpers/message';
import { MessageCardRaw } from './raw/MessageCardRaw';
import { createBemBlock } from '../../../helpers/styleCreators';
import CardDisplayType from '../../../util/CardDisplayType';

export interface MessageCardBaseProps {
	message: EventMessage;
<<<<<<< HEAD
=======
	displayType: CardDisplayType;
	hoverMessage?: () => void;
	unhoverMessage?: () => void;
>>>>>>> 4f449d8b
	addMessageToExport?: () => void;
	isExport?: boolean;
	isExported?: boolean;
	viewTypeConfig: MessageViewTypeConfig | Map<string, MessageViewTypeConfig>;
	rawViewTypeConfig?: MessageViewTypeConfig;
	isAttached?: boolean;
	isHighlighted?: boolean;
	isBookmarked?: boolean;
	toogleMessagePin?: () => void;
	isEmbedded?: boolean;
	sortOrderItems?: string[];
	applyFilterToBody?: boolean;
	isExpanded: boolean;
	isDisplayRuleRaw: boolean;
}

const MessageCardBase = React.memo(
	({
		message,
		viewTypeConfig,
		rawViewTypeConfig,
		isDisplayRuleRaw,
		isExpanded,
		isAttached,
		isHighlighted,
		isBookmarked,
		toogleMessagePin,
		displayType,
		sortOrderItems,
		applyFilterToBody = false,
		addMessageToExport,
		isExport,
		isExported,
	}: MessageCardBaseProps) => {
		const { id, rawMessageBase64 } = message;

		const messageViewTypeRendererProps: MessageCardViewTypeRendererProps = {
			messageId: id,
			rawContent: rawMessageBase64,
			isSelected: isAttached || false,
			sortOrderItems: sortOrderItems || [],
			applyFilterToBody,
		};

		const messageCardToolsConfig: MessageCardToolsProps = {
			message,
			isBookmarked,
			toggleMessagePin: toogleMessagePin,
		};

		const messageInfoProps: MessageInfoProps = {
			message,
			viewType: defineViewTypeConfig(
				viewTypeConfig,
				message.parsedMessages && !isDisplayRuleRaw ? message.parsedMessages[0].id : message.id,
			).viewType,
			setViewType: defineViewTypeConfig(
				viewTypeConfig,
				message.parsedMessages && !isDisplayRuleRaw ? message.parsedMessages[0].id : message.id,
			).setViewType,
			addMessageToExport,
			isBookmarked,
			isAttached,
			isHighlighted,
			isExport,
			isExported,
			displayType,
			isScreenshotMsg: false,
			messageCardToolsConfig,
		};

		const parsedMessageProps: ParsedMessageProps = {
			displayType,
			isHighlighted,
			messageCardToolsConfig,
			messageViewTypeRendererProps,
		};

		const indicatorClass = createBemBlock(
			'messages-list__item-indicator',
			isBookmarked && !isAttached ? 'bookmarked' : null,
			isAttached && !isBookmarked ? 'attached' : null,
			isBookmarked && isAttached ? 'bookmarked-attached' : null,
		);

		return (
			<div className='messages-list__item-info'>
				{(isBookmarked || isAttached) && <div className={indicatorClass} />}
				<div className='message-card-wrapper'>
					<div className='message-card'>
						<MessageCardHeader {...messageInfoProps} />
						{!isDisplayRuleRaw &&
							message.parsedMessages
								?.filter((parsedMessage, index) => (isExpanded ? parsedMessage : index === 0))
								.map((parsedMessage, index) => (
									<ParsedMessageComponent
										{...parsedMessageProps}
										key={parsedMessage.id}
										parsedMessage={parsedMessage}
										parsedMessageIndex={index}
										viewType={defineViewTypeConfig(viewTypeConfig, parsedMessage.id).viewType}
										setViewType={defineViewTypeConfig(viewTypeConfig, parsedMessage.id).setViewType}
									/>
								))}
						{(!message.parsedMessages || isExpanded || isDisplayRuleRaw) && (
							<MessageCardRaw
								message={message}
								viewType={
									rawViewTypeConfig?.viewType ||
									defineViewTypeConfig(viewTypeConfig, message.id).viewType
								}
								setViewType={
									rawViewTypeConfig?.setViewType ||
									defineViewTypeConfig(viewTypeConfig, message.id).setViewType
								}
								displayType={displayType}
								isScreenshotMsg={false}
								isHighlighted={isHighlighted}
								isDisplayRuleRaw={isDisplayRuleRaw}
								messageCardToolsConfig={messageCardToolsConfig}
								messageViewTypeRendererProps={messageViewTypeRendererProps}
							/>
						)}
					</div>
				</div>
			</div>
		);
	},
);

MessageCardBase.displayName = 'MessageCardBase';
export default MessageCardBase;<|MERGE_RESOLUTION|>--- conflicted
+++ resolved
@@ -24,16 +24,11 @@
 import { defineViewTypeConfig } from '../../../helpers/message';
 import { MessageCardRaw } from './raw/MessageCardRaw';
 import { createBemBlock } from '../../../helpers/styleCreators';
-import CardDisplayType from '../../../util/CardDisplayType';
+import CardDisplayType from '../../../models/util/CardDisplayType';
 
 export interface MessageCardBaseProps {
 	message: EventMessage;
-<<<<<<< HEAD
-=======
 	displayType: CardDisplayType;
-	hoverMessage?: () => void;
-	unhoverMessage?: () => void;
->>>>>>> 4f449d8b
 	addMessageToExport?: () => void;
 	isExport?: boolean;
 	isExported?: boolean;
