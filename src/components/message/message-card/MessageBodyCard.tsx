/** *****************************************************************************
 * Copyright 2020-2020 Exactpro (Exactpro Systems Limited)
 *
 * Licensed under the Apache License, Version 2.0 (the "License");
 * you may not use this file except in compliance with the License.
 * You may obtain a copy of the License at
 *
 *     http://www.apache.org/licenses/LICENSE-2.0
 *
 * Unless required by applicable law or agreed to in writing, software
 * distributed under the License is distributed on an "AS IS" BASIS,
 * WITHOUT WARRANTIES OR CONDITIONS OF ANY KIND, either express or implied.
 * See the License for the specific language governing permissions and
 * limitations under the License.
 ***************************************************************************** */

import * as React from 'react';
import { observer } from 'mobx-react-lite';
<<<<<<< HEAD
import { createBemElement } from '../../../helpers/styleCreators';
import MessageBody, { isListValue, isMessageValue } from '../../../models/MessageBody';
import { useSearchStore } from '../../../hooks/useSearchStore';
import { isRangesIntersect, trimRange } from '../../../helpers/range';
import { useMessageBodySortStore, useMessagesWorkspaceStore } from '../../../hooks';
import { BodyFilter, getFiltersEntries, wrapString } from '../../../helpers/filters';
=======
import debounce from 'lodash.debounce';
import { createBemElement } from '../../../helpers/styleCreators';
import MessageBody, {
	isSimpleValue,
	MessageBodyField,
	isListValue,
	MessageBodyFields,
	isMessageValue,
} from '../../../models/MessageBody';
>>>>>>> 77d2f06e

const BEAUTIFIED_PAD_VALUE = 15;
const DEFAULT_HIGHLIGHT_COLOR = '#e2dfdf';
const SELECTED_HIGHLIGHT_COLOR = '#fff';

interface Props {
	isBeautified: boolean;
	body: MessageBody | null;
	isSelected: boolean;
<<<<<<< HEAD
	renderInfo: () => React.ReactNode;
	applyFilterToBody?: boolean;
=======
	sortOrderItems: string[];
>>>>>>> 77d2f06e
}

function MessageBodyCard({ isBeautified, body, isSelected, renderInfo, applyFilterToBody }: Props) {
	const { currentSearch } = useSearchStore();
	const { selectedBodyFilter } = useMessagesWorkspaceStore();
	const { getSortedFields, sortOrderItems } = useMessageBodySortStore();

<<<<<<< HEAD
	const sortedObject = React.useMemo(
		() => Object.fromEntries(getSortedFields(body?.fields ? body.fields : {})),
		[body, [sortOrderItems]],
	);

	const bodyAsString = JSON.stringify(sortedObject).replace(
		/:[{|[|"]/gm,
		(str: string) => `${str[0]} ${str[1]}`,
	);

	const filterEntries: Array<BodyFilter> = React.useMemo(() => {
		if (!applyFilterToBody) return [];

		return getFiltersEntries(
			bodyAsString,
			currentSearch?.request.filters.body.values,
			selectedBodyFilter || undefined,
		);
	}, [currentSearch?.request.filters]);
=======
	const secondarySortedFields: [string, MessageBodyField][] = Object.entries(fields)
		.filter(([key]) => key.includes('-') && !sortOrder.includes(key))
		.sort((a: [string, MessageBodyField], b: [string, MessageBodyField]) => {
			const [keyA] = a;
			const [keyB] = b;
			return +keyA.charAt(keyA.length - 1) > +keyB.charAt(keyB.length - 1) ? 1 : -1;
		});

	const secondarySortedKeys = secondarySortedFields.map(([key]) => key);

	const tertiarySortedFields: [string, MessageBodyField][] = Object.entries(fields)
		.filter(([key]) => !sortOrder.includes(key) && !secondarySortedKeys.includes(key))
		.sort((a: [string, MessageBodyField], b: [string, MessageBodyField]) => {
			const [keyA] = a;
			const [keyB] = b;
			return keyA.toLowerCase() > keyB.toLowerCase() ? 1 : -1;
		});

	return [...primarySortedFields, ...secondarySortedFields, ...tertiarySortedFields];
};

function MessageBodyCard({ isBeautified, body, isSelected, sortOrderItems }: Props) {
	const [areSameContext, highlightSameContext] = React.useState(false);

	const fields = React.useMemo(
		() => getSortedFields(body?.fields ? body.fields : {}, sortOrderItems),
		[body, sortOrderItems],
	);
>>>>>>> 77d2f06e

	if (body == null) {
		return <pre className='mc-body__human'>null</pre>;
	}

	return (
<<<<<<< HEAD
		<pre className='mc-body__human'>
			{renderInfo && renderInfo()}
			<MessageBodyCardField
				field={sortedObject}
				range={[0, bodyAsString.length - 1]}
				primarySort={sortOrderItems}
				highlightColor={isSelected ? SELECTED_HIGHLIGHT_COLOR : DEFAULT_HIGHLIGHT_COLOR}
				isBeautified={isBeautified}
				applyFilterToBody={applyFilterToBody}
				filters={filterEntries}
			/>
=======
		<pre className='mc-body__human' style={{ display: isBeautified ? 'block' : 'inline' }}>
			{!isBeautified && (
				<span
					className={createBemElement('mc-body', 'field-border', areSameContext ? 'active' : null)}>
					{'{'}
				</span>
			)}
			{fields.map(([key, value], idx, arr) => (
				<React.Fragment key={key}>
					<MessageBodyCardField
						primarySort={sortOrderItems}
						highlightColor={isSelected ? SELECTED_HIGHLIGHT_COLOR : DEFAULT_HIGHLIGHT_COLOR}
						label={key}
						field={value}
						isBeautified={isBeautified}
						setIsHighlighted={highlightSameContext}
					/>
					{isBeautified || idx === arr.length - 1 ? null : ', '}
				</React.Fragment>
			))}
			{!isBeautified && (
				<span
					className={createBemElement('mc-body', 'field-border', areSameContext ? 'active' : null)}>
					{'}'}
				</span>
			)}
>>>>>>> 77d2f06e
		</pre>
	);
}

export default observer(MessageBodyCard);

export function MessageBodyCardFallback({ body, isBeautified }: Props) {
	return (
		<pre className='mc-body__human'>
			{isBeautified ? JSON.stringify(body, undefined, '  ') : JSON.stringify(body)}
		</pre>
	);
}

type FieldProps = {
	field: Object | Array<number | string> | number | string | null;
	range: [number, number];
	filters: BodyFilter[];
	isBeautified: boolean;
<<<<<<< HEAD
=======
	label: string;
	field: MessageBodyField;
	setIsHighlighted: (isHighlighted: boolean) => void;
	isRoot?: boolean;
>>>>>>> 77d2f06e
	highlightColor: string;
	primarySort: string[];
	applyFilterToBody?: boolean;
};

function MessageBodyCardField(props: FieldProps) {
<<<<<<< HEAD
	const { field, range, applyFilterToBody, filters, isBeautified } = props;
=======
	const {
		primarySort,
		field,
		label,
		isBeautified,
		isRoot = true,
		setIsHighlighted,
		highlightColor,
	} = props;

	const [areSameContext, highlightSameContext] = React.useState(false);

	const highlight = React.useMemo(() => {
		return debounce(() => setIsHighlighted(true), 60);
	}, []);

	const removeHighlight = React.useCallback(() => {
		highlight.cancel();
		setIsHighlighted(false);
	}, [highlight]);

	if (isRoot) {
		return (
			<MessageBodyCardField
				primarySort={primarySort}
				highlightColor={highlightColor}
				isBeautified={isBeautified}
				field={field}
				label={label}
				isRoot={false}
				setIsHighlighted={setIsHighlighted}
			/>
		);
	}
>>>>>>> 77d2f06e

	const [isSameContext, highlightSameContext] = React.useState(false);

	const trimedFilters = filters.map(filter => ({
		...filter,
		range: trimRange(filter.range, range),
	}));

<<<<<<< HEAD
	if (isMessageValue(field)) {
		const fieldRanges: [number, number][] = [];

		return (
			<>
				<span
					className={createBemElement(
						'mc-body',
						'field-border',
						isSameContext ? 'active' : null,
						applyFilterToBody &&
							trimedFilters.some(part => isRangesIntersect(part.range, [range[0], range[0]]))
							? 'filtered'
							: null,
					)}>
					{'{'}
				</span>
				<span
					className='mc-body__field'
					style={{
						display: isBeautified ? 'block' : undefined,
						paddingLeft: isBeautified ? BEAUTIFIED_PAD_VALUE : undefined,
					}}>
					{Object.entries(field).map(([key, value], idx, arr) => {
						const [from] = range;
						const fieldBody = JSON.stringify(value).replace(
							/:[{|[|"]/gm,
							(str: string) => `${str[0]} ${str[1]}`,
						);
						const fieldLength = fieldBody.length;
						const newFrom =
							(!fieldRanges.length
								? from + '{'.length
								: fieldRanges[fieldRanges.length - 1][1] + ','.length + 1) + `"${key}": `.length;
						const fieldRange: [number, number] = [newFrom, newFrom + fieldLength - 1];
						const fieldFilters = filters.filter(({ range: filterRange }) =>
							isRangesIntersect(fieldRange, filterRange),
						);
						fieldRanges.push(fieldRange);
						const keyRange: [number, number] = [
							fieldRange[0] - `"${key}": `.length,
							fieldRange[0] - 1,
						];

						return (
=======
	return (
		<span
			className='mc-body__field'
			style={{
				display: isBeautified ? 'block' : undefined,
			}}>
			<span
				onMouseEnter={highlight}
				onMouseLeave={removeHighlight}
				className='mc-body__field-label'>
				{label ? `${label}: ` : ''}
			</span>
			{isSimpleValue(field) ? (
				<span
					onMouseEnter={highlight}
					onMouseLeave={removeHighlight}
					className='mc-body__field-simple-value'>
					{field.simpleValue}
				</span>
			) : isListValue(field) ? (
				<>
					<span
						className={createBemElement(
							'mc-body',
							'field-border',
							areSameContext ? 'active' : null,
						)}>
						{'['}
					</span>
					<span
						style={{
							display: isBeautified ? 'block' : undefined,
							paddingLeft: isBeautified ? BEAUTIFIED_PAD_VALUE : undefined,
						}}>
						{field.listValue.values?.map((value, idx, arr) => (
							<React.Fragment key={idx}>
								<MessageBodyCardField
									primarySort={primarySort}
									key={idx}
									field={value}
									label={''}
									isBeautified={isBeautified}
									isRoot={true}
									setIsHighlighted={highlightSameContext}
									highlightColor={highlightColor}
								/>
								{isBeautified || idx === arr.length - 1 ? null : ', '}
							</React.Fragment>
						))}
					</span>
					<span
						className={createBemElement(
							'mc-body',
							'field-border',
							areSameContext ? 'active' : null,
						)}>
						{']'}
					</span>
				</>
			) : (
				<>
					<span
						className={createBemElement(
							'mc-body',
							'field-border',
							areSameContext ? 'active' : null,
						)}>
						{'{'}
					</span>
					<span
						style={{
							display: isBeautified ? 'block' : undefined,
							paddingLeft: isBeautified ? BEAUTIFIED_PAD_VALUE : undefined,
						}}>
						{sortedSubFields.map(([key, subField], idx, arr) => (
>>>>>>> 77d2f06e
							<React.Fragment key={key}>
								<span
									onMouseEnter={() => highlightSameContext(true)}
									onMouseLeave={() => highlightSameContext(false)}
									className='mc-body__field-label'>
									{applyFilterToBody
										? wrapString(`"${key}": `, trimedFilters, keyRange)
										: `"${key}": `}
								</span>
								<MessageBodyCardField
<<<<<<< HEAD
									key={key}
									{...props}
									field={value}
									range={fieldRange}
									filters={fieldFilters}
=======
									primarySort={primarySort}
									field={subField}
									label={key}
									isBeautified={isBeautified}
									isRoot={false}
									setIsHighlighted={highlightSameContext}
									highlightColor={highlightColor}
>>>>>>> 77d2f06e
								/>
								{!isBeautified && arr.length !== idx + 1 ? ',' : ''}
							</React.Fragment>
<<<<<<< HEAD
						);
					})}
				</span>
				<span
					className={createBemElement(
						'mc-body',
						'field-border',
						isSameContext ? 'active' : null,
						applyFilterToBody &&
							trimedFilters.some(part => isRangesIntersect(part.range, [range[1], range[1]]))
							? 'filtered'
							: null,
					)}
					style={{ display: isBeautified ? 'block' : undefined }}>
					{'}'}
				</span>
			</>
		);
	}
	if (isListValue(field)) {
		const fieldValue = `[${field
			.map((value, idx, arr) => `${value}${arr.length !== idx + 1 ? ',' : ''}`)
			.join('')}]`;
=======
						))}
					</span>
					<span
						className={createBemElement(
							'mc-body',
							'field-border',
							areSameContext ? 'active' : null,
						)}>
						{'}'}
					</span>
				</>
			)}
		</span>
	);
}
>>>>>>> 77d2f06e

		return applyFilterToBody ? wrapString(fieldValue, trimedFilters, range) : <>{`"${field}"`}</>;
	}

	return (
		<span className='mc-body__field-simple-value'>
			{applyFilterToBody ? wrapString(`"${field}"`, trimedFilters, range) : `"${field}"`}
		</span>
	);
}<|MERGE_RESOLUTION|>--- conflicted
+++ resolved
@@ -16,24 +16,12 @@
 
 import * as React from 'react';
 import { observer } from 'mobx-react-lite';
-<<<<<<< HEAD
 import { createBemElement } from '../../../helpers/styleCreators';
 import MessageBody, { isListValue, isMessageValue } from '../../../models/MessageBody';
 import { useSearchStore } from '../../../hooks/useSearchStore';
 import { isRangesIntersect, trimRange } from '../../../helpers/range';
 import { useMessageBodySortStore, useMessagesWorkspaceStore } from '../../../hooks';
 import { BodyFilter, getFiltersEntries, wrapString } from '../../../helpers/filters';
-=======
-import debounce from 'lodash.debounce';
-import { createBemElement } from '../../../helpers/styleCreators';
-import MessageBody, {
-	isSimpleValue,
-	MessageBodyField,
-	isListValue,
-	MessageBodyFields,
-	isMessageValue,
-} from '../../../models/MessageBody';
->>>>>>> 77d2f06e
 
 const BEAUTIFIED_PAD_VALUE = 15;
 const DEFAULT_HIGHLIGHT_COLOR = '#e2dfdf';
@@ -43,12 +31,9 @@
 	isBeautified: boolean;
 	body: MessageBody | null;
 	isSelected: boolean;
-<<<<<<< HEAD
 	renderInfo: () => React.ReactNode;
 	applyFilterToBody?: boolean;
-=======
 	sortOrderItems: string[];
->>>>>>> 77d2f06e
 }
 
 function MessageBodyCard({ isBeautified, body, isSelected, renderInfo, applyFilterToBody }: Props) {
@@ -56,7 +41,6 @@
 	const { selectedBodyFilter } = useMessagesWorkspaceStore();
 	const { getSortedFields, sortOrderItems } = useMessageBodySortStore();
 
-<<<<<<< HEAD
 	const sortedObject = React.useMemo(
 		() => Object.fromEntries(getSortedFields(body?.fields ? body.fields : {})),
 		[body, [sortOrderItems]],
@@ -76,43 +60,12 @@
 			selectedBodyFilter || undefined,
 		);
 	}, [currentSearch?.request.filters]);
-=======
-	const secondarySortedFields: [string, MessageBodyField][] = Object.entries(fields)
-		.filter(([key]) => key.includes('-') && !sortOrder.includes(key))
-		.sort((a: [string, MessageBodyField], b: [string, MessageBodyField]) => {
-			const [keyA] = a;
-			const [keyB] = b;
-			return +keyA.charAt(keyA.length - 1) > +keyB.charAt(keyB.length - 1) ? 1 : -1;
-		});
-
-	const secondarySortedKeys = secondarySortedFields.map(([key]) => key);
-
-	const tertiarySortedFields: [string, MessageBodyField][] = Object.entries(fields)
-		.filter(([key]) => !sortOrder.includes(key) && !secondarySortedKeys.includes(key))
-		.sort((a: [string, MessageBodyField], b: [string, MessageBodyField]) => {
-			const [keyA] = a;
-			const [keyB] = b;
-			return keyA.toLowerCase() > keyB.toLowerCase() ? 1 : -1;
-		});
-
-	return [...primarySortedFields, ...secondarySortedFields, ...tertiarySortedFields];
-};
-
-function MessageBodyCard({ isBeautified, body, isSelected, sortOrderItems }: Props) {
-	const [areSameContext, highlightSameContext] = React.useState(false);
-
-	const fields = React.useMemo(
-		() => getSortedFields(body?.fields ? body.fields : {}, sortOrderItems),
-		[body, sortOrderItems],
-	);
->>>>>>> 77d2f06e
 
 	if (body == null) {
 		return <pre className='mc-body__human'>null</pre>;
 	}
 
 	return (
-<<<<<<< HEAD
 		<pre className='mc-body__human'>
 			{renderInfo && renderInfo()}
 			<MessageBodyCardField
@@ -124,34 +77,6 @@
 				applyFilterToBody={applyFilterToBody}
 				filters={filterEntries}
 			/>
-=======
-		<pre className='mc-body__human' style={{ display: isBeautified ? 'block' : 'inline' }}>
-			{!isBeautified && (
-				<span
-					className={createBemElement('mc-body', 'field-border', areSameContext ? 'active' : null)}>
-					{'{'}
-				</span>
-			)}
-			{fields.map(([key, value], idx, arr) => (
-				<React.Fragment key={key}>
-					<MessageBodyCardField
-						primarySort={sortOrderItems}
-						highlightColor={isSelected ? SELECTED_HIGHLIGHT_COLOR : DEFAULT_HIGHLIGHT_COLOR}
-						label={key}
-						field={value}
-						isBeautified={isBeautified}
-						setIsHighlighted={highlightSameContext}
-					/>
-					{isBeautified || idx === arr.length - 1 ? null : ', '}
-				</React.Fragment>
-			))}
-			{!isBeautified && (
-				<span
-					className={createBemElement('mc-body', 'field-border', areSameContext ? 'active' : null)}>
-					{'}'}
-				</span>
-			)}
->>>>>>> 77d2f06e
 		</pre>
 	);
 }
@@ -171,57 +96,13 @@
 	range: [number, number];
 	filters: BodyFilter[];
 	isBeautified: boolean;
-<<<<<<< HEAD
-=======
-	label: string;
-	field: MessageBodyField;
-	setIsHighlighted: (isHighlighted: boolean) => void;
-	isRoot?: boolean;
->>>>>>> 77d2f06e
 	highlightColor: string;
 	primarySort: string[];
 	applyFilterToBody?: boolean;
 };
 
 function MessageBodyCardField(props: FieldProps) {
-<<<<<<< HEAD
 	const { field, range, applyFilterToBody, filters, isBeautified } = props;
-=======
-	const {
-		primarySort,
-		field,
-		label,
-		isBeautified,
-		isRoot = true,
-		setIsHighlighted,
-		highlightColor,
-	} = props;
-
-	const [areSameContext, highlightSameContext] = React.useState(false);
-
-	const highlight = React.useMemo(() => {
-		return debounce(() => setIsHighlighted(true), 60);
-	}, []);
-
-	const removeHighlight = React.useCallback(() => {
-		highlight.cancel();
-		setIsHighlighted(false);
-	}, [highlight]);
-
-	if (isRoot) {
-		return (
-			<MessageBodyCardField
-				primarySort={primarySort}
-				highlightColor={highlightColor}
-				isBeautified={isBeautified}
-				field={field}
-				label={label}
-				isRoot={false}
-				setIsHighlighted={setIsHighlighted}
-			/>
-		);
-	}
->>>>>>> 77d2f06e
 
 	const [isSameContext, highlightSameContext] = React.useState(false);
 
@@ -230,7 +111,6 @@
 		range: trimRange(filter.range, range),
 	}));
 
-<<<<<<< HEAD
 	if (isMessageValue(field)) {
 		const fieldRanges: [number, number][] = [];
 
@@ -276,83 +156,6 @@
 						];
 
 						return (
-=======
-	return (
-		<span
-			className='mc-body__field'
-			style={{
-				display: isBeautified ? 'block' : undefined,
-			}}>
-			<span
-				onMouseEnter={highlight}
-				onMouseLeave={removeHighlight}
-				className='mc-body__field-label'>
-				{label ? `${label}: ` : ''}
-			</span>
-			{isSimpleValue(field) ? (
-				<span
-					onMouseEnter={highlight}
-					onMouseLeave={removeHighlight}
-					className='mc-body__field-simple-value'>
-					{field.simpleValue}
-				</span>
-			) : isListValue(field) ? (
-				<>
-					<span
-						className={createBemElement(
-							'mc-body',
-							'field-border',
-							areSameContext ? 'active' : null,
-						)}>
-						{'['}
-					</span>
-					<span
-						style={{
-							display: isBeautified ? 'block' : undefined,
-							paddingLeft: isBeautified ? BEAUTIFIED_PAD_VALUE : undefined,
-						}}>
-						{field.listValue.values?.map((value, idx, arr) => (
-							<React.Fragment key={idx}>
-								<MessageBodyCardField
-									primarySort={primarySort}
-									key={idx}
-									field={value}
-									label={''}
-									isBeautified={isBeautified}
-									isRoot={true}
-									setIsHighlighted={highlightSameContext}
-									highlightColor={highlightColor}
-								/>
-								{isBeautified || idx === arr.length - 1 ? null : ', '}
-							</React.Fragment>
-						))}
-					</span>
-					<span
-						className={createBemElement(
-							'mc-body',
-							'field-border',
-							areSameContext ? 'active' : null,
-						)}>
-						{']'}
-					</span>
-				</>
-			) : (
-				<>
-					<span
-						className={createBemElement(
-							'mc-body',
-							'field-border',
-							areSameContext ? 'active' : null,
-						)}>
-						{'{'}
-					</span>
-					<span
-						style={{
-							display: isBeautified ? 'block' : undefined,
-							paddingLeft: isBeautified ? BEAUTIFIED_PAD_VALUE : undefined,
-						}}>
-						{sortedSubFields.map(([key, subField], idx, arr) => (
->>>>>>> 77d2f06e
 							<React.Fragment key={key}>
 								<span
 									onMouseEnter={() => highlightSameContext(true)}
@@ -363,25 +166,14 @@
 										: `"${key}": `}
 								</span>
 								<MessageBodyCardField
-<<<<<<< HEAD
 									key={key}
 									{...props}
 									field={value}
 									range={fieldRange}
 									filters={fieldFilters}
-=======
-									primarySort={primarySort}
-									field={subField}
-									label={key}
-									isBeautified={isBeautified}
-									isRoot={false}
-									setIsHighlighted={highlightSameContext}
-									highlightColor={highlightColor}
->>>>>>> 77d2f06e
 								/>
 								{!isBeautified && arr.length !== idx + 1 ? ',' : ''}
 							</React.Fragment>
-<<<<<<< HEAD
 						);
 					})}
 				</span>
@@ -405,23 +197,6 @@
 		const fieldValue = `[${field
 			.map((value, idx, arr) => `${value}${arr.length !== idx + 1 ? ',' : ''}`)
 			.join('')}]`;
-=======
-						))}
-					</span>
-					<span
-						className={createBemElement(
-							'mc-body',
-							'field-border',
-							areSameContext ? 'active' : null,
-						)}>
-						{'}'}
-					</span>
-				</>
-			)}
-		</span>
-	);
-}
->>>>>>> 77d2f06e
 
 		return applyFilterToBody ? wrapString(fieldValue, trimedFilters, range) : <>{`"${field}"`}</>;
 	}
