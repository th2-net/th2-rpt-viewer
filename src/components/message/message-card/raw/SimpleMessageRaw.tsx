/** *****************************************************************************
 * Copyright 2020-2020 Exactpro (Exactpro Systems Limited)
 *
 * Licensed under the Apache License, Version 2.0 (the "License");
 * you may not use this file except in compliance with the License.
 * You may obtain a copy of the License at
 *
 *     http://www.apache.org/licenses/LICENSE-2.0
 *
 * Unless required by applicable law or agreed to in writing, software
 * distributed under the License is distributed on an "AS IS" BASIS,
 * WITHOUT WARRANTIES OR CONDITIONS OF ANY KIND, either express or implied.
 * See the License for the specific language governing permissions and
 * limitations under the License.
 ***************************************************************************** */

import { observer } from 'mobx-react-lite';
import * as React from 'react';
<<<<<<< HEAD
import { MessageFilterState } from 'modules/search/models/Search';
import { BodyFilter, getFiltersEntries, wrapString } from 'helpers/filters';
import { isRangesIntersect, trimRange } from 'helpers/range';
import { splitOnReadableParts } from 'helpers/stringUtils';
import { createBemElement } from 'helpers/styleCreators';
import { useMessagesStore } from 'hooks/index';
import { useSearchStore } from 'hooks/useSearchStore';

interface Props {
	rawContent: string;
	renderInfo: () => React.ReactNode;
	applyFilterToBody?: boolean;
}

function SimpleMessageRaw({ rawContent, renderInfo, applyFilterToBody }: Props) {
	const { currentSearch } = useSearchStore();
	const { selectedBodyBinaryFilter } = useMessagesStore();
=======
import { BodyFilter, getFiltersEntries, wrapString } from '../../../../helpers/filters';
import { isRangesIntersect, trimRange } from '../../../../helpers/range';
import { splitOnReadableParts } from '../../../../helpers/stringUtils';
import { createBemElement } from '../../../../helpers/styleCreators';
import { useMessagesWorkspaceStore } from '../../../../hooks';
import { useSearchStore } from '../../../../hooks/useSearchStore';
import { MessageFilterState } from '../../../search-panel/SearchPanelFilters';

interface Props {
	rawContent: string;
	applyFilterToBody?: boolean;
}

function SimpleMessageRaw({ rawContent, applyFilterToBody }: Props) {
	const { currentSearch } = useSearchStore();
	const { selectedBodyBinaryFilter } = useMessagesWorkspaceStore();
>>>>>>> 83c03bc9
	const contentRef = React.useRef<HTMLDivElement>(null);

	const humanReadableContent = atob(rawContent);
	const convertedArr = splitOnReadableParts(humanReadableContent);

	const filterEntries: Array<BodyFilter> = React.useMemo(() => {
		if (!applyFilterToBody || !(currentSearch?.request.filters as MessageFilterState).bodyBinary)
			return [];

		return getFiltersEntries(
			humanReadableContent,
			(currentSearch?.request.filters as MessageFilterState).bodyBinary.values,
			selectedBodyBinaryFilter || undefined,
		);
	}, [currentSearch?.request.filters]);

	let binaryPartPosition = 0;

	return (
		<div className='mc-raw__human' ref={contentRef}>
<<<<<<< HEAD
			{renderInfo()}
=======
>>>>>>> 83c03bc9
			{convertedArr.map((part, index) => {
				if (part.isPrintable) {
					const valueRange: [number, number] = [
						binaryPartPosition,
						binaryPartPosition + part.text.length - 1,
					];
					const trimedFilters = filterEntries
						.map(entry => ({
							type: entry.type,
							range: trimRange(entry.range, valueRange),
						}))
						.filter(entry => isRangesIntersect(entry.range, valueRange));
					const value =
						applyFilterToBody && trimedFilters.length
							? wrapString(part.text, trimedFilters, valueRange)
							: part.text;

					binaryPartPosition += part.text.length;

					return <span key={index}>{value}</span>;
				}

				const filteredEntries = filterEntries.filter(entry =>
					isRangesIntersect(entry.range, [binaryPartPosition, binaryPartPosition]),
				);
				binaryPartPosition += 1;

				const SOHCharacterClassName = createBemElement(
					'mc-raw',
					'non-printing-character',
					filteredEntries.length > 0 ? 'highlighted' : null,
				);

				return (
					<span key={index} className={SOHCharacterClassName}>
						SOH
					</span>
				);
			})}
		</div>
	);
}

export default observer(SimpleMessageRaw);<|MERGE_RESOLUTION|>--- conflicted
+++ resolved
@@ -16,7 +16,6 @@
 
 import { observer } from 'mobx-react-lite';
 import * as React from 'react';
-<<<<<<< HEAD
 import { MessageFilterState } from 'modules/search/models/Search';
 import { BodyFilter, getFiltersEntries, wrapString } from 'helpers/filters';
 import { isRangesIntersect, trimRange } from 'helpers/range';
@@ -27,31 +26,12 @@
 
 interface Props {
 	rawContent: string;
-	renderInfo: () => React.ReactNode;
-	applyFilterToBody?: boolean;
-}
-
-function SimpleMessageRaw({ rawContent, renderInfo, applyFilterToBody }: Props) {
-	const { currentSearch } = useSearchStore();
-	const { selectedBodyBinaryFilter } = useMessagesStore();
-=======
-import { BodyFilter, getFiltersEntries, wrapString } from '../../../../helpers/filters';
-import { isRangesIntersect, trimRange } from '../../../../helpers/range';
-import { splitOnReadableParts } from '../../../../helpers/stringUtils';
-import { createBemElement } from '../../../../helpers/styleCreators';
-import { useMessagesWorkspaceStore } from '../../../../hooks';
-import { useSearchStore } from '../../../../hooks/useSearchStore';
-import { MessageFilterState } from '../../../search-panel/SearchPanelFilters';
-
-interface Props {
-	rawContent: string;
 	applyFilterToBody?: boolean;
 }
 
 function SimpleMessageRaw({ rawContent, applyFilterToBody }: Props) {
 	const { currentSearch } = useSearchStore();
-	const { selectedBodyBinaryFilter } = useMessagesWorkspaceStore();
->>>>>>> 83c03bc9
+	const { selectedBodyBinaryFilter } = useMessagesStore();
 	const contentRef = React.useRef<HTMLDivElement>(null);
 
 	const humanReadableContent = atob(rawContent);
@@ -72,10 +52,6 @@
 
 	return (
 		<div className='mc-raw__human' ref={contentRef}>
-<<<<<<< HEAD
-			{renderInfo()}
-=======
->>>>>>> 83c03bc9
 			{convertedArr.map((part, index) => {
 				if (part.isPrintable) {
 					const valueRange: [number, number] = [
