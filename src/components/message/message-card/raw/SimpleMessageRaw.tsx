/** *****************************************************************************
 * Copyright 2020-2020 Exactpro (Exactpro Systems Limited)
 *
 * Licensed under the Apache License, Version 2.0 (the "License");
 * you may not use this file except in compliance with the License.
 * You may obtain a copy of the License at
 *
 *     http://www.apache.org/licenses/LICENSE-2.0
 *
 * Unless required by applicable law or agreed to in writing, software
 * distributed under the License is distributed on an "AS IS" BASIS,
 * WITHOUT WARRANTIES OR CONDITIONS OF ANY KIND, either express or implied.
 * See the License for the specific language governing permissions and
 * limitations under the License.
 ***************************************************************************** */

import * as React from 'react';
import { splitOnReadableParts } from '../../../../helpers/stringUtils';
import { useSelectListener } from '../../../../hooks';
import { copyTextToClipboard } from '../../../../helpers/copyHandler';

interface Props {
	rawContent: string;
	renderInfo: () => React.ReactNode;
}

export default function SimpleMessageRaw({ rawContent, renderInfo }: Props) {
	const contentRef = React.useRef<HTMLDivElement>(null);
	const [selectionStart, selectionEnd] = useSelectListener(contentRef);

	const humanReadableContent = atob(rawContent);
	const convertedArr = splitOnReadableParts(humanReadableContent);

	const onCopy = (e: React.ClipboardEvent<HTMLDivElement>) => {
		if (selectionStart != null && selectionEnd != null) {
			const copyPart = humanReadableContent.substring(selectionStart, selectionEnd);
			e.preventDefault();
			copyTextToClipboard(copyPart);
		}
	};

	return (
<<<<<<< HEAD
		<div className='mc-raw__simple' ref={contentRef} onCopy={onCopy}>
			{renderInfo()}
			{beautifiedHumanReadable}
=======
		<div className='mc-raw__human' ref={contentRef} onCopy={onCopy}>
			{convertedArr.map(part =>
				part.isPrintable ? (
					<span style={{ display: '' }}>{part.text}</span>
				) : (
					<span className='mc-raw__non-printing-character'>SOH</span>
				),
			)}
>>>>>>> 667757fe
		</div>
	);
}<|MERGE_RESOLUTION|>--- conflicted
+++ resolved
@@ -40,11 +40,6 @@
 	};
 
 	return (
-<<<<<<< HEAD
-		<div className='mc-raw__simple' ref={contentRef} onCopy={onCopy}>
-			{renderInfo()}
-			{beautifiedHumanReadable}
-=======
 		<div className='mc-raw__human' ref={contentRef} onCopy={onCopy}>
 			{convertedArr.map(part =>
 				part.isPrintable ? (
@@ -53,7 +48,6 @@
 					<span className='mc-raw__non-printing-character'>SOH</span>
 				),
 			)}
->>>>>>> 667757fe
 		</div>
 	);
 }