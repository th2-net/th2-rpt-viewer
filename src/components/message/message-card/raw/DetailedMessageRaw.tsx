/** ****************************************************************************
 * Copyright 2020-2020 Exactpro (Exactpro Systems Limited)
 *
 * Licensed under the Apache License, Version 2.0 (the "License");
 * you may not use this file except in compliance with the License.
 * You may obtain a copy of the License at
 *
 *     http://www.apache.org/licenses/LICENSE-2.0
 *
 * Unless required by applicable law or agreed to in writing, software
 * distributed under the License is distributed on an "AS IS" BASIS,
 * WITHOUT WARRANTIES OR CONDITIONS OF ANY KIND, either express or implied.
 * See the License for the specific language governing permissions and
 * limitations under the License.
 ***************************************************************************** */

import * as React from 'react';
import { MessageFilterState } from 'modules/search/models/Search';
import { copyTextToClipboard } from 'helpers/copyHandler';
import { showNotification } from 'helpers/showNotification';
import { useSelectListener } from 'hooks/useSelectListener';
import {
	decodeBase64RawContent,
	getRawContent,
	mapHumanReadableOffsetsToOctetOffsets,
	mapOctetOffsetsToHumanReadableOffsets,
<<<<<<< HEAD
} from 'helpers/rawFormatter';
import { BodyFilter, getFiltersEntries, wrapString } from 'helpers/filters';
import { useSearchStore } from 'hooks/useSearchStore';
import { useMessagesStore } from 'hooks/index';
import { isRangesIntersect } from 'helpers/range';
import 'styles/messages.scss';
=======
} from '../../../../helpers/rawFormatter';
import '../../../../styles/messages.scss';
import CardDisplayType from '../../../../util/CardDisplayType';
>>>>>>> 4f449d8b

const COPY_NOTIFICATION_TEXT = 'Text copied to the clipboard!';

interface Props {
	rawContent: string;
<<<<<<< HEAD
	applyFilterToBody?: boolean;
}

export default function DetailedMessageRaw({ rawContent, applyFilterToBody }: Props) {
	const { currentSearch } = useSearchStore();
	const { selectedBodyBinaryFilter } = useMessagesStore();

=======
	displayType: CardDisplayType;
}

export default function DetailedMessageRaw({ rawContent, displayType }: Props) {
>>>>>>> 4f449d8b
	const hexadecimalRef = React.useRef<HTMLPreElement>(null);
	const humanReadableRef = React.useRef<HTMLPreElement>(null);
	const [hexSelectionStart, hexSelectionEnd] = useSelectListener(hexadecimalRef);
	const [humanSelectionStart, humanSelectionEnd] = useSelectListener(humanReadableRef);

	const decodedRawContent = React.useMemo(() => decodeBase64RawContent(rawContent), [rawContent]);

	const [offset, hexadecimal, humanReadable, beautifiedHumanReadable] =
		getRawContent(decodedRawContent);

	const humanContentOnCopy = (e: React.ClipboardEvent<HTMLPreElement>) => {
		if (humanSelectionStart != null && humanSelectionEnd != null) {
			const contentPart = humanReadable.substring(humanSelectionStart, humanSelectionEnd);
			e.preventDefault();
			copyTextToClipboard(contentPart);
		}
	};

	const filterEntriesHuman: Array<BodyFilter> = React.useMemo(() => {
		if (!applyFilterToBody) return [];

		return getFiltersEntries(
			humanReadable,
			(currentSearch?.request.filters as MessageFilterState).bodyBinary.values,
			selectedBodyBinaryFilter || undefined,
		);
	}, [currentSearch?.request.filters]);

	const filterEntriesHex = React.useMemo(
		() =>
			filterEntriesHuman.map(entry => ({
				type: new Set([...entry.type]),
				range: mapHumanReadableOffsetsToOctetOffsets(entry.range[0], entry.range[1]) as [
					number,
					number,
				],
			})),
		[filterEntriesHuman],
	);

	const renderHumanReadable = (content: string) => {
		if (humanSelectionStart === humanSelectionEnd && hexSelectionStart === hexSelectionEnd) {
			if (!applyFilterToBody) return <span ref={humanReadableRef}>{content}</span>;

			const splitedContent = content.split('\n');

			let binaryPartPosition = 0;

			return (
				<span ref={humanReadableRef}>
					{splitedContent.flatMap((part, idx) => {
						const valueRange: [number, number] = [
							binaryPartPosition,
							binaryPartPosition + part.length - 1,
						];
						const includingFilters = filterEntriesHuman.filter(entry =>
							isRangesIntersect(entry.range, valueRange),
						);
						const value = includingFilters.length
							? wrapString(part, includingFilters, valueRange)
							: part;

						binaryPartPosition += part.length;

						return <React.Fragment key={idx}>{[value, '\n']}</React.Fragment>;
					})}
				</span>
			);
		}

		const [startOffset, endOffset] = mapOctetOffsetsToHumanReadableOffsets(
			hexSelectionStart as number,
			hexSelectionEnd as number,
		);

		return (
			<React.Fragment>
				{content.slice(0, startOffset)}
				<mark className='mc-raw__highlighted-content'>{content.slice(startOffset, endOffset)}</mark>
				{content.slice(endOffset)}
			</React.Fragment>
		);
	};

	const renderOctet = (content: string) => {
		if (humanSelectionStart === humanSelectionEnd && hexSelectionStart === hexSelectionEnd) {
			if (!applyFilterToBody) return <span ref={hexadecimalRef}>{content}</span>;

			const splitedContent = content.split('\n');

			let binaryPartPosition = 0;

			return (
				<span ref={hexadecimalRef}>
					{splitedContent.flatMap((part, idx) => {
						const valueRange: [number, number] = [
							binaryPartPosition,
							binaryPartPosition + part.length - 1,
						];
						const includingFilters = filterEntriesHex.filter(entry =>
							isRangesIntersect(entry.range, valueRange),
						);
						const value = includingFilters.length
							? wrapString(part, includingFilters, valueRange)
							: part;

						binaryPartPosition += part.length;

						return <React.Fragment key={idx}>{[value, '\n']}</React.Fragment>;
					})}
				</span>
			);
		}

		const [startOffset, endOffset] = mapHumanReadableOffsetsToOctetOffsets(
			humanSelectionStart as number,
			humanSelectionEnd as number,
		);

		return (
			<span ref={hexadecimalRef}>
				{content.slice(0, startOffset)}
				<mark className='mc-raw__highlighted-content'>{content.slice(startOffset, endOffset)}</mark>
				{content.slice(endOffset)}
			</span>
		);
	};

	const copyHandler = (content: string) => {
		copyTextToClipboard(content);
		showNotification(COPY_NOTIFICATION_TEXT);
	};

	return (
		<div className='mc-raw__content'>
			{displayType === CardDisplayType.FULL && (
				<div className='mc-raw__column secondary'>
					<pre>{offset}</pre>
				</div>
			)}
			<div className='mc-raw__column primary'>
				<pre className='mc-raw__content-part'>{renderOctet(hexadecimal)}</pre>
				<div
					className='mc-raw__copy-btn mc-raw__copy-icon'
					onClick={() => copyHandler(hexadecimal)}
					title='Copy to clipboard'
				/>
			</div>
			<div className='mc-raw__column primary'>
				<pre className='mc-raw__content-part' onCopy={humanContentOnCopy}>
					{renderHumanReadable(beautifiedHumanReadable)}
				</pre>
				<div
					className='mc-raw__copy-btn mc-raw__copy-icon'
					onClick={() => copyHandler(humanReadable)}
					title='Copy to clipboard'
				/>
			</div>
		</div>
	);
}<|MERGE_RESOLUTION|>--- conflicted
+++ resolved
@@ -24,37 +24,29 @@
 	getRawContent,
 	mapHumanReadableOffsetsToOctetOffsets,
 	mapOctetOffsetsToHumanReadableOffsets,
-<<<<<<< HEAD
 } from 'helpers/rawFormatter';
 import { BodyFilter, getFiltersEntries, wrapString } from 'helpers/filters';
-import { useSearchStore } from 'hooks/useSearchStore';
-import { useMessagesStore } from 'hooks/index';
 import { isRangesIntersect } from 'helpers/range';
-import 'styles/messages.scss';
-=======
-} from '../../../../helpers/rawFormatter';
-import '../../../../styles/messages.scss';
-import CardDisplayType from '../../../../util/CardDisplayType';
->>>>>>> 4f449d8b
+import CardDisplayType from 'models/util/CardDisplayType';
+import { FilterEntry, SearchHistory } from 'modules/search/stores/SearchStore';
 
 const COPY_NOTIFICATION_TEXT = 'Text copied to the clipboard!';
 
 interface Props {
 	rawContent: string;
-<<<<<<< HEAD
+	displayType: CardDisplayType;
 	applyFilterToBody?: boolean;
+	selectedBodyBinaryFilter?: FilterEntry;
+	currentSearch?: SearchHistory | null;
 }
 
-export default function DetailedMessageRaw({ rawContent, applyFilterToBody }: Props) {
-	const { currentSearch } = useSearchStore();
-	const { selectedBodyBinaryFilter } = useMessagesStore();
-
-=======
-	displayType: CardDisplayType;
-}
-
-export default function DetailedMessageRaw({ rawContent, displayType }: Props) {
->>>>>>> 4f449d8b
+export default function DetailedMessageRaw({
+	rawContent,
+	displayType,
+	applyFilterToBody,
+	selectedBodyBinaryFilter,
+	currentSearch,
+}: Props) {
 	const hexadecimalRef = React.useRef<HTMLPreElement>(null);
 	const humanReadableRef = React.useRef<HTMLPreElement>(null);
 	const [hexSelectionStart, hexSelectionEnd] = useSelectListener(hexadecimalRef);
