/** ****************************************************************************
 * Copyright 2020-2020 Exactpro (Exactpro Systems Limited)
 *
 * Licensed under the Apache License, Version 2.0 (the "License");
 * you may not use this file except in compliance with the License.
 * You may obtain a copy of the License at
 *
 *     http://www.apache.org/licenses/LICENSE-2.0
 *
 * Unless required by applicable law or agreed to in writing, software
 * distributed under the License is distributed on an "AS IS" BASIS,
 * WITHOUT WARRANTIES OR CONDITIONS OF ANY KIND, either express or implied.
 * See the License for the specific language governing permissions and
 * limitations under the License.
 ***************************************************************************** */

import * as React from 'react';
import { MessageViewType } from '../../../models/EventMessage';
import MessageBody from '../../../models/MessageBody';
import ErrorBoundary from '../../util/ErrorBoundary';
import MessageBodyCard, { MessageBodyCardFallback } from './MessageBodyCard';
import SimpleMessageRaw from './raw/SimpleMessageRaw';
import DetailedMessageRaw from './raw/DetailedMessageRaw';

export type MessageCardViewTypeRendererProps = {
	viewType: MessageViewType;
	messageId: string;
	rawContent: string | null;
	isBeautified: boolean;
	isSelected: boolean;
	messageBody: MessageBody | null;
	isEmbedded?: boolean;
	isDetailed?: boolean;
	applyFilterToBody?: boolean;
	renderInfo: () => React.ReactNode;
	sortOrderItems: string[];
	applyFilterToBody?: boolean;
};

const MessageCardViewTypeRenderer = ({
	viewType,
	rawContent,
	isBeautified,
	isSelected,
	messageBody,
	renderInfo,
	applyFilterToBody,
	sortOrderItems,
	applyFilterToBody,
}: MessageCardViewTypeRendererProps) => {
	switch (viewType) {
		case MessageViewType.FORMATTED:
		case MessageViewType.JSON:
			return (
				<ErrorBoundary
					fallback={
						<MessageBodyCardFallback
							isBeautified={isBeautified}
							isSelected={isSelected}
							body={messageBody}
							applyFilterToBody={applyFilterToBody}
							sortOrderItems={sortOrderItems}
							renderInfo={renderInfo}
						/>
					}>
					<MessageBodyCard
						isBeautified={isBeautified}
						body={messageBody}
						isSelected={isSelected}
						renderInfo={renderInfo}
						applyFilterToBody={applyFilterToBody}
						sortOrderItems={sortOrderItems}
					/>
				</ErrorBoundary>
			);
		case MessageViewType.ASCII:
			return rawContent ? (
<<<<<<< HEAD
				<SimpleMessageRaw rawContent={rawContent} renderInfo={renderInfo} />
=======
				<SimpleMessageRaw rawContent={rawContent} applyFilterToBody={applyFilterToBody} />
>>>>>>> 83c03bc9
			) : null;
		case MessageViewType.BINARY:
			return rawContent ? (
				<DetailedMessageRaw rawContent={rawContent} applyFilterToBody={applyFilterToBody} />
			) : null;
		default:
			return null;
	}
};

export default MessageCardViewTypeRenderer;<|MERGE_RESOLUTION|>--- conflicted
+++ resolved
@@ -31,8 +31,6 @@
 	messageBody: MessageBody | null;
 	isEmbedded?: boolean;
 	isDetailed?: boolean;
-	applyFilterToBody?: boolean;
-	renderInfo: () => React.ReactNode;
 	sortOrderItems: string[];
 	applyFilterToBody?: boolean;
 };
@@ -43,8 +41,6 @@
 	isBeautified,
 	isSelected,
 	messageBody,
-	renderInfo,
-	applyFilterToBody,
 	sortOrderItems,
 	applyFilterToBody,
 }: MessageCardViewTypeRendererProps) => {
@@ -58,28 +54,20 @@
 							isBeautified={isBeautified}
 							isSelected={isSelected}
 							body={messageBody}
-							applyFilterToBody={applyFilterToBody}
 							sortOrderItems={sortOrderItems}
-							renderInfo={renderInfo}
 						/>
 					}>
 					<MessageBodyCard
 						isBeautified={isBeautified}
 						body={messageBody}
 						isSelected={isSelected}
-						renderInfo={renderInfo}
-						applyFilterToBody={applyFilterToBody}
 						sortOrderItems={sortOrderItems}
 					/>
 				</ErrorBoundary>
 			);
 		case MessageViewType.ASCII:
 			return rawContent ? (
-<<<<<<< HEAD
-				<SimpleMessageRaw rawContent={rawContent} renderInfo={renderInfo} />
-=======
 				<SimpleMessageRaw rawContent={rawContent} applyFilterToBody={applyFilterToBody} />
->>>>>>> 83c03bc9
 			) : null;
 		case MessageViewType.BINARY:
 			return rawContent ? (
