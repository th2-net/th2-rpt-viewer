--- conflicted
+++ resolved
@@ -43,19 +43,6 @@
 	viewType,
 	messageBody,
 	sortOrderItems,
-<<<<<<< HEAD
-	applyFilterToBody,
-}: MessageCardViewTypeRendererProps) => {
-	switch (viewType) {
-		case MessageViewType.FORMATTED:
-		case MessageViewType.JSON:
-			return (
-				<ErrorBoundary
-					fallback={
-						<MessageBodyCardFallback
-							isBeautified={isBeautified}
-							isSelected={isSelected}
-=======
 }: MessageCardViewTypeRendererProps & OwnProps) => {
 	if (messageBody) {
 		switch (viewType) {
@@ -73,32 +60,10 @@
 						}>
 						<MessageBodyCard
 							isBeautified={viewType === MessageViewType.FORMATTED}
->>>>>>> 693194c8
 							body={messageBody}
 							isSelected={isSelected}
 							sortOrderItems={sortOrderItems}
 						/>
-<<<<<<< HEAD
-					}>
-					<MessageBodyCard
-						isBeautified={isBeautified}
-						body={messageBody}
-						isSelected={isSelected}
-						sortOrderItems={sortOrderItems}
-					/>
-				</ErrorBoundary>
-			);
-		case MessageViewType.ASCII:
-			return rawContent ? (
-				<SimpleMessageRaw rawContent={rawContent} applyFilterToBody={applyFilterToBody} />
-			) : null;
-		case MessageViewType.BINARY:
-			return rawContent ? (
-				<DetailedMessageRaw rawContent={rawContent} applyFilterToBody={applyFilterToBody} />
-			) : null;
-		default:
-			return null;
-=======
 					</ErrorBoundary>
 				);
 			default:
@@ -113,7 +78,6 @@
 			default:
 				return null;
 		}
->>>>>>> 693194c8
 	}
 };
 
