/** ****************************************************************************
 * Copyright 2020-2020 Exactpro (Exactpro Systems Limited)
 *
 * Licensed under the Apache License, Version 2.0 (the "License");
 * you may not use this file except in compliance with the License.
 * You may obtain a copy of the License at
 *
 *     http://www.apache.org/licenses/LICENSE-2.0
 *
 * Unless required by applicable law or agreed to in writing, software
 * distributed under the License is distributed on an "AS IS" BASIS,
 * WITHOUT WARRANTIES OR CONDITIONS OF ANY KIND, either express or implied.
 * See the License for the specific language governing permissions and
 * limitations under the License.
 ***************************************************************************** */

import React, { useRef, useState } from 'react';
import { AnimatePresence, motion } from 'framer-motion';
import { createBemElement } from '../../../helpers/styleCreators';
import { EventMessage, MessageViewType, ParsedMessage } from '../../../models/EventMessage';
import { useOutsideClickListener } from '../../../hooks/useOutsideClickListener';
import { decodeBase64RawContent, getAllRawContent } from '../../../helpers/rawFormatter';
import { copyTextToClipboard } from '../../../helpers/copyHandler';
import { showNotification } from '../../../helpers/showNotification';
import { normalizeFields } from '../../../helpers/message';
import useViewMode from '../../../hooks/useViewMode';
import { ViewMode } from '../../../contexts/viewModeContext';
import { Apps, CrossOriginMessage } from '../../../models/PostMessage';

const COPY_NOTIFICATION_TEXT = 'Text copied to the clipboard!';

const JSON_COPY_OPTIONS = ['body', 'fields'] as const;

export type MessageCardToolsConfig = {
	message: EventMessage;
	parsedMessage: ParsedMessage | null;
	messageViewType: MessageViewType;
	toggleViewType: (viewType: MessageViewType) => void;
	isBookmarked: boolean;
	toggleMessagePin: () => void;
	isScreenshotMsg: boolean;
	isEmbedded?: boolean;
};

const MessageCardTools = ({
	message,
	parsedMessage,
	messageViewType,
	toggleViewType,
	isBookmarked,
	toggleMessagePin,
	isScreenshotMsg,
	isEmbedded,
}: MessageCardToolsConfig) => {
<<<<<<< HEAD
	const { id, messageType } = message;
=======
	const { id } = message;
>>>>>>> 83c03bc9

	const [isViewMenuOpen, setIsViewMenuOpen] = useState(false);
	const rootRef = useRef<HTMLDivElement>(null);
	const appViewMode = useViewMode();

	useOutsideClickListener(rootRef, (e: MouseEvent) => {
		if (e.target instanceof Element && rootRef.current && !rootRef.current.contains(e.target)) {
			setIsViewMenuOpen(false);
		}
	});

	const viewTypes = parsedMessage
		? [
				MessageViewType.JSON,
				MessageViewType.FORMATTED,
				MessageViewType.ASCII,
				MessageViewType.BINARY,
		  ]
		: [MessageViewType.BINARY, MessageViewType.ASCII];

	function onCopy() {
		let content: string;

<<<<<<< HEAD
		const jsonToCopy = message.body;
=======
		const jsonToCopy =
			jsonObjectToCopy === 'fields'
				? parsedMessage?.message.fields
					? normalizeFields(parsedMessage.message.fields)
					: null
				: parsedMessage;
>>>>>>> 83c03bc9

		switch (messageViewType) {
			case MessageViewType.ASCII:
				content = message.rawMessageBase64 ? atob(message.rawMessageBase64) : '';
				break;
			case MessageViewType.BINARY:
				content = message.rawMessageBase64
					? getAllRawContent(decodeBase64RawContent(message.rawMessageBase64))
					: '';
				break;
			case MessageViewType.FORMATTED:
				content = jsonToCopy ? JSON.stringify(jsonToCopy, null, 4) : '';
				break;
			case MessageViewType.JSON:
				content = jsonToCopy ? JSON.stringify(jsonToCopy) : '';
				break;
			default:
				content = '';
		}

		if (content) {
			copyTextToClipboard(content);
			showNotification(COPY_NOTIFICATION_TEXT);
		}
	}

	const isRawViewType =
		messageViewType === MessageViewType.ASCII || messageViewType === MessageViewType.BINARY;

	return (
		<div className='message-card-tools' ref={rootRef}>
			<div
				className={createBemElement(
					'message-card-tools',
					'button',
					isViewMenuOpen ? 'active' : null,
				)}
				onClick={e => {
					e.stopPropagation();
					setIsViewMenuOpen(isOpen => !isOpen);
				}}>
				<div className='message-card-tools__ellipsis' />
			</div>
			<MessagePopup isOpen={isViewMenuOpen}>
				{!isEmbedded && (
					<div
						className='message-card-tools__controls-group'
						title={isBookmarked ? 'Remove bookmark' : 'Bookmark'}>
						<div className='message-card-tools__item' onClick={() => toggleMessagePin()}>
							<div
								className={createBemElement(
									'message-card-tools',
									'icon',
									'bookmark',
									isBookmarked ? 'pinned' : null,
								)}
							/>
						</div>
					</div>
				)}
				{!isScreenshotMsg && (
					<div className='message-card-tools__controls-group'>
						{viewTypes.map(viewType => {
							const itemClassName = createBemElement(
								'message-card-tools',
								'item',
								viewType === messageViewType ? 'active' : null,
							);
							const iconClassName = createBemElement('message-card-tools', 'icon', viewType);

							return (
								<div
									title={viewType}
									className={itemClassName}
									key={viewType}
									onClick={() => toggleViewType(viewType)}>
									<div className={iconClassName} />
								</div>
							);
						})}
					</div>
				)}
				{!isScreenshotMsg && (
					<div className='message-card-tools__controls-group'>
						{isRawViewType ? (
							<div
								title='Copy content to clipboard'
								className='message-card-tools__item'
								onClick={() => onCopy()}>
								<span className='message-card-tools__item-title'>Copy</span>
								<div className='message-card-tools__copy-icon' />
								<div className={createBemElement('message-card-tools', 'indicator', 'bookmark')} />
							</div>
						) : (
							JSON_COPY_OPTIONS.map(copyOption => (
								<div
									key={copyOption}
									title='Copy content to clipboard'
									className='message-card-tools__item'
									onClick={() => {
										onCopy();
										setIsViewMenuOpen(false);
									}}>
									<span className='message-card-tools__item-title'>
										{copyOption === 'body' ? 'Copy full' : 'Copy simplified'}
									</span>
									<div className='message-card-tools__copy-icon' />
									<div
										className={createBemElement('message-card-tools', 'indicator', 'bookmark')}
									/>
								</div>
							))
						)}
					</div>
				)}
				{isScreenshotMsg && (
					<a
						className='message-card-tools__item'
<<<<<<< HEAD
						download={`${id}.${messageType.replace('image/', '')}`}
						href={`data:${message.messageType};base64,${message.bodyBase64 || ''}`}>
=======
						download={`${id}.${parsedMessage?.message.metadata.messageType.replace('image/', '')}`}
						href={`data:${parsedMessage?.message.metadata.messageType};base64,${
							message.rawMessageBase64 || ''
						}`}>
>>>>>>> 83c03bc9
						<div className='message-card-tools__icon download' />
					</a>
				)}
				{appViewMode === ViewMode.EmbeddedMessages && (
					<div className='message-card-tools__controls-group'>
						{parsedMessage && (
							<div
								title='Send to history'
								className='message-card-tools__item'
								onClick={() => {
									const isDev = process.env.NODE_ENV === 'development';

									window.parent.postMessage(
										{
											payload: {
												...message,
												jsonBody: JSON.stringify(
													normalizeFields(parsedMessage.message.fields),
													null,
													'    ',
												),
											} as unknown,
											action: 'replayMessage',
											publisher: Apps.ReportViewer,
										} as CrossOriginMessage,
										isDev ? 'http://localhost:9002' : window.location.origin,
									);
									setIsViewMenuOpen(false);
								}}>
								<span className='message-card-tools__item-title'>Send to replay</span>
								<div className='message-card-tools__copy-icon' />
								<div className={createBemElement('message-card-tools', 'indicator', 'bookmark')} />
							</div>
						)}
					</div>
				)}
			</MessagePopup>
		</div>
	);
};

export default MessageCardTools;

interface MessagePopupProps {
	isOpen: boolean;
	children: React.ReactNode;
}

function MessagePopup({ isOpen, children }: MessagePopupProps) {
	return (
		<AnimatePresence>
			{isOpen && (
				<motion.div
					className='message-card-tools__controls'
					onClick={e => e.stopPropagation()}
					style={{ transformOrigin: 'top' }}
					initial={{ opacity: 0, scale: 0.5 }}
					animate={{ opacity: 1, scale: 1 }}
					exit={{ opacity: 0, scale: 0.5 }}
					transition={{ duration: 0.15, ease: 'easeOut' }}>
					{children}
				</motion.div>
			)}
		</AnimatePresence>
	);
}<|MERGE_RESOLUTION|>--- conflicted
+++ resolved
@@ -52,11 +52,7 @@
 	isScreenshotMsg,
 	isEmbedded,
 }: MessageCardToolsConfig) => {
-<<<<<<< HEAD
-	const { id, messageType } = message;
-=======
 	const { id } = message;
->>>>>>> 83c03bc9
 
 	const [isViewMenuOpen, setIsViewMenuOpen] = useState(false);
 	const rootRef = useRef<HTMLDivElement>(null);
@@ -77,19 +73,15 @@
 		  ]
 		: [MessageViewType.BINARY, MessageViewType.ASCII];
 
-	function onCopy() {
+	function onCopy(jsonObjectToCopy: 'body' | 'fields' = 'body') {
 		let content: string;
 
-<<<<<<< HEAD
-		const jsonToCopy = message.body;
-=======
 		const jsonToCopy =
 			jsonObjectToCopy === 'fields'
 				? parsedMessage?.message.fields
 					? normalizeFields(parsedMessage.message.fields)
 					: null
 				: parsedMessage;
->>>>>>> 83c03bc9
 
 		switch (messageViewType) {
 			case MessageViewType.ASCII:
@@ -208,15 +200,10 @@
 				{isScreenshotMsg && (
 					<a
 						className='message-card-tools__item'
-<<<<<<< HEAD
-						download={`${id}.${messageType.replace('image/', '')}`}
-						href={`data:${message.messageType};base64,${message.bodyBase64 || ''}`}>
-=======
 						download={`${id}.${parsedMessage?.message.metadata.messageType.replace('image/', '')}`}
 						href={`data:${parsedMessage?.message.metadata.messageType};base64,${
 							message.rawMessageBase64 || ''
 						}`}>
->>>>>>> 83c03bc9
 						<div className='message-card-tools__icon download' />
 					</a>
 				)}
