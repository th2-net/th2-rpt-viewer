--- conflicted
+++ resolved
@@ -66,11 +66,7 @@
 	});
 
 	const viewTypes = parsedMessage
-<<<<<<< HEAD
-		? Object.values(MessageViewType)
-=======
 		? [MessageViewType.JSON, MessageViewType.FORMATTED]
->>>>>>> 693194c8
 		: [MessageViewType.BINARY, MessageViewType.ASCII];
 
 	function onCopy(jsonObjectToCopy: 'body' | 'fields' = 'body') {
@@ -129,31 +125,6 @@
 				<div className='message-card-tools__ellipsis' />
 			</div>
 			<MessagePopup isOpen={isViewMenuOpen}>
-<<<<<<< HEAD
-				{!isEmbedded && (
-					<div
-						className='message-card-tools__controls-group'
-						title={isBookmarked ? 'Remove bookmark' : 'Bookmark'}>
-						<div className='message-card-tools__item' onClick={() => toggleMessagePin()}>
-							<div
-								className={createBemElement(
-									'message-card-tools',
-									'icon',
-									'bookmark',
-									isBookmarked ? 'pinned' : null,
-								)}
-							/>
-						</div>
-					</div>
-				)}
-				{!isScreenshotMsg && (
-					<div className='message-card-tools__controls-group'>
-						{viewTypes.map(viewType => {
-							const itemClassName = createBemElement(
-								'message-card-tools',
-								'item',
-								viewType === messageViewType ? 'active' : null,
-=======
 				<div className='message-card-tools__header'>
 					<span>View</span>
 					<div
@@ -169,19 +140,10 @@
 								'message-card-tools',
 								'indicator',
 								currentViewType === viewType ? 'active' : null,
->>>>>>> 693194c8
 							);
-							const iconClassName = createBemElement('message-card-tools', 'icon', viewType);
 
 							return (
 								<div
-<<<<<<< HEAD
-									title={viewType}
-									className={itemClassName}
-									key={viewType}
-									onClick={() => toggleViewType(viewType)}>
-									<div className={iconClassName} />
-=======
 									title={currentViewType}
 									className='message-card-tools__item'
 									key={currentViewType}
@@ -189,7 +151,6 @@
 									<div className={iconClassName} />
 									<span className='message-card-tools__item-title'>{currentViewType}</span>
 									<div className={indicatorClassName} />
->>>>>>> 693194c8
 								</div>
 							);
 						})}
