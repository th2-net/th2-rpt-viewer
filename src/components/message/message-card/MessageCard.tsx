--- conflicted
+++ resolved
@@ -97,25 +97,6 @@
 		};
 	}, [messagesStore.highlightedMessageId]);
 
-<<<<<<< HEAD
-=======
-	const hoverMessage = React.useCallback(() => {
-		hoverTimeout.current = setTimeout(() => {
-			messagesStore.setHoveredMessage(message);
-		}, 600);
-	}, [messagesStore.setHoveredMessage]);
-
-	const unhoverMessage = React.useCallback(() => {
-		if (hoverTimeout.current) clearTimeout(hoverTimeout.current);
-		messagesStore.setHoveredMessage(null);
-	}, [messagesStore.setHoveredMessage]);
-
-	const addMessageToExport = React.useCallback(
-		() => messagesStore.exportStore.addMessageToExport(message),
-		[messagesStore.exportStore.addMessageToExport],
-	);
-
->>>>>>> 002033c6
 	const isAttached = computed(
 		() => !!messagesStore.attachedMessages.find(attMsg => attMsg.id === message.id),
 	).get();
@@ -124,7 +105,7 @@
 		bookmarksStore.toggleMessagePin(message);
 	}, [bookmarksStore.toggleMessagePin]);
 
-	const addMessagesToExport = React.useCallback(
+	const addMessageToExport = React.useCallback(
 		() => messagesStore.exportStore.addMessageToExport(message),
 		[messagesStore.exportStore.addMessageToExport],
 	);
@@ -136,24 +117,15 @@
 	const messageCardBaseProps: MessageCardBaseProps = {
 		message,
 		viewTypeConfig: viewTypesConfig,
-<<<<<<< HEAD
-		addMessagesToExport,
-		isHighlighted,
-		isSoftFiltered,
+		addMessageToExport,
 		isExported,
-=======
-		hoverMessage,
-		unhoverMessage,
 		isDisplayRuleRaw: props.isDisplayRuleRaw,
->>>>>>> 002033c6
 		isExpanded: props.isExpanded,
 		isBookmarked,
 		isAttached,
 		toogleMessagePin,
 		sortOrderItems,
 		isExport: messagesStore.exportStore.isExport,
-		isExported,
-		addMessageToExport,
 	};
 
 	const rootClass = createBemBlock(
