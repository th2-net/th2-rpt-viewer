--- conflicted
+++ resolved
@@ -40,13 +40,8 @@
 
 interface Props extends OwnProps, RecoveredProps {}
 
-<<<<<<< HEAD
-const MessageCard = observer(({ message, viewType, setViewType }: Props) => {
-	const messageId = message.id;
-=======
 const MessageCard = ({ message, viewType, setViewType }: Props) => {
 	const { id } = message;
->>>>>>> 83c03bc9
 
 	const messagesStore = useMessagesStore();
 	const messagesDataStore = useMessagesDataStore();
@@ -61,8 +56,6 @@
 		bookmarksStore.messages.findIndex(bookmarkedMessage => bookmarkedMessage.id === id) !== -1;
 
 	const isSoftFiltered = messagesDataStore.isSoftFiltered.get(id);
-
-	const applyFilterToBody = messagesStore.selectedMessageId?.valueOf() === message.id;
 
 	React.useEffect(() => {
 		const abortController = new AbortController();
@@ -123,24 +116,6 @@
 	);
 
 	return (
-<<<<<<< HEAD
-		<MessageCardBase
-			message={message}
-			viewType={viewType}
-			setViewType={setViewType}
-			isHighlighted={isHighlighted}
-			isBookmarked={isBookmarked}
-			isAttached={isAttached}
-			isContentBeautified={isContentBeautified}
-			isSoftFiltered={isSoftFiltered}
-			toogleMessagePin={toogleMessagePin}
-			isExported={isExported}
-			isExport={messagesStore.exportStore.isExport}
-			applyFilterToBody={applyFilterToBody}
-			sortOrderItems={sortOrderItems}
-			addMessageToExport={addMessagesToExport}
-		/>
-=======
 		<div className={rootClass} onClick={addMessagesToExport}>
 			<MessageCardBase
 				message={message}
@@ -152,7 +127,6 @@
 				sortOrderItems={sortOrderItems}
 			/>
 		</div>
->>>>>>> 83c03bc9
 	);
 };
 
