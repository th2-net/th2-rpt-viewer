--- conflicted
+++ resolved
@@ -16,17 +16,12 @@
 
 import * as React from 'react';
 import { observer } from 'mobx-react-lite';
-<<<<<<< HEAD
 import {
 	useMessagesWorkspaceStore,
 	useMessageDisplayRulesStore,
 	useHeatmap,
 	useSelectedStore,
-	useWorkspaceStore,
 } from '../../../hooks';
-=======
-import { useMessagesWorkspaceStore, useHeatmap, useSelectedStore } from '../../../hooks';
->>>>>>> 5f67557f
 import { getHashCode } from '../../../helpers/stringHash';
 import { createBemBlock, createStyleSelector } from '../../../helpers/styleCreators';
 import { formatTime, timestampToNumber } from '../../../helpers/date';
