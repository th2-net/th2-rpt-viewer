--- conflicted
+++ resolved
@@ -31,7 +31,7 @@
 import StateSaver from '../../util/StateSaver';
 import { getViewTypesConfig } from '../../../helpers/message';
 import { createBemBlock } from '../../../helpers/styleCreators';
-import CardDisplayType from '../../../util/CardDisplayType';
+import CardDisplayType from '../../../models/util/CardDisplayType';
 
 export interface OwnProps {
 	message: EventMessage;
@@ -48,13 +48,8 @@
 
 interface Props extends OwnProps, RecoveredProps {}
 
-<<<<<<< HEAD
-const MessageCard = observer((props: Props) => {
-	const { message, viewTypesConfig } = props;
-=======
 export const MessageCard = observer((props: Props) => {
 	const { message, displayType, viewTypesConfig } = props;
->>>>>>> 4f449d8b
 	const { id } = message;
 
 	const messagesStore = useMessagesStore();
