--- conflicted
+++ resolved
@@ -256,34 +256,9 @@
 		<div className='message-card-wrapper' onMouseEnter={hoverMessage} onMouseLeave={unhoverMessage}>
 			<div className={rootClass}>
 				<div className='mc__mc-header mc-header'>
-<<<<<<< HEAD
-					<div className='mc-header__is-attached-icon'></div>
-					{renderMessageInfo()}
-=======
 					{isSoftFiltered && <div className='mc-header__is-soft-filtered-icon' />}
 					{isAttached && <div className='mc-header__is-attached-icon' />}
-					<div className='mc-header__info'>
-						<div className='mc-header__value'>
-							{timestamp && formatTime(timestampToNumber(timestamp))}
-						</div>
-						<div className='mc-header__item'>
-							<span className='mc-header__key-minified'>nm</span>
-							<span className='mc-header__key'>Name</span>
-							<span className='mc-header__value'>{messageType}</span>
-						</div>
-						<div className='mc-header__item'>
-							<span className='mc-header__key-minified'>ss</span>
-							<span className='mc-header__key'>Session</span>
-							<span className={sessionClass} style={sessionArrowStyle}></span>
-							<span className='mc-header__value'>{sessionId}</span>
-						</div>
-						<div className='mc-header__item'>
-							<span className='mc-header__key-minified'>id</span>
-							<span className='mc-header__key'>ID</span>
-							<span className='mc-header__value'>{messageId}</span>
-						</div>
-					</div>
->>>>>>> 910b0585
+					{renderMessageInfo()}
 					<div className='mc-header__controls'>
 						{!isScreenshotMsg && (
 							<RadioGroup
