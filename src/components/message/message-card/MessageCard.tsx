/** ****************************************************************************
 * Copyright 2020-2020 Exactpro (Exactpro Systems Limited)
 *
 * Licensed under the Apache License, Version 2.0 (the "License");
 * you may not use this file except in compliance with the License.
 * You may obtain a copy of the License at
 *
 *     http://www.apache.org/licenses/LICENSE-2.0
 *
 * Unless required by applicable law or agreed to in writing, software
 * distributed under the License is distributed on an "AS IS" BASIS,
 * WITHOUT WARRANTIES OR CONDITIONS OF ANY KIND, either express or implied.
 * See the License for the specific language governing permissions and
 * limitations under the License.
 ***************************************************************************** */

import * as React from 'react';
import { computed } from 'mobx';
import { observer } from 'mobx-react-lite';
import {
	useMessagesWorkspaceStore,
	useMessagesDataStore,
	useMessageBodySortStore,
	useMessagesViewTypesStore,
	useBookmarksStore,
} from '../../../hooks';
import { MessageViewType, EventMessageItem } from '../../../models/EventMessage';
import MessageCardBase from './MessageCardBase';
import '../../../styles/messages.scss';
import { createBemBlock } from '../../../helpers/styleCreators';

export interface OwnProps {
	message: EventMessageItem;
}

export interface RecoveredProps {
	viewType: MessageViewType;
	setViewType: (viewType: MessageViewType) => void;
}

interface Props extends OwnProps, RecoveredProps {}

const MessageCard = ({ message, viewType, setViewType }: Props) => {
	const { id } = message;

	const messagesStore = useMessagesWorkspaceStore();
	const messagesDataStore = useMessagesDataStore();
	const bookmarksStore = useBookmarksStore();
	const { sortOrderItems } = useMessageBodySortStore();

	const [isHighlighted, setHighlighted] = React.useState(false);

	const highlightTimer = React.useRef<NodeJS.Timeout>();
	const hoverTimeout = React.useRef<NodeJS.Timeout>();

	const isBookmarked =
<<<<<<< HEAD
		selectedStore.bookmarkedMessages.findIndex(bookmarkedMessage => bookmarkedMessage.id === id) !==
		-1;

	const isContentBeautified = viewType === MessageViewType.FORMATTED;
=======
		bookmarksStore.messages.findIndex(bookmarkedMessage => bookmarkedMessage.id === messageId) !==
		-1;
>>>>>>> 4472c8c7

	const isSoftFiltered = messagesDataStore.isSoftFiltered.get(id);

	React.useEffect(() => {
		const abortController = new AbortController();

		if (
			messagesStore.filterStore.isSoftFilter &&
			messagesDataStore.isSoftFiltered.get(id) === undefined
		) {
			messagesDataStore.matchMessage(id, abortController.signal);
		}

		return () => {
			abortController.abort();
		};
	}, []);

	React.useEffect(() => {
		if (!isHighlighted && messagesStore.highlightedMessageId?.valueOf() === id) {
			setHighlighted(true);

			highlightTimer.current = setTimeout(() => {
				setHighlighted(false);
				messagesStore.highlightedMessageId = null;
			}, 3000);
		}

		return () => {
			if (highlightTimer.current) {
				window.clearTimeout(highlightTimer.current);
			}
			setHighlighted(false);
		};
	}, [messagesStore.highlightedMessageId]);

	const hoverMessage = React.useCallback(() => {
		hoverTimeout.current = setTimeout(() => {
			messagesStore.setHoveredMessage(message);
		}, 600);
	}, [messagesStore.setHoveredMessage]);

	const unhoverMessage = React.useCallback(() => {
		if (hoverTimeout.current) clearTimeout(hoverTimeout.current);
		messagesStore.setHoveredMessage(null);
	}, [messagesStore.setHoveredMessage]);

	const isAttached = computed(
		() => !!messagesStore.attachedMessages.find(attMsg => attMsg.id === message.id),
	).get();

	const toogleMessagePin = React.useCallback(() => {
		bookmarksStore.toggleMessagePin(message);
	}, [bookmarksStore.toggleMessagePin]);

	const addMessagesToExport = React.useCallback(
		() => messagesStore.exportStore.addMessageToExport(message),
		[messagesStore.exportStore.addMessageToExport],
	);

	const isExported = messagesStore.exportStore.isExported(message);

	const rootClass = createBemBlock(
		'message-card-wrapper',
		isAttached ? 'attached' : null,
		isBookmarked ? 'pinned' : null,
		isHighlighted ? 'highlighted' : null,
		isSoftFiltered ? 'soft-filtered' : null,
		messagesStore.exportStore.isExport ? 'export-mode' : null,
		isExported ? 'exported' : null,
	);

	return (
		<div className={rootClass} onClick={addMessagesToExport}>
			<MessageCardBase
				message={message}
				viewType={viewType}
				setViewType={setViewType}
				hoverMessage={hoverMessage}
				unhoverMessage={unhoverMessage}
				isContentBeautified={isContentBeautified}
				isBookmarked={isBookmarked}
				isAttached={isAttached}
				toogleMessagePin={toogleMessagePin}
				sortOrderItems={sortOrderItems}
			/>
		</div>
	);
};

const RecoverableMessageCard = (props: OwnProps) => {
	const viewTypesStore = useMessagesViewTypesStore();
	const { viewType, setViewType } = viewTypesStore.getSavedViewType(props.message);
	return <MessageCard {...props} viewType={viewType} setViewType={setViewType} />;
};

export default observer(RecoverableMessageCard);<|MERGE_RESOLUTION|>--- conflicted
+++ resolved
@@ -54,15 +54,7 @@
 	const hoverTimeout = React.useRef<NodeJS.Timeout>();
 
 	const isBookmarked =
-<<<<<<< HEAD
-		selectedStore.bookmarkedMessages.findIndex(bookmarkedMessage => bookmarkedMessage.id === id) !==
-		-1;
-
-	const isContentBeautified = viewType === MessageViewType.FORMATTED;
-=======
-		bookmarksStore.messages.findIndex(bookmarkedMessage => bookmarkedMessage.id === messageId) !==
-		-1;
->>>>>>> 4472c8c7
+		bookmarksStore.messages.findIndex(bookmarkedMessage => bookmarkedMessage.id === id) !== -1;
 
 	const isSoftFiltered = messagesDataStore.isSoftFiltered.get(id);
 
@@ -143,7 +135,6 @@
 				setViewType={setViewType}
 				hoverMessage={hoverMessage}
 				unhoverMessage={unhoverMessage}
-				isContentBeautified={isContentBeautified}
 				isBookmarked={isBookmarked}
 				isAttached={isAttached}
 				toogleMessagePin={toogleMessagePin}
