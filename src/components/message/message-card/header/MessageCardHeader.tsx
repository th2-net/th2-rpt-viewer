--- conflicted
+++ resolved
@@ -22,12 +22,10 @@
 import MessageCardTools, { MessageCardToolsProps } from '../MessageCardTools';
 import { Chip } from '../../../Chip';
 import Checkbox from '../../../util/Checkbox';
-import CardDisplayType from '../../../../util/CardDisplayType';
+import CardDisplayType from '../../../../models/util/CardDisplayType';
 
 export interface MessageInfoProps {
 	message: EventMessage;
-	onTimestampMouseEnter?: () => void;
-	onTimestampMouseLeave?: () => void;
 	addMessageToExport?: () => void;
 	viewType?: MessageViewType;
 	setViewType: (vt: MessageViewType, id: string) => void;
@@ -46,8 +44,6 @@
 		message,
 		viewType,
 		setViewType,
-		onTimestampMouseEnter,
-		onTimestampMouseLeave,
 		addMessageToExport,
 		isBookmarked,
 		isAttached,
@@ -86,9 +82,6 @@
 
 	const formattedTimestamp = formatTime(timestampToNumber(timestamp));
 
-	const timestampClassName =
-		onTimestampMouseEnter || onTimestampMouseLeave ? 'mc-header__timestamp' : '';
-
 	return (
 		<div className={headerClass}>
 			{isExport && isExported !== undefined && addMessageToExport && (
@@ -99,28 +92,10 @@
 				{isBookmarked && <div className={bookmarkIconClass} />}
 				{isAttached && <div className='mc-header__attached-icon' />}
 			</Chip>
-<<<<<<< HEAD
-			<Chip
-				className={timestampClassName}
-				title={`Timestamp: ${formattedTimestamp}`}
-				onMouseEnter={onTimestampMouseEnter}
-				onMouseLeave={onTimestampMouseLeave}>
-				{timestamp && formattedTimestamp}
-			</Chip>
-			<Chip title={`Session: ${sessionId}`} className='mc-header__sessionid'>
-=======
 			{displayType === CardDisplayType.FULL && (
-				<Chip
-					className={timestampClassName}
-					title={`Timestamp: ${formattedTimestamp}`}
-					onMouseEnter={onTimestampMouseEnter}
-					onMouseLeave={onTimestampMouseLeave}>
-					{timestamp && formattedTimestamp}
-				</Chip>
+				<Chip title={`Timestamp: ${formattedTimestamp}`}>{timestamp && formattedTimestamp}</Chip>
 			)}
-
 			<Chip title={`Session: ${sessionId}`} className='mc-header__sessionId'>
->>>>>>> 4f449d8b
 				<div style={sessionBackgroundStyle} />
 				<span className={sessionClass} />
 				<span className='mc-header__session-id'>{sessionId}</span>
