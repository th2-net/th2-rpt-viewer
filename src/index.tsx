--- conflicted
+++ resolved
@@ -22,34 +22,17 @@
 import 'core-js/features/array/flat';
 import ErrorBoundary from './components/util/ErrorBoundary';
 import { registerFetchInterceptor } from './helpers/fetch-intercept';
-<<<<<<< HEAD
-import EmbeddedMessagePanel from './components/embedded/EmbeddedMessagePanel';
-import EmbeddedApp from './components/embedded/EmbeddedApp';
-=======
->>>>>>> 1ecbcd15
 
 registerFetchInterceptor();
 
 const searchParams = new URLSearchParams(window.location.search);
-<<<<<<< HEAD
-const isEmbedded = searchParams.get('viewMode') === 'embedded';
-const isEmbeddedMessagePanel = searchParams.get('viewMode') === 'embeddedMessagePanel';
-
-ReactDOM.render(
-	<ErrorBoundary>
-		{isEmbedded && <EmbeddedApp />}
-		{isEmbeddedMessagePanel && <EmbeddedMessagePanel />}
-		{!isEmbeddedMessagePanel && !isEmbedded && (
-			<StoresProvider>
-				<App />
-			</StoresProvider>
-		)}
-=======
 
 let App: React.LazyExoticComponent<() => JSX.Element>;
 
 if (searchParams.get('viewMode') === 'embedded') {
 	App = React.lazy(() => import('./components/embedded/EmbeddedApp'));
+} else if (searchParams.get('viewMode') === 'embeddedMessages') {
+	App = React.lazy(() => import('./components/embedded/EmbeddedMessages'));
 } else {
 	App = React.lazy(() => import('./components/App'));
 }
@@ -59,7 +42,6 @@
 		<React.Suspense fallback={<div>Loading...</div>}>
 			<App />
 		</React.Suspense>
->>>>>>> 1ecbcd15
 	</ErrorBoundary>,
 	document.getElementById('index'),
 );