/** ****************************************************************************
 * Copyright 2020-2020 Exactpro (Exactpro Systems Limited)
 *
 * Licensed under the Apache License, Version 2.0 (the "License");
 * you may not use this file except in compliance with the License.
 * You may obtain a copy of the License at
 *
 *     http://www.apache.org/licenses/LICENSE-2.0
 *
 * Unless required by applicable law or agreed to in writing, software
 * distributed under the License is distributed on an "AS IS" BASIS,
 * WITHOUT WARRANTIES OR CONDITIONS OF ANY KIND, either express or implied.
 * See the License for the specific language governing permissions and
 * limitations under the License.
 ***************************************************************************** */

import { action, computed, observable, toJS } from 'mobx';
import { nanoid } from 'nanoid';
import ApiSchema from '../api/ApiSchema';
import WorkspacesStore, { WorkspacesUrlState } from './workspace/WorkspacesStore';
import notificationStoreInstance from './NotificationsStore';
import EventsStore, { EventStoreURLState } from './events/EventsStore';
import MessagesStore, { MessagesStoreURLState } from './messages/MessagesStore';
import { getObjectKeys } from '../helpers/object';
import { isWorkspaceStore } from '../helpers/workspace';
import MessageDisplayRulesStore from './MessageDisplayRulesStore';
import MessageBodySortOrderStore from './MessageBodySortStore';
import { DbData } from '../api/indexedDb';
import FiltersHistoryStore, { FiltersHistoryType } from './FiltersHistoryStore';
import {
	EventFilterState,
	FilterState,
	MessageFilterState,
} from '../components/search-panel/SearchPanelFilters';
import { SessionsStore } from './messages/SessionsStore';
import EventsFilter from '../models/filter/EventsFilter';
import BooksStore from './BooksStore';

interface AppState {
	workspaces: WorkspacesUrlState;
	bookId?: string;
}

export default class RootStore {
	notificationsStore = notificationStoreInstance;

	filtersHistoryStore = new FiltersHistoryStore(this.api.indexedDb, this.notificationsStore);

	messageDisplayRulesStore = new MessageDisplayRulesStore(this, this.api.indexedDb);

	messageBodySortStore = new MessageBodySortOrderStore(this, this.api.indexedDb);

	workspacesStore: WorkspacesStore;

	sessionsStore: SessionsStore;

	constructor(private api: ApiSchema, public bookStore: BooksStore) {
		const defaultState = this.parseUrlState();

		this.sessionsStore = new SessionsStore(this.api, this.bookStore);

		this.workspacesStore = new WorkspacesStore(
			this,
			this.api,
			this.filtersHistoryStore,
			this.bookStore,
			defaultState?.workspaces || null,
		);

		window.history.replaceState({}, '', window.location.pathname);
	}

	@computed
	public get isBookmarksFull(): boolean {
		return this.workspacesStore.selectedStore.bookmarksStore.isBookmarksFull;
	}

	public getAppState = (): AppState | null => {
		const activeWorkspace = this.workspacesStore.activeWorkspace;

		let eventStoreState: EventStoreURLState = {};
		let messagesStoreState: MessagesStoreURLState = {};

		if (activeWorkspace && isWorkspaceStore(activeWorkspace)) {
			const clearFilter = (filter: Partial<MessageFilterState> | Partial<EventsFilter>) => {
				const tempFilter = toJS(filter);
				if ('status' in tempFilter && tempFilter?.status?.values === 'any') {
					delete tempFilter.status;
				}
				getObjectKeys(tempFilter).forEach(filterKey => {
					if (tempFilter[filterKey]?.values.length === 0) delete tempFilter[filterKey];
				});
				return getObjectKeys(tempFilter).length === 0 ? undefined : tempFilter;
			};
			const eventsStore: EventsStore = activeWorkspace.eventsStore;
			eventStoreState = {
				filter:
					(eventsStore.filterStore.filter && clearFilter(eventsStore.filterStore.filter)) ||
					undefined,
				range: eventsStore.filterStore.range,
				panelArea: eventsStore.viewStore.eventsPanelArea,
				search:
					eventsStore.searchStore.tokens.length > 0
						? eventsStore.searchStore.tokens.map(t => t.pattern)
						: undefined,
				selectedEventId: eventsStore.selectedNode?.eventId,
				flattenedListView: eventsStore.viewStore.flattenedListView,
				scope: eventsStore.scope || undefined,
			};
			const messagesStore: MessagesStore = activeWorkspace.messagesStore;
			messagesStoreState = {
				timestampFrom: messagesStore.filterStore.filter.timestampFrom,
				timestampTo: messagesStore.filterStore.filter.timestampTo,
				streams:
					messagesStore.filterStore.filter.streams.length > 0
						? messagesStore.filterStore.filter.streams
						: undefined,
				isSoftFilter:
					messagesStore.filterStore.isSoftFilter === false
						? undefined
						: messagesStore.filterStore.isSoftFilter,
				sse:
					messagesStore.filterStore.sseMessagesFilter &&
					clearFilter(messagesStore.filterStore.sseMessagesFilter),
			};

			getObjectKeys(eventStoreState).forEach(key => {
				if (eventStoreState[key] === undefined || eventStoreState[key] === null) {
					delete eventStoreState[key];
				}
			});

			getObjectKeys(messagesStoreState).forEach(key => {
				if (messagesStoreState[key] === undefined || messagesStoreState[key] === null) {
					delete messagesStoreState[key];
				}
			});
<<<<<<< HEAD

			return {
				workspaces: [
					toJS({
						events: eventStoreState,
						messages: messagesStoreState,
						timeRange: activeWorkspace.graphStore.range,
						interval: activeWorkspace.graphStore.interval,
						layout: activeWorkspace.viewStore.panelsLayout,
					}),
				],
				bookId: this.bookStore.selectedBook.name,
			};
=======
			return [
				toJS({
					events: eventStoreState,
					messages: messagesStoreState,
					timeRange: activeWorkspace.graphStore.range,
					interval: activeWorkspace.graphStore.eventInterval,
					layout: activeWorkspace.viewStore.panelsLayout,
				}),
			];
>>>>>>> 9470f3cf
		}
		return null;
	};

	private parseUrlState = (): AppState | null => {
		try {
			const searchParams = new URLSearchParams(window.location.search);
			const filtersToPin = searchParams.get('filters');
			const workspacesUrlState = searchParams.get('workspaces');
			const bookId = searchParams.get('bookId') || undefined;

			if (filtersToPin) {
				const filtersHistoryItem: FiltersHistoryType<FilterState> = JSON.parse(
					window.atob(filtersToPin),
				);
				const { type, filters } = filtersHistoryItem;

				if (type === 'event') {
					this.filtersHistoryStore
						.onEventFilterSubmit(filters as EventFilterState, true)
						.then(() => {
							this.filtersHistoryStore.showSuccessNotification(type);
						});
				} else {
					this.filtersHistoryStore
						.onMessageFilterSubmit(filters as MessageFilterState, true)
						.then(() => {
							this.filtersHistoryStore.showSuccessNotification(type);
						});
				}
				return null;
			}

			return {
				workspaces: workspacesUrlState ? JSON.parse(window.atob(workspacesUrlState)) : undefined,
				bookId,
			};
		} catch (error) {
			this.notificationsStore.addMessage({
				notificationType: 'urlError',
				type: 'error',
				link: window.location.href,
				error,
				id: nanoid(),
				description: error instanceof Error ? error.message : `${error}`,
			});
			return null;
		}
	};

	// workaround to reset graph search state as it uses internal state
	@observable resetGraphSearchData = false;

	@action
	public handleQuotaExceededError = async (unsavedData?: DbData) => {
		const errorId = nanoid();
		this.notificationsStore.addMessage({
			notificationType: 'genericError',
			type: 'error',
			header: 'QuotaExceededError',
			description: 'Not enough storage space to save data. Clear all data?',
			action: {
				label: 'OK',
				callback: () => this.clearAppData(errorId, unsavedData),
			},
			id: errorId,
		});
	};

	public clearAppData = async (errorId: string, unsavedData?: DbData) => {
		this.notificationsStore.deleteMessage(errorId);
		try {
			await this.api.indexedDb.clearAllData();

			await Promise.all([
				this.workspacesStore.syncData(unsavedData),
				this.messageDisplayRulesStore.syncData(unsavedData),
				this.messageBodySortStore.syncData(unsavedData),
			]);

			this.notificationsStore.addMessage({
				notificationType: 'genericError',
				type: 'success',
				header: 'Data has been removed',
				description: `Data has been removed`,
				id: nanoid(),
			});
		} catch (error) {
			this.workspacesStore.syncData(unsavedData);
			this.messageDisplayRulesStore.syncData(unsavedData);
			this.messageBodySortStore.syncData(unsavedData);
		}
	};
}<|MERGE_RESOLUTION|>--- conflicted
+++ resolved
@@ -135,7 +135,6 @@
 					delete messagesStoreState[key];
 				}
 			});
-<<<<<<< HEAD
 
 			return {
 				workspaces: [
@@ -143,23 +142,12 @@
 						events: eventStoreState,
 						messages: messagesStoreState,
 						timeRange: activeWorkspace.graphStore.range,
-						interval: activeWorkspace.graphStore.interval,
+						interval: activeWorkspace.graphStore.eventInterval,
 						layout: activeWorkspace.viewStore.panelsLayout,
 					}),
 				],
 				bookId: this.bookStore.selectedBook.name,
 			};
-=======
-			return [
-				toJS({
-					events: eventStoreState,
-					messages: messagesStoreState,
-					timeRange: activeWorkspace.graphStore.range,
-					interval: activeWorkspace.graphStore.eventInterval,
-					layout: activeWorkspace.viewStore.panelsLayout,
-				}),
-			];
->>>>>>> 9470f3cf
 		}
 		return null;
 	};
