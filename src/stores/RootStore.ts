/** ****************************************************************************
 * Copyright 2020-2020 Exactpro (Exactpro Systems Limited)
 *
 * Licensed under the Apache License, Version 2.0 (the "License");
 * you may not use this file except in compliance with the License.
 * You may obtain a copy of the License at
 *
 *     http://www.apache.org/licenses/LICENSE-2.0
 *
 * Unless required by applicable law or agreed to in writing, software
 * distributed under the License is distributed on an "AS IS" BASIS,
 * WITHOUT WARRANTIES OR CONDITIONS OF ANY KIND, either express or implied.
 * See the License for the specific language governing permissions and
 * limitations under the License.
 ***************************************************************************** */

import { nanoid } from 'nanoid';
import EventsFilter from 'models/filter/EventsFilter';
import MessagesFilter from 'models/filter/MessagesFilter';
import { IFilterConfigStore } from 'models/Stores';
import { SessionHistoryStore } from 'modules/messages/stores/SessionHistoryStore';
import ApiSchema from '../api/ApiSchema';
import WorkspacesStore, { WorkspacesUrlState } from './workspace/WorkspacesStore';
import notificationStoreInstance from './NotificationsStore';
import { DbData } from '../api/indexedDb';
import FiltersHistoryStore, { FiltersHistoryType } from './FiltersHistoryStore';
import { defaultPanelsLayout } from './workspace/WorkspaceViewStore';
import { getRangeFromTimestamp } from '../helpers/date';
import { FilterConfigStore } from './FilterConfigStore';

export default class RootStore {
	notificationsStore = notificationStoreInstance;

	filtersHistoryStore = new FiltersHistoryStore(this.api.indexedDb, this.notificationsStore);

	workspacesStore: WorkspacesStore;

	sessionsStore = new SessionHistoryStore(this.api.indexedDb);

	filtersConfigStore: IFilterConfigStore;

	constructor(private api: ApiSchema) {
		this.filtersConfigStore = new FilterConfigStore(api);
		this.workspacesStore = new WorkspacesStore(
			this,
			this.api,
			this.filtersConfigStore,
			this.filtersHistoryStore,
			this.sessionsStore,
			this.parseUrlState(),
		);

		window.history.replaceState({}, '', window.location.pathname);
	}

<<<<<<< HEAD
=======
	@computed
	public get isBookmarksFull(): boolean {
		return this.workspacesStore.selectedStore.bookmarksStore.isBookmarksFull;
	}

	public getAppState = (): WorkspacesUrlState | null => {
		const activeWorkspace = this.workspacesStore.activeWorkspace;

		let eventStoreState: EventStoreURLState = {};
		let messagesStoreState: MessagesStoreURLState = {};

		if (activeWorkspace && isWorkspaceStore(activeWorkspace)) {
			const clearFilter = (filter: Partial<MessagesFilter> | Partial<EventsFilter>) => {
				const tempFilter = toJS(filter);
				if ('status' in tempFilter && tempFilter?.status?.values === 'any') {
					delete tempFilter.status;
				}
				getObjectKeys(tempFilter).forEach(filterKey => {
					if (tempFilter[filterKey]?.values.length === 0) delete tempFilter[filterKey];
				});
				return getObjectKeys(tempFilter).length === 0 ? undefined : tempFilter;
			};
			const eventsStore: EventsStore = activeWorkspace.eventsStore;
			eventStoreState = {
				filter:
					(eventsStore.filterStore.filter && clearFilter(eventsStore.filterStore.filter)) ||
					undefined,
				range: eventsStore.filterStore.range,
				panelArea: eventsStore.viewStore.eventsPanelArea,
				search:
					eventsStore.searchStore.tokens.length > 0
						? eventsStore.searchStore.tokens.map(t => t.pattern)
						: undefined,
				selectedEventId: eventsStore.selectedNode?.eventId,
				flattenedListView:
					eventsStore.viewStore.flattenedListView === false
						? undefined
						: eventsStore.viewStore.flattenedListView,
			};
			const messagesStore: MessagesStore = activeWorkspace.messagesStore;
			messagesStoreState = {
				timestampFrom: messagesStore.filterStore.filter.timestampFrom,
				timestampTo: messagesStore.filterStore.filter.timestampTo,
				streams:
					messagesStore.filterStore.filter.streams.length > 0
						? messagesStore.filterStore.filter.streams
						: undefined,
				isSoftFilter:
					messagesStore.filterStore.isSoftFilter === false
						? undefined
						: messagesStore.filterStore.isSoftFilter,
				sse:
					messagesStore.filterStore.sseMessagesFilter &&
					clearFilter(messagesStore.filterStore.sseMessagesFilter),
			};

			getObjectKeys(eventStoreState).forEach(key => {
				if (eventStoreState[key] === undefined || eventStoreState[key] === null) {
					delete eventStoreState[key];
				}
			});

			getObjectKeys(messagesStoreState).forEach(key => {
				if (messagesStoreState[key] === undefined || messagesStoreState[key] === null) {
					delete messagesStoreState[key];
				}
			});
			return [
				toJS({
					events: eventStoreState,
					messages: messagesStoreState,
					timeRange: activeWorkspace.graphStore.range,
					interval: activeWorkspace.graphStore.eventInterval,
					layout: activeWorkspace.viewStore.panelsLayout,
				}),
			];
		}
		return null;
	};

>>>>>>> d3c9c0a9
	private parseUrlState = (): WorkspacesUrlState | null => {
		try {
			if (window.location.search.split('&').length > 1) {
				throw new Error('Only one query parameter expected.');
			}
			const searchParams = new URLSearchParams(window.location.search);
			const filtersToPin = searchParams.get('filters');
			const workspacesUrlState = searchParams.get('workspaces');
			const timestamp = searchParams.get('timestamp');
			const eventId = searchParams.get('eventId');
			const messageId = searchParams.get('messageId');

			if (filtersToPin) {
				const filtersHistoryItem: FiltersHistoryType<EventsFilter | MessagesFilter> = JSON.parse(
					window.atob(filtersToPin),
				);
				const { type, filters } = filtersHistoryItem;

				if (type === 'event') {
					this.filtersHistoryStore.onEventFilterSubmit(filters as EventsFilter, true).then(() => {
						this.filtersHistoryStore.showSuccessNotification(type);
					});
				} else {
					this.filtersHistoryStore
						.onMessageFilterSubmit(filters as MessagesFilter, true)
						.then(() => {
							this.filtersHistoryStore.showSuccessNotification(type);
						});
				}
				return null;
			}
			if (workspacesUrlState) {
				return JSON.parse(window.atob(workspacesUrlState));
			}
			const timeRange = timestamp ? getRangeFromTimestamp(+timestamp, 15) : undefined;

			return [
				{
					events: { range: timeRange, selectedEventId: eventId || undefined },
					messages: {
						startTimestamp: timestamp ? parseInt(timestamp) : null,
						endTimestamp: null,
					},
					timeRange,
					layout: messageId ? [0, 0, 100, 0] : defaultPanelsLayout,
				},
			];
		} catch (error) {
			this.notificationsStore.addMessage({
				notificationType: 'urlError',
				type: 'error',
				link: window.location.href,
				error,
				id: nanoid(),
				description: error instanceof Error ? error.message : `${error}`,
			});
			return null;
		}
	};

	public handleQuotaExceededError = async (unsavedData?: DbData) => {
		const errorId = nanoid();
		this.notificationsStore.addMessage({
			notificationType: 'genericError',
			type: 'error',
			header: 'QuotaExceededError',
			description: 'Not enough storage space to save data. Clear all data?',
			action: {
				label: 'OK',
				callback: () => this.clearAppData(errorId, unsavedData),
			},
			id: errorId,
		});
	};

	private clearAppData = async (errorId: string, unsavedData?: DbData) => {
		this.notificationsStore.deleteMessage(errorId);
		try {
			await this.api.indexedDb.clearAllData();

			await Promise.all([this.workspacesStore.syncData(unsavedData)]);

			this.notificationsStore.addMessage({
				notificationType: 'genericError',
				type: 'success',
				header: 'Data has been removed',
				description: `Data has been removed`,
				id: nanoid(),
			});
		} catch (error) {
			this.workspacesStore.syncData(unsavedData);
		}
	};
}<|MERGE_RESOLUTION|>--- conflicted
+++ resolved
@@ -53,89 +53,6 @@
 		window.history.replaceState({}, '', window.location.pathname);
 	}
 
-<<<<<<< HEAD
-=======
-	@computed
-	public get isBookmarksFull(): boolean {
-		return this.workspacesStore.selectedStore.bookmarksStore.isBookmarksFull;
-	}
-
-	public getAppState = (): WorkspacesUrlState | null => {
-		const activeWorkspace = this.workspacesStore.activeWorkspace;
-
-		let eventStoreState: EventStoreURLState = {};
-		let messagesStoreState: MessagesStoreURLState = {};
-
-		if (activeWorkspace && isWorkspaceStore(activeWorkspace)) {
-			const clearFilter = (filter: Partial<MessagesFilter> | Partial<EventsFilter>) => {
-				const tempFilter = toJS(filter);
-				if ('status' in tempFilter && tempFilter?.status?.values === 'any') {
-					delete tempFilter.status;
-				}
-				getObjectKeys(tempFilter).forEach(filterKey => {
-					if (tempFilter[filterKey]?.values.length === 0) delete tempFilter[filterKey];
-				});
-				return getObjectKeys(tempFilter).length === 0 ? undefined : tempFilter;
-			};
-			const eventsStore: EventsStore = activeWorkspace.eventsStore;
-			eventStoreState = {
-				filter:
-					(eventsStore.filterStore.filter && clearFilter(eventsStore.filterStore.filter)) ||
-					undefined,
-				range: eventsStore.filterStore.range,
-				panelArea: eventsStore.viewStore.eventsPanelArea,
-				search:
-					eventsStore.searchStore.tokens.length > 0
-						? eventsStore.searchStore.tokens.map(t => t.pattern)
-						: undefined,
-				selectedEventId: eventsStore.selectedNode?.eventId,
-				flattenedListView:
-					eventsStore.viewStore.flattenedListView === false
-						? undefined
-						: eventsStore.viewStore.flattenedListView,
-			};
-			const messagesStore: MessagesStore = activeWorkspace.messagesStore;
-			messagesStoreState = {
-				timestampFrom: messagesStore.filterStore.filter.timestampFrom,
-				timestampTo: messagesStore.filterStore.filter.timestampTo,
-				streams:
-					messagesStore.filterStore.filter.streams.length > 0
-						? messagesStore.filterStore.filter.streams
-						: undefined,
-				isSoftFilter:
-					messagesStore.filterStore.isSoftFilter === false
-						? undefined
-						: messagesStore.filterStore.isSoftFilter,
-				sse:
-					messagesStore.filterStore.sseMessagesFilter &&
-					clearFilter(messagesStore.filterStore.sseMessagesFilter),
-			};
-
-			getObjectKeys(eventStoreState).forEach(key => {
-				if (eventStoreState[key] === undefined || eventStoreState[key] === null) {
-					delete eventStoreState[key];
-				}
-			});
-
-			getObjectKeys(messagesStoreState).forEach(key => {
-				if (messagesStoreState[key] === undefined || messagesStoreState[key] === null) {
-					delete messagesStoreState[key];
-				}
-			});
-			return [
-				toJS({
-					events: eventStoreState,
-					messages: messagesStoreState,
-					timeRange: activeWorkspace.graphStore.range,
-					interval: activeWorkspace.graphStore.eventInterval,
-					layout: activeWorkspace.viewStore.panelsLayout,
-				}),
-			];
-		}
-		return null;
-	};
-
->>>>>>> d3c9c0a9
 	private parseUrlState = (): WorkspacesUrlState | null => {
 		try {
 			if (window.location.search.split('&').length > 1) {
