/** ****************************************************************************
 * Copyright 2020-2020 Exactpro (Exactpro Systems Limited)
 *
 * Licensed under the Apache License, Version 2.0 (the "License");
 * you may not use this file except in compliance with the License.
 * You may obtain a copy of the License at
 *
 *     http://www.apache.org/licenses/LICENSE-2.0
 *
 * Unless required by applicable law or agreed to in writing, software
 * distributed under the License is distributed on an "AS IS" BASIS,
 * WITHOUT WARRANTIES OR CONDITIONS OF ANY KIND, either express or implied.
 * See the License for the specific language governing permissions and
 * limitations under the License.
 ***************************************************************************** */

import { action, autorun, computed, observable, reaction, runInAction, toJS } from 'mobx';
import moment from 'moment';
import { nanoid } from 'nanoid';
import ApiSchema from '../api/ApiSchema';
import {
	EventsFiltersInfo,
	MessagesFilterInfo,
	SSEFilterInfo,
	SSEHeartbeat,
	SSEParams,
} from '../api/sse';
import { DbData, indexedDbLimits, IndexedDbStores } from '../api/indexedDb';
import { SearchPanelType } from '../components/search-panel/SearchPanel';
import {
	EventFilterState,
	FilterState,
	MessageFilterState,
} from '../components/search-panel/SearchPanelFilters';
import { getTimestampAsNumber } from '../helpers/date';
<<<<<<< HEAD
import { getItemId, isEventMessage, isEventNode } from '../helpers/event';
import { getDefaultEventsFiltersState, getDefaultMessagesFiltersState } from '../helpers/search';
=======
import { isEventMessage, isEventNode } from '../helpers/event';
import {
	getDefaultEventsFiltersState,
	getDefaultMessagesFiltersState,
	isSearchHistoryEntity,
} from '../helpers/search';
>>>>>>> 4225135a
import { EventTreeNode } from '../models/EventAction';
import { EventMessage } from '../models/EventMessage';
import { SearchDirection } from '../models/search/SearchDirection';
import notificationsStore from './NotificationsStore';
import WorkspacesStore from './workspace/WorkspacesStore';

type SSESearchDirection = SearchDirection.Next | SearchDirection.Previous;

export type SearchPanelFormState = {
	startTimestamp: number | null;
	timeLimits: {
		previous: number | null;
		next: number | null;
	};
	resultCountLimit: number;
	searchDirection: SearchDirection | null;
	parentEvent: string;
	stream: string[];
};

export type SearchResult = EventTreeNode | EventMessage;

export type SearchHistory = {
	timestamp: number;
	results: Record<string, Array<SearchResult>>;
	request: StateHistory;
	progress: {
		previous: number;
		next: number;
	};
	processedObjectCount: {
		previous: number;
		next: number;
	};
};

export type StateHistory = {
	type: SearchPanelType;
	state: SearchPanelFormState;
	filters: EventFilterState | MessageFilterState;
};

export type SearchHistoryState<T> = {
	index: number;
	limit: number;
	disableForward: boolean;
	disableBackward: boolean;
	currentSearch: null | T;
	history: Array<T>;
};

type SearchProgressState = {
	completed: boolean;
	lastEventId: string | null;
	lastProcessedObjectCount: number;
	resultCount: number;
};

const SEARCH_RESULT_GROUP_TIME_INTERVAL_MINUTES = 1;
const SEARCH_CHUNK_SIZE = 500;

export class SearchStore {
	constructor(private workspacesStore: WorkspacesStore, private api: ApiSchema) {
		this.init();

		autorun(() => {
			this.currentSearch = this.searchHistory[this.currentIndex] || null;
		});

		reaction(
			() => this.currentSearch?.timestamp,
			currentSearchTimestamp => {
				if (currentSearchTimestamp && this.currentSearch) {
					this.formType = this.currentSearch.request.type;
					this.searchForm = this.currentSearch.request.state;
					if (this.currentSearch.request.type === 'event') {
						this.eventsFilter = this.currentSearch.request.filters as EventFilterState;
					} else {
						this.messagesFilter = this.currentSearch.request.filters as MessageFilterState;
					}
				}
			},
		);
	}

	@observable messageSessions: Array<string> = [];

	@observable searchChannel: {
		previous: EventSource | null;
		next: EventSource | null;
	} = {
		previous: null,
		next: null,
	};

	@observable eventsFilter: EventFilterState | null = null;

	@observable messagesFilter: MessageFilterState | null = null;

	@observable searchForm: SearchPanelFormState = {
		startTimestamp: moment().utc().subtract(30, 'minutes').valueOf(),
		searchDirection: SearchDirection.Next,
		resultCountLimit: 50,
		timeLimits: {
			previous: null,
			next: null,
		},
		parentEvent: '',
		stream: [],
	};

	@observable formType: SearchPanelType = 'event';

	@observable searchHistory: SearchHistory[] = [];

	@observable currentIndex = this.searchHistory.length > 0 ? this.searchHistory.length - 1 : 0;

	@observable eventFilterInfo: EventsFiltersInfo[] = [];

	@observable messagesFilterInfo: MessagesFilterInfo[] = [];

	@observable isMessageFiltersLoading = false;

<<<<<<< HEAD
	@observable currentSearch: SearchHistory | null = null;

	@observable searchProgressState: {
		previous: SearchProgressState;
		next: SearchProgressState;
	} = {
		previous: {
			completed: this.searchHistory.length > 0,
			lastEventId: null,
			lastProcessedObjectCount: 0,
			resultCount: 0,
		},
		next: {
			completed: this.searchHistory.length > 0,
			lastEventId: null,
			lastProcessedObjectCount: 0,
			resultCount: 0,
		},
	};
=======
	@observable isEventsFilterLoading = false;
>>>>>>> 4225135a

	@computed get searchProgress() {
		const startTimestamp = Number(this.searchForm.startTimestamp);
		const { previous: timeLimitPrevious, next: timeLimitNext } = this.searchForm.timeLimits;

		const timeIntervalPrevious = timeLimitPrevious ? startTimestamp - timeLimitPrevious : null;
		const timeIntervalNext = timeLimitNext ? timeLimitNext - startTimestamp : null;

		return {
			startTimestamp: this.searchForm.startTimestamp,
			completed: {
				previous: this.searchProgressState.previous.completed,
				next: this.searchProgressState.next.completed,
			},
			timeLimits: {
				previous: timeLimitPrevious,
				next: timeLimitNext,
			},
			timeIntervals: {
				previous: timeIntervalPrevious,
				next: timeIntervalNext,
			},
			progress: {
				previous:
					this.currentSearch && this.currentSearch.progress.previous
						? startTimestamp - this.currentSearch.progress.previous
						: 0,
				next:
					this.currentSearch && this.currentSearch.progress.next
						? this.currentSearch.progress.next - startTimestamp
						: 0,
			},
			processedObjectCount: this.currentSearch
				? this.currentSearch.processedObjectCount.previous +
				  this.currentSearch.processedObjectCount.next
				: 0,
		};
	}

	@computed get resultCount(): number {
		return (
			this.searchProgressState.previous.resultCount +
			this.searchProgressState.next.resultCount +
			this.searchChunk.length
		);
	}

	@computed get isSearching(): boolean {
		return Boolean(this.searchChannel.next || this.searchChannel.previous);
	}

	@computed get isCompleted() {
		const { searchDirection } = this.searchForm;

		if (!searchDirection) return false;

		if (searchDirection === SearchDirection.Both)
			return (
				this.searchProgressState[SearchDirection.Previous].completed &&
				this.searchProgressState[SearchDirection.Next].completed
			);

		return this.searchProgressState[searchDirection].completed;
	}

	@computed get isPaused() {
		return (
			!this.isSearching &&
			!this.isCompleted &&
			(!!this.searchProgressState.previous.lastEventId ||
				!!this.searchProgressState.next.lastEventId)
		);
	}

	private searchChunk: Array<
		| (SearchResult & { searchDirection: SSESearchDirection })
		| (SSEHeartbeat & { searchDirection: SSESearchDirection })
	> = [];

	@computed get isFormDisabled() {
		return this.searchHistory.length > 1 && this.currentIndex !== this.searchHistory.length - 1;
	}

	@computed get filters() {
		if (this.formType === 'event') {
			return this.eventsFilter
				? {
						info: this.eventFilterInfo,
						state: this.eventsFilter,
						setState: this.setEventsFilter,
						disableAll: this.isFormDisabled,
				  }
				: null;
		}
		return this.messagesFilter
			? {
					info: this.messagesFilterInfo,
					state: this.messagesFilter,
					setState: this.setMessagesFilter,
					disableAll: this.isFormDisabled,
			  }
			: null;
	}

	@computed get sortedResultGroups() {
		if (!this.currentSearch) return [];

		const startTimestamp = this.currentSearch.request.state.startTimestamp || 0;

		return Object.entries(this.currentSearch.results).sort((a, b) => {
			const [firstResultGroupTimestamp, secondResultGroupTimestamp] = [a, b].map(
				resultGroup => +resultGroup[0] * 1000 * SEARCH_RESULT_GROUP_TIME_INTERVAL_MINUTES * 60,
			);

			return (
				Math.abs(firstResultGroupTimestamp - startTimestamp) -
				Math.abs(secondResultGroupTimestamp - startTimestamp)
			);
		});
	}

	@action
	getEventFilters = async () => {
		this.isEventsFilterLoading = true;
		try {
			const filters = await this.api.sse.getEventFilters();
			const filtersInfo = await this.api.sse.getEventsFiltersInfo(filters);
			runInAction(() => {
				this.eventFilterInfo = filtersInfo;
				this.eventsFilter = getDefaultEventsFiltersState(filtersInfo);
			});
		} catch (error) {
			console.error('Error occured while loading event filters', error);
		} finally {
			runInAction(() => {
				this.isEventsFilterLoading = false;
			});
		}
	};

	@action
	getMessagesFilters = async () => {
		this.isMessageFiltersLoading = true;
		try {
			const filters = await this.api.sse.getMessagesFilters();
			const filtersInfo = await this.api.sse.getMessagesFiltersInfo(filters);
			runInAction(() => {
				this.messagesFilterInfo = filtersInfo;
				this.messagesFilter = getDefaultMessagesFiltersState(filtersInfo);
			});
		} catch (error) {
			console.error('Error occured while loading messages filters', error);
		} finally {
			runInAction(() => {
				this.isMessageFiltersLoading = false;
			});
		}
	};

	@action setFormType = (formType: SearchPanelType) => {
		this.formType = formType;
	};

	@action updateForm = (stateUpdate: Partial<SearchPanelFormState>) => {
		this.searchForm = {
			...this.searchForm,
			...stateUpdate,
		};

		this.resetSearchProgressState();
	};

	@action setEventsFilter = (patch: Partial<EventFilterState>) => {
		if (this.eventsFilter) {
			this.eventsFilter = {
				...this.eventsFilter,
				...patch,
			};
		}

		this.resetSearchProgressState();
	};

	@action setMessagesFilter = (patch: Partial<MessageFilterState>) => {
		if (this.messagesFilter) {
			this.messagesFilter = {
				...this.messagesFilter,
				...patch,
			};
		}

		this.resetSearchProgressState();
	};

	@action deleteHistoryItem = (searchHistoryItem: SearchHistory) => {
		this.searchHistory = this.searchHistory.filter(item => item !== searchHistoryItem);
		this.currentIndex = Math.max(this.currentIndex - 1, 0);

		this.resetSearchProgressState();

		if (this.searchHistory.length !== 0) {
			this.setCompleted(true);
		}
		this.api.indexedDb.deleteDbStoreItem(
			IndexedDbStores.SEARCH_HISTORY,
			searchHistoryItem.timestamp,
		);
	};

	@action nextSearch = () => {
		if (this.currentIndex < this.searchHistory.length - 1) {
			this.currentIndex += 1;
			this.resetSearchProgressState();
			this.setCompleted(true);
		}
	};

	@action prevSearch = () => {
		if (this.currentIndex !== 0) {
			this.currentIndex -= 1;
			this.resetSearchProgressState();
			this.setCompleted(true);
		}
	};

	@action newSearch = (searchHistoryItem: SearchHistory) => {
		this.searchHistory = [...this.searchHistory, searchHistoryItem];
		this.currentIndex = this.searchHistory.length - 1;
		this.resetSearchProgressState();
	};

	@action updateSearchItem = (searchHistoryItem: Partial<SearchHistory>) => {
		this.searchHistory = this.searchHistory.map(item => {
			if (item === searchHistoryItem) {
				return {
					...item,
					...searchHistoryItem,
				};
			}

			return item;
		});
	};

	@action startSearch = (loadMore = false) => {
		const filterParams = this.formType === 'event' ? this.eventsFilter : this.messagesFilter;
		if (this.isSearching || !filterParams) return;
		const isPaused = this.isPaused;
		this.setCompleted(false);

		if (loadMore) {
			if (isPaused) {
				this.startSearch();
				return;
			}

			this.searchProgressState[SearchDirection.Previous].resultCount = 0;
			this.searchProgressState[SearchDirection.Next].resultCount = 1;
		}

		if (!isPaused && !loadMore) {
			this.newSearch({
				timestamp: moment().utc().valueOf(),
				request: { type: this.formType, state: this.searchForm, filters: filterParams },
				results: {},
				progress: {
					previous: 0,
					next: 0,
				},
				processedObjectCount: {
					previous: 0,
					next: 0,
				},
			});
		}

		function getFilter<T extends keyof FilterState>(name: T) {
			return filterParams![name];
		}

		const {
			startTimestamp: _startTimestamp,
			searchDirection,
			resultCountLimit,
			timeLimits,
			parentEvent,
			stream,
		} = this.searchForm;

		const filtersToAdd = !this.filters
			? []
			: (this.filters.info as EventsFiltersInfo[])
					.filter((info: SSEFilterInfo) => getFilter(info.name).values.length !== 0)
					.filter(
						(info: SSEFilterInfo) =>
							info.name !== 'status' || getFilter(info.name).values !== 'any',
					)
					.map((info: SSEFilterInfo) => info.name);

		const filterValues = filtersToAdd.map(filter => [
			`${filter}-${filter === 'status' ? 'value' : 'values'}`,
			getFilter(filter).values,
		]);

		const filterInclusion = filtersToAdd.map(filter =>
			getFilter(filter).negative ? [`${filter}-negative`, getFilter(filter).negative] : [],
		);

		const startDirectionalSearch = (direction: SSESearchDirection) => {
			const params = {
				startTimestamp: _startTimestamp,
				searchDirection: direction,
				resultCountLimit,
				endTimestamp: timeLimits[direction],
				filters: filtersToAdd,
				...Object.fromEntries([...filterValues, ...filterInclusion]),
			};

			if (isPaused || loadMore) {
				params.resumeFromId = this.searchProgressState[direction].lastEventId;
			}

			if (isPaused) {
				params.resultCountLimit =
					this.currentSearch!.request.state.resultCountLimit -
					this.searchProgressState[direction].resultCount;
			}

			const queryParams: SSEParams =
				this.formType === 'event' ? { ...params, parentEvent } : { ...params, stream };

			const searchChannel = this.api.sse.getEventSource({
				type: this.formType,
				queryParams,
			});

			this.searchChannel[direction] = searchChannel;

			searchChannel.addEventListener(this.formType, this.onChannelResponse.bind(this, direction));
			searchChannel.addEventListener('keep_alive', this.onChannelResponse.bind(this, direction));
			searchChannel.addEventListener('close', this.stopSearch.bind(this, direction, undefined));
			searchChannel.addEventListener('error', this.onError.bind(this, direction));
		};

		if (searchDirection === SearchDirection.Both) {
			startDirectionalSearch(SearchDirection.Previous);
			startDirectionalSearch(SearchDirection.Next);
		} else if (searchDirection) {
			startDirectionalSearch(searchDirection);
		}
	};

	@action pauseSearch = () => {
		if (this.currentSearch) {
			const { processedObjectCount } = this.currentSearch;
			this.searchProgressState.previous.lastProcessedObjectCount = processedObjectCount.previous;
			this.searchProgressState.next.lastProcessedObjectCount = processedObjectCount.next;
		}

		this.stopSearch(undefined, true);
	};

	@action
	stopSearch = (searchDirection?: SSESearchDirection, pause = false) => {
		if (!searchDirection) {
			this.stopSearch(SearchDirection.Next, pause);
			this.stopSearch(SearchDirection.Previous, pause);
			return;
		}

		const searchChannel = this.searchChannel[searchDirection];

		if (!searchChannel) return;

		searchChannel.close();
		this.searchChannel[searchDirection] = null;

		if (!pause) {
			this.searchProgressState[searchDirection].completed = true;
		}

		this.exportChunkToSearchHistory();

		if (!this.isSearching && this.currentSearch) {
			this.saveSearchResults(toJS(this.currentSearch));
		}
	};

	onError = (searchDirection: SSESearchDirection, ev: Event) => {
		notificationsStore.handleSSEError(ev);

		this.stopSearch(searchDirection);
	};

	private onChannelResponse = (searchDirection: SSESearchDirection, ev: Event) => {
		if (this.currentSearch) {
			const data = (ev as MessageEvent).data;
			const parsedEvent: SearchResult | SSEHeartbeat = JSON.parse(data);
			this.searchChunk.push({ ...parsedEvent, searchDirection });

			if (
				this.searchChunk.length >= SEARCH_CHUNK_SIZE ||
				(!isEventNode(parsedEvent) && !isEventMessage(parsedEvent))
			) {
				this.exportChunkToSearchHistory();
			}

			if (this.resultCount >= this.currentSearch.request.state.resultCountLimit) {
				this.stopSearch();
			}
		}
	};

	@action
	exportChunkToSearchHistory() {
		this.searchChunk.forEach(eventWithSearchDirection => {
			if (!this.currentSearch) return;

			const { searchDirection, ...parsedEvent } = eventWithSearchDirection;

			const eventTimestamp =
				isEventNode(parsedEvent) || isEventMessage(parsedEvent)
					? getTimestampAsNumber(parsedEvent)
					: parsedEvent.timestamp;

			if (isEventNode(parsedEvent) || isEventMessage(parsedEvent)) {
				const resultGroupKey = Math.floor(
					eventTimestamp / 1000 / (SEARCH_RESULT_GROUP_TIME_INTERVAL_MINUTES * 60),
				).toString();

				if (!this.currentSearch.results[resultGroupKey]) {
					this.currentSearch.results[resultGroupKey] = [];
				}

				this.currentSearch.results[resultGroupKey].push(parsedEvent);
				this.currentSearch.progress[searchDirection] = eventTimestamp;
				this.searchProgressState[searchDirection].lastEventId = getItemId(parsedEvent);
				this.searchProgressState[searchDirection].resultCount += 1;
			} else {
				if (eventTimestamp) {
					this.currentSearch.progress[searchDirection] = eventTimestamp;
				}

				this.currentSearch.processedObjectCount[searchDirection] =
					parsedEvent.scanCounter +
					this.searchProgressState[searchDirection].lastProcessedObjectCount;

				if (parsedEvent.id) {
					this.searchProgressState[searchDirection].lastEventId = parsedEvent.id;
				}
			}
		});

		this.searchChunk = [];
	}

	@action setCompleted(completed: boolean, searchDirection?: SSESearchDirection) {
		if (!searchDirection) {
			this.setCompleted(completed, SearchDirection.Next);
			this.setCompleted(completed, SearchDirection.Previous);
			return;
		}

		this.searchProgressState[searchDirection].completed = completed;
	}

	@action resetSearchProgressState() {
		this.searchProgressState = {
			previous: {
				completed: false,
				lastEventId: null,
				lastProcessedObjectCount: 0,
				resultCount: 0,
			},
			next: {
				completed: false,
				lastEventId: null,
				lastProcessedObjectCount: 0,
				resultCount: 0,
			},
		};
	}

	private async loadMessageSessions() {
		try {
			const messageSessions = await this.api.messages.getMessageSessions();
			runInAction(() => {
				this.messageSessions = messageSessions;
			});
		} catch (error) {
			console.error("Couldn't fetch sessions");
		}
	}

	private getSearchHistory = async (historyTimestamp?: number) => {
		try {
			const searchHistory = await this.api.indexedDb.getStoreValues<SearchHistory>(
				IndexedDbStores.SEARCH_HISTORY,
			);
			runInAction(() => {
				this.searchHistory = searchHistory;
				const defaultIndex = searchHistory.length - 1;
				const index = historyTimestamp
					? searchHistory.findIndex(search => search.timestamp === historyTimestamp)
					: -1;
				this.currentIndex = index === -1 ? defaultIndex : index;
			});
		} catch (error) {
			console.error('Failed to load search history', error);
		}
	};

	private init = () => {
		this.getEventFilters();
		this.getMessagesFilters();
		this.loadMessageSessions();
		this.getSearchHistory();
	};

	private saveSearchResults = async (search: SearchHistory) => {
		try {
			const savedSearchResultKeys = await this.api.indexedDb.getStoreKeys<number>(
				IndexedDbStores.SEARCH_HISTORY,
			);
			if (savedSearchResultKeys.length >= indexedDbLimits['search-history']) {
				const keysToDelete = savedSearchResultKeys.slice(
					0,
					savedSearchResultKeys.length - indexedDbLimits['search-history'] + 1,
				);
				await Promise.all(
					keysToDelete.map(searchHistoryKey =>
						this.api.indexedDb.deleteDbStoreItem(IndexedDbStores.SEARCH_HISTORY, searchHistoryKey),
					),
				);
			}
			await this.api.indexedDb.addDbStoreItem(IndexedDbStores.SEARCH_HISTORY, search);
		} catch (error) {
			if (error.name === 'QuotaExceededError') {
				this.workspacesStore.onQuotaExceededError(search);
			} else {
				notificationsStore.addMessage({
					errorType: 'indexedDbMessage',
					type: 'error',
					header: `Failed to save current search result`,
					description: '',
					id: nanoid(),
				});
			}
		}
	};

	@action
	public syncData = async (unsavedData?: DbData) => {
		if (this.isSearching) {
			this.stopSearch();
		}

		await this.getSearchHistory();
		if (unsavedData && isSearchHistoryEntity(unsavedData)) {
			await this.saveSearchResults(unsavedData);
		}
	};
}<|MERGE_RESOLUTION|>--- conflicted
+++ resolved
@@ -33,17 +33,12 @@
 	MessageFilterState,
 } from '../components/search-panel/SearchPanelFilters';
 import { getTimestampAsNumber } from '../helpers/date';
-<<<<<<< HEAD
 import { getItemId, isEventMessage, isEventNode } from '../helpers/event';
-import { getDefaultEventsFiltersState, getDefaultMessagesFiltersState } from '../helpers/search';
-=======
-import { isEventMessage, isEventNode } from '../helpers/event';
 import {
 	getDefaultEventsFiltersState,
 	getDefaultMessagesFiltersState,
 	isSearchHistoryEntity,
 } from '../helpers/search';
->>>>>>> 4225135a
 import { EventTreeNode } from '../models/EventAction';
 import { EventMessage } from '../models/EventMessage';
 import { SearchDirection } from '../models/search/SearchDirection';
@@ -167,7 +162,6 @@
 
 	@observable isMessageFiltersLoading = false;
 
-<<<<<<< HEAD
 	@observable currentSearch: SearchHistory | null = null;
 
 	@observable searchProgressState: {
@@ -187,9 +181,8 @@
 			resultCount: 0,
 		},
 	};
-=======
+
 	@observable isEventsFilterLoading = false;
->>>>>>> 4225135a
 
 	@computed get searchProgress() {
 		const startTimestamp = Number(this.searchForm.startTimestamp);
