/** ****************************************************************************
 * Copyright 2020-2020 Exactpro (Exactpro Systems Limited)
 *
 * Licensed under the Apache License, Version 2.0 (the "License");
 * you may not use this file except in compliance with the License.
 * You may obtain a copy of the License at
 *
 *     http://www.apache.org/licenses/LICENSE-2.0
 *
 * Unless required by applicable law or agreed to in writing, software
 * distributed under the License is distributed on an "AS IS" BASIS,
 * WITHOUT WARRANTIES OR CONDITIONS OF ANY KIND, either express or implied.
 * See the License for the specific language governing permissions and
 * limitations under the License.
 ***************************************************************************** */

import { action, autorun, computed, observable, reaction, runInAction, toJS } from 'mobx';
import moment from 'moment';
import { nanoid } from 'nanoid';
import debounce from 'lodash.debounce';
import ApiSchema from '../api/ApiSchema';
import {
	EventsFiltersInfo,
	MessageIdsEvent,
	MessagesFilterInfo,
	SSEFilterInfo,
	SSEHeartbeat,
	SSEParams,
} from '../api/sse';
import { DbData, indexedDbLimits, IndexedDbStores } from '../api/indexedDb';
import { SearchPanelType } from '../components/search-panel/SearchPanel';
import {
	EventFilterState,
	FilterState,
	MessageFilterState,
} from '../components/search-panel/SearchPanelFilters';
import { getTimestampAsNumber } from '../helpers/date';
import { getItemId, isEventId, isEventMessage, isEventNode } from '../helpers/event';
import {
	getDefaultEventsFiltersState,
	getDefaultMessagesFiltersState,
	getResultGroupKey,
	isSearchHistoryEntity,
} from '../helpers/search';
import { EventTreeNode } from '../models/EventAction';
import { EventMessage } from '../models/EventMessage';
import { SearchDirection } from '../models/search/SearchDirection';
import notificationsStore from './NotificationsStore';
import WorkspacesStore from './workspace/WorkspacesStore';
import FiltersHistoryStore from './FiltersHistoryStore';
import { SessionsStore } from './messages/SessionsStore';
import { getItemAt } from '../helpers/array';
import BooksStore from './BooksStore';

type SSESearchDirection = SearchDirection.Next | SearchDirection.Previous;

export type SearchPanelFormState = {
	startTimestamp: number | null;
	timeLimits: {
		previous: number | null;
		next: number | null;
	};
	resultCountLimit: number;
	searchDirection: SearchDirection | null;
	parentEvent: string;
	stream: string[];
	scope: string;
};

export type SearchResult = EventTreeNode | EventMessage;

export type SearchHistory = {
	timestamp: number;
	bookId: string;
	results: Record<string, Array<SearchResult>>;
	request: StateHistory;
	progress: {
		previous: number;
		next: number;
	};
	processedObjectCount: {
		previous: number;
		next: number;
	};
};

export type StateHistory = {
	type: SearchPanelType;
	state: SearchPanelFormState;
	filters: EventFilterState | MessageFilterState;
	scope: string;
};

export type SearchHistoryState<T> = {
	index: number;
	limit: number;
	disableForward: boolean;
	disableBackward: boolean;
	currentSearch: null | T;
	history: Array<T>;
};

type SearchProgressState = {
	completed: boolean;
	lastEventId: string | null;
	lastProcessedObjectCount: number;
	resultCount: number;
};

const SEARCH_RESULT_GROUP_TIME_INTERVAL_MINUTES = 1;
const SEARCH_CHUNK_SIZE = 500;

function getDefaultFormState(): SearchPanelFormState {
	return {
		startTimestamp: moment().utc().subtract(30, 'minutes').valueOf(),
		searchDirection: SearchDirection.Next,
		resultCountLimit: 50,
		timeLimits: {
			previous: null,
			next: null,
		},
		parentEvent: '',
		stream: [],
	};
}

export class SearchStore {
	constructor(
		private workspacesStore: WorkspacesStore,
		private api: ApiSchema,
		private filtersHistory: FiltersHistoryStore,
		private sessionsStore: SessionsStore,
		private booksStore: BooksStore,
	) {
		this.init();

		autorun(() => {
			this.currentSearch = getItemAt(this.searchHistory, this.currentIndex);
		});

		reaction(
			() => this.currentSearch?.timestamp,
			currentSearchTimestamp => {
				if (currentSearchTimestamp && this.currentSearch) {
					this.formType = this.currentSearch.request.type;
					this.searchForm = this.currentSearch.request.state;
					if (this.currentSearch.request.type === 'event') {
						this.eventsFilter = this.currentSearch.request.filters as EventFilterState;
					} else {
						this.messagesFilter = this.currentSearch.request.filters as MessageFilterState;
					}
				}
			},
		);

		reaction(
			() => this.searchForm.parentEvent,
			parentEvent => {
				if (parentEvent && !isEventId(parentEvent)) {
					this.loadEventAutocompleteList(parentEvent);
				} else {
					this.resetEventAutocompleteList();
					this.loadEventAutocompleteList.cancel();
				}
			},
		);

		reaction(
			() => this.booksStore.selectedBook,
			() => {
				this.stopSearch();
				this.getSearchHistory();
				this.resetSearchProgressState();
			},
		);
	}

	@observable searchChannel: {
		previous: EventSource | null;
		next: EventSource | null;
	} = {
		previous: null,
		next: null,
	};

	@observable eventsFilter: EventFilterState | null = null;

	@observable messagesFilter: MessageFilterState | null = null;

<<<<<<< HEAD
	@observable searchForm: SearchPanelFormState = getDefaultFormState();
=======
	@observable searchForm: SearchPanelFormState = {
		startTimestamp: moment.utc().subtract(30, 'minutes').valueOf(),
		searchDirection: SearchDirection.Next,
		resultCountLimit: 50,
		timeLimits: {
			previous: null,
			next: null,
		},
		parentEvent: '',
		stream: [],
		scope: '',
	};
>>>>>>> 335f9df0

	@observable formType: SearchPanelType = 'event';

	@observable searchHistory: SearchHistory[] = [];

	@observable currentIndex = this.searchHistory.length > 0 ? this.searchHistory.length - 1 : 0;

	@observable eventFilterInfo: EventsFiltersInfo[] = [];

	@observable messagesFilterInfo: MessagesFilterInfo[] = [];

	@observable isMessageFiltersLoading = false;

	@observable currentSearch: SearchHistory | null = null;

	@observable searchProgressState: {
		previous: SearchProgressState;
		next: SearchProgressState;
	} = {
		previous: {
			completed: this.searchHistory.length > 0,
			lastEventId: null,
			lastProcessedObjectCount: 0,
			resultCount: 0,
		},
		next: {
			completed: this.searchHistory.length > 0,
			lastEventId: null,
			lastProcessedObjectCount: 0,
			resultCount: 0,
		},
	};

	@observable isEventsFilterLoading = false;

	@observable eventAutocompleteList: EventTreeNode[] = [];

	@observable.ref eventAutocompleteSseChannel: EventSource | null = null;

	private resumeFromMessageIds: {
		previous: MessageIdsEvent | null;
		next: MessageIdsEvent | null;
	} = {
		previous: null,
		next: null,
	};

	@computed get isLoadingEventAutocompleteList() {
		return Boolean(this.eventAutocompleteSseChannel);
	}

	@computed get searchProgress() {
		const startTimestamp = Number(this.searchForm.startTimestamp);
		const { previous: timeLimitPrevious, next: timeLimitNext } = this.searchForm.timeLimits;

		const timeIntervalPrevious = timeLimitPrevious ? startTimestamp - timeLimitPrevious : null;
		const timeIntervalNext = timeLimitNext ? timeLimitNext - startTimestamp : null;

		return {
			startTimestamp: this.searchForm.startTimestamp,
			completed: {
				previous: this.searchProgressState.previous.completed,
				next: this.searchProgressState.next.completed,
			},
			timeLimits: {
				previous: timeLimitPrevious,
				next: timeLimitNext,
			},
			timeIntervals: {
				previous: timeIntervalPrevious,
				next: timeIntervalNext,
			},
			progress: {
				previous:
					this.currentSearch && this.currentSearch.progress.previous
						? startTimestamp - this.currentSearch.progress.previous
						: 0,
				next:
					this.currentSearch && this.currentSearch.progress.next
						? this.currentSearch.progress.next - startTimestamp
						: 0,
			},
			processedObjectCount: this.currentSearch
				? this.currentSearch.processedObjectCount.previous +
				  this.currentSearch.processedObjectCount.next
				: 0,
		};
	}

	@computed get resultCount(): number {
		return (
			this.searchProgressState.previous.resultCount +
			this.searchProgressState.next.resultCount +
			this.searchChunk.length
		);
	}

	@computed get isSearching(): boolean {
		return Boolean(this.searchChannel.next || this.searchChannel.previous);
	}

	@computed get isCompleted() {
		const { searchDirection } = this.searchForm;

		if (!searchDirection) return false;

		if (searchDirection === SearchDirection.Both)
			return (
				this.searchProgressState[SearchDirection.Previous].completed &&
				this.searchProgressState[SearchDirection.Next].completed
			);

		return this.searchProgressState[searchDirection].completed;
	}

	@computed get isPaused() {
		return (
			!this.isSearching &&
			!this.isCompleted &&
			(!!this.searchProgressState.previous.lastEventId ||
				!!this.searchProgressState.next.lastEventId)
		);
	}

	private searchChunk: Array<
		| (SearchResult & { searchDirection: SSESearchDirection })
		| (SSEHeartbeat & { searchDirection: SSESearchDirection })
	> = [];

	@computed get isHistorySearch() {
		return this.searchHistory.length > 1 && this.currentIndex !== this.searchHistory.length - 1;
	}

	@computed get filters() {
		if (this.formType === 'event') {
			return this.eventsFilter
				? {
						info: this.eventFilterInfo,
						state: this.eventsFilter,
						setState: this.setEventsFilter,
						disableAll: this.isHistorySearch || this.isSearching,
				  }
				: null;
		}
		return this.messagesFilter
			? {
					info: this.messagesFilterInfo,
					state: this.messagesFilter,
					setState: this.setMessagesFilter,
					disableAll: this.isHistorySearch || this.isSearching,
			  }
			: null;
	}

	@computed get sortedResultGroups() {
		if (!this.currentSearch) return [];

		const startTimestamp = this.currentSearch.request.state.startTimestamp || 0;

		return Object.entries(this.currentSearch.results).sort((a, b) => {
			const [firstResultGroupTimestamp, secondResultGroupTimestamp] = [a, b].map(
				resultGroup => +resultGroup[0] * 1000 * SEARCH_RESULT_GROUP_TIME_INTERVAL_MINUTES * 60,
			);

			return (
				Math.abs(firstResultGroupTimestamp - startTimestamp) -
				Math.abs(secondResultGroupTimestamp - startTimestamp)
			);
		});
	}

	@action
	getEventFilters = async () => {
		this.isEventsFilterLoading = true;
		try {
			const filters = await this.api.sse.getEventFilters();
			const filtersInfo = await this.api.sse.getEventsFiltersInfo(filters);
			runInAction(() => {
				this.eventFilterInfo = filtersInfo;
				this.eventsFilter = getDefaultEventsFiltersState(filtersInfo);
			});
		} catch (error) {
			console.error('Error occured while loading event filters', error);
		} finally {
			runInAction(() => {
				this.isEventsFilterLoading = false;
			});
		}
	};

	@action
	getMessagesFilters = async () => {
		this.isMessageFiltersLoading = true;
		try {
			const filters = await this.api.sse.getMessagesFilters();
			const filtersInfo = await this.api.sse.getMessagesFiltersInfo(filters);
			runInAction(() => {
				this.messagesFilterInfo = filtersInfo;
				this.messagesFilter = getDefaultMessagesFiltersState(filtersInfo);
			});
		} catch (error) {
			console.error('Error occured while loading messages filters', error);
		} finally {
			runInAction(() => {
				this.isMessageFiltersLoading = false;
			});
		}
	};

	@action setFormType = (formType: SearchPanelType) => {
		this.formType = formType;
	};

	@action updateForm = (stateUpdate: Partial<SearchPanelFormState>) => {
		this.searchForm = {
			...this.searchForm,
			...stateUpdate,
		};

		this.resetSearchProgressState();
	};

	@action setEventsFilter = (patch: Partial<EventFilterState>) => {
		if (this.eventsFilter) {
			this.eventsFilter = {
				...this.eventsFilter,
				...patch,
			};
		}

		this.resetSearchProgressState();
	};

	@action setMessagesFilter = (patch: Partial<MessageFilterState>) => {
		if (this.messagesFilter) {
			this.messagesFilter = {
				...this.messagesFilter,
				...patch,
			};
		}

		this.resetSearchProgressState();
	};

	@action clearFilters = () => {
		if (!this.isSearching) {
			this.messagesFilter = getDefaultMessagesFiltersState(this.messagesFilterInfo);
			this.eventsFilter = getDefaultEventsFiltersState(this.eventFilterInfo);

			this.searchForm = getDefaultFormState();
		}
	};

	@action deleteHistoryItem = (searchHistoryItem: SearchHistory) => {
		this.searchHistory = this.searchHistory.filter(item => item !== searchHistoryItem);
		this.currentIndex = Math.max(this.currentIndex - 1, 0);

		this.resetSearchProgressState();

		if (this.searchHistory.length !== 0) {
			this.setCompleted(true);
		}
		this.api.indexedDb.deleteDbStoreItem(
			IndexedDbStores.SEARCH_HISTORY,
			searchHistoryItem.timestamp,
		);
	};

	@action nextSearch = () => {
		if (this.currentIndex < this.searchHistory.length - 1) {
			this.currentIndex += 1;
			this.resetSearchProgressState();
			this.setCompleted(true);
		}
	};

	@action prevSearch = () => {
		if (this.currentIndex !== 0) {
			this.currentIndex = Math.max(this.currentIndex - 1, 0);
			this.resetSearchProgressState();
			this.setCompleted(true);
		}
	};

	@action newSearch = (searchHistoryItem: SearchHistory) => {
		this.searchHistory = [...this.searchHistory, searchHistoryItem];
		this.currentIndex = Math.max(this.searchHistory.length - 1, 0);
		this.resetSearchProgressState();
	};

	@action updateSearchItem = (searchHistoryItem: Partial<SearchHistory>) => {
		this.searchHistory = this.searchHistory.map(item => {
			if (item === searchHistoryItem) {
				return {
					...item,
					...searchHistoryItem,
				};
			}

			return item;
		});
	};

	@action startSearch = (loadMore = false) => {
		const filterParams = this.formType === 'event' ? this.eventsFilter : this.messagesFilter;
		const bookId = this.booksStore.selectedBook.name;
		const scope = this.searchForm.scope;

		if (this.isSearching || !filterParams || (this.formType === 'event' && !scope.trim())) return;
		this.setCompleted(false);

		if (loadMore) {
			if (this.isPaused) {
				this.startSearch();
				return;
			}

			this.searchProgressState[SearchDirection.Previous].resultCount = 0;
			this.searchProgressState[SearchDirection.Next].resultCount = 1;
		}

<<<<<<< HEAD
		if ((!isPaused && !loadMore) || this.currentSearch?.request.type !== this.formType) {
=======
		if (!this.isPaused && !loadMore) {
>>>>>>> 335f9df0
			this.newSearch({
				timestamp: moment().utc().valueOf(),
				request: {
					type: this.formType,
					state: this.searchForm,
					filters: filterParams,
					scope,
				} as any,
				bookId,
				results: {},
				progress: {
					previous: 0,
					next: 0,
				},
				processedObjectCount: {
					previous: 0,
					next: 0,
				},
			});
		}

		function getFilter<T extends keyof FilterState>(name: T) {
			return filterParams![name];
		}

		const {
			startTimestamp: _startTimestamp,
			searchDirection,
			resultCountLimit,
			timeLimits,
			parentEvent,
			stream,
		} = this.searchForm;

		const filtersToAdd = !this.filters
			? []
			: (this.filters.info as EventsFiltersInfo[])
					.filter((info: SSEFilterInfo) => getFilter(info.name).values.length !== 0)
					.filter(
						(info: SSEFilterInfo) =>
							info.name !== 'status' || getFilter(info.name).values !== 'any',
					)
					.map((info: SSEFilterInfo) => info.name);

		const filterValues: [string, string | string[]][] = filtersToAdd.map(filter => [
			`${filter}-${filter === 'status' ? 'value' : 'values'}`,
			getFilter(filter).values,
		]);

		const filterInclusion = filtersToAdd.map(filter =>
			getFilter(filter).negative ? [`${filter}-negative`, getFilter(filter).negative] : [],
		);

		const filterConjunct = filtersToAdd.map(filter =>
			getFilter(filter).conjunct ? [`${filter}-conjunct`, getFilter(filter).conjunct] : [],
		);

		const startDirectionalSearch = (direction: SSESearchDirection) => {
			const params = {
				startTimestamp: _startTimestamp,
				searchDirection: direction,
				resultCountLimit,
				endTimestamp: timeLimits[direction],
				filters: filtersToAdd,
				bookId: this.booksStore.selectedBook.name,
				scope,
				...Object.fromEntries([...filterValues, ...filterInclusion, ...filterConjunct]),
			};

<<<<<<< HEAD
			if (isPaused || loadMore) {
				if (this.formType === 'message') {
					const messageIdEvent = this.resumeFromMessageIds[direction];

					if (messageIdEvent) {
						params.messageId = Object.values(messageIdEvent).filter(Boolean);
					}
				} else {
					params.resumeFromId = this.searchProgressState[direction].lastEventId;
				}
=======
			if (this.isPaused || loadMore) {
				params.resumeFromId = this.searchProgressState[direction].lastEventId;
>>>>>>> 335f9df0
			}

			if (this.isPaused) {
				params.resultCountLimit =
					this.currentSearch!.request.state.resultCountLimit -
					this.searchProgressState[direction].resultCount;
			}

			const queryParams: SSEParams =
				this.formType === 'event' ? { ...params, parentEvent } : { ...params, stream };

			const searchChannel = this.api.sse.getEventSource({
				type: this.formType,
				queryParams,
			});
			this.searchChannel[direction] = searchChannel;

			if (this.formType === 'event') {
				this.filtersHistory.onEventFilterSubmit(filterParams as EventFilterState);
			} else {
				this.sessionsStore.saveSessions(stream);
				this.filtersHistory.onMessageFilterSubmit(filterParams as MessageFilterState);
			}

			searchChannel.addEventListener(this.formType, this.onChannelResponse.bind(this, direction));
			searchChannel.addEventListener('keep_alive', this.onChannelResponse.bind(this, direction));
			searchChannel.addEventListener('message_ids', this.onMessageIdsEvent.bind(this, direction));
			searchChannel.addEventListener('close', this.stopSearch.bind(this, direction, undefined));
			searchChannel.addEventListener('error', this.onError.bind(this, direction));
		};

		if (searchDirection === SearchDirection.Both) {
			startDirectionalSearch(SearchDirection.Previous);
			startDirectionalSearch(SearchDirection.Next);
		} else if (searchDirection) {
			startDirectionalSearch(searchDirection);
		}
	};

	@action pauseSearch = () => {
		if (this.currentSearch) {
			const { processedObjectCount } = this.currentSearch;
			this.searchProgressState.previous.lastProcessedObjectCount = processedObjectCount.previous;
			this.searchProgressState.next.lastProcessedObjectCount = processedObjectCount.next;
		}

		this.stopSearch(undefined, true);
	};

	@action
	stopSearch = (searchDirection?: SSESearchDirection, pause = false) => {
		if (!searchDirection) {
			this.stopSearch(SearchDirection.Next, pause);
			this.stopSearch(SearchDirection.Previous, pause);
			return;
		}

		const searchChannel = this.searchChannel[searchDirection];

		if (!searchChannel) return;

		searchChannel.close();
		this.searchChannel[searchDirection] = null;

		if (!pause) {
			this.searchProgressState[searchDirection].completed = true;
		}

		this.exportChunkToSearchHistory();

		if (
			!this.isSearching &&
			this.currentSearch &&
			Object.values(this.currentSearch.results).some(results => results.length > 0)
		) {
			this.saveSearchResults(toJS(this.currentSearch));
		}
	};

	onError = (searchDirection: SSESearchDirection, ev: Event) => {
		notificationsStore.handleSSEError(ev);

		this.stopSearch(searchDirection);
	};

	private onChannelResponse = (searchDirection: SSESearchDirection, ev: Event) => {
		if (this.currentSearch) {
			const data = (ev as MessageEvent).data;
			const parsedEvent: SearchResult | SSEHeartbeat = JSON.parse(data);
			this.searchChunk.push({ ...parsedEvent, searchDirection });

			if (
				this.searchChunk.length >= SEARCH_CHUNK_SIZE ||
				(!isEventNode(parsedEvent) && !isEventMessage(parsedEvent))
			) {
				this.exportChunkToSearchHistory();
			}
		}
	};

	private onMessageIdsEvent = (searchDirection: SSESearchDirection, ev: Event) => {
		this.resumeFromMessageIds[searchDirection] =
			ev instanceof MessageEvent && ev.data ? JSON.parse(ev.data).messageIds : null;
	};

	@action
	exportChunkToSearchHistory() {
		this.searchChunk.forEach(eventWithSearchDirection => {
			if (!this.currentSearch) return;

			const { searchDirection, ...parsedEvent } = eventWithSearchDirection;

			const eventTimestamp =
				isEventNode(parsedEvent) || isEventMessage(parsedEvent)
					? getTimestampAsNumber(parsedEvent)
					: parsedEvent.timestamp;

			if (isEventNode(parsedEvent) || isEventMessage(parsedEvent)) {
				const resultGroupKey = getResultGroupKey(
					eventTimestamp,
					SEARCH_RESULT_GROUP_TIME_INTERVAL_MINUTES,
				);

				if (!this.currentSearch.results[resultGroupKey]) {
					this.currentSearch.results[resultGroupKey] = [];
				}

				if (
					!this.currentSearch.results[resultGroupKey].find(
						entity => getItemId(entity) === getItemId(parsedEvent),
					)
				) {
					this.currentSearch.results[resultGroupKey].push(parsedEvent);
					this.searchProgressState[searchDirection].lastEventId = getItemId(parsedEvent);
					this.searchProgressState[searchDirection].resultCount += 1;
				}
				this.currentSearch.progress[searchDirection] = eventTimestamp;
			} else {
				if (eventTimestamp) {
					this.currentSearch.progress[searchDirection] = eventTimestamp;
				}

				this.currentSearch.processedObjectCount[searchDirection] =
					parsedEvent.scanCounter +
					this.searchProgressState[searchDirection].lastProcessedObjectCount;

				if (parsedEvent.id) {
					this.searchProgressState[searchDirection].lastEventId = parsedEvent.id;
				}
			}
		});

		this.searchChunk = [];
	}

	@action setCompleted(completed: boolean, searchDirection?: SSESearchDirection) {
		if (!searchDirection) {
			this.setCompleted(completed, SearchDirection.Next);
			this.setCompleted(completed, SearchDirection.Previous);
			return;
		}

		this.searchProgressState[searchDirection].completed = completed;
	}

	@action resetSearchProgressState() {
		this.searchProgressState = {
			previous: {
				completed: false,
				lastEventId: null,
				lastProcessedObjectCount: 0,
				resultCount: 0,
			},
			next: {
				completed: false,
				lastEventId: null,
				lastProcessedObjectCount: 0,
				resultCount: 0,
			},
		};

		this.resumeFromMessageIds = {
			previous: null,
			next: null,
		};
	}

	@action resetEventAutocompleteList = () => {
		this.eventAutocompleteSseChannel?.close();
		this.eventAutocompleteSseChannel = null;
		this.eventAutocompleteList = [];
	};

	private loadEventAutocompleteList = debounce(async (parentEventName: string) => {
		if (this.eventAutocompleteSseChannel) {
			this.eventAutocompleteSseChannel.close();
		}

		this.resetEventAutocompleteList();

		this.eventAutocompleteSseChannel = this.api.sse.getEventSource({
			type: 'event',
			queryParams: {
				filters: ['name'],
				'name-values': [parentEventName],
				startTimestamp: moment().utc().valueOf(),
				searchDirection: SearchDirection.Previous,
				resultCountLimit: 10,
				bookId: this.booksStore.selectedBook.name,
				scope: this.searchForm.scope,
			},
		});
		this.eventAutocompleteSseChannel.addEventListener('event', (ev: Event) =>
			runInAction(() => {
				const event: EventTreeNode = JSON.parse((ev as MessageEvent).data);
				this.eventAutocompleteList.push(event);
			}),
		);
		this.eventAutocompleteSseChannel.addEventListener('close', () => {
			this.eventAutocompleteSseChannel?.close();
			this.eventAutocompleteSseChannel = null;
		});
	}, 400);

	private getSearchHistory = async (historyTimestamp?: number) => {
		try {
			const searchHistory = await this.api.indexedDb.getStoreValues<SearchHistory>(
				IndexedDbStores.SEARCH_HISTORY,
			);
			runInAction(() => {
				this.searchHistory = searchHistory.filter(
					search => search.bookId === this.booksStore.selectedBook.name,
				);
				const index = historyTimestamp
					? this.searchHistory.findIndex(search => search.timestamp === historyTimestamp)
					: -1;
				this.currentIndex = index === -1 ? Math.max(this.searchHistory.length - 1, 0) : index;
			});
		} catch (error) {
			console.error('Failed to load search history', error);
		}
	};

	private init = () => {
		this.getEventFilters();
		this.getMessagesFilters();
		this.getSearchHistory();
	};

	private saveSearchResults = async (search: SearchHistory) => {
		try {
			const savedSearchResultKeys = await this.api.indexedDb.getStoreKeys<number>(
				IndexedDbStores.SEARCH_HISTORY,
			);

			if (savedSearchResultKeys.includes(search.timestamp)) {
				await this.api.indexedDb.updateDbStoreItem(IndexedDbStores.SEARCH_HISTORY, search);
				return;
			}

			if (savedSearchResultKeys.length >= indexedDbLimits['search-history']) {
				const keysToDelete = savedSearchResultKeys.slice(
					0,
					savedSearchResultKeys.length - indexedDbLimits['search-history'] + 1,
				);
				await Promise.all(
					keysToDelete.map(searchHistoryKey =>
						this.api.indexedDb.deleteDbStoreItem(IndexedDbStores.SEARCH_HISTORY, searchHistoryKey),
					),
				);
			}
			await this.api.indexedDb.addDbStoreItem(IndexedDbStores.SEARCH_HISTORY, search);
		} catch (error) {
			if (error instanceof DOMException && error.code === error.QUOTA_EXCEEDED_ERR) {
				this.workspacesStore.onQuotaExceededError(search);
			} else {
				notificationsStore.addMessage({
					notificationType: 'genericError',
					type: 'error',
					header: `Failed to save current search result`,
					description: '',
					id: nanoid(),
				});
			}
		}
	};

	@action
	public syncData = async (unsavedData?: DbData) => {
		if (this.isSearching) {
			this.stopSearch();
		}

		await this.getSearchHistory();
		if (unsavedData && isSearchHistoryEntity(unsavedData)) {
			await this.saveSearchResults(unsavedData);
		}
	};
}<|MERGE_RESOLUTION|>--- conflicted
+++ resolved
@@ -121,6 +121,7 @@
 		},
 		parentEvent: '',
 		stream: [],
+		scope: '',
 	};
 }
 
@@ -187,22 +188,7 @@
 
 	@observable messagesFilter: MessageFilterState | null = null;
 
-<<<<<<< HEAD
 	@observable searchForm: SearchPanelFormState = getDefaultFormState();
-=======
-	@observable searchForm: SearchPanelFormState = {
-		startTimestamp: moment.utc().subtract(30, 'minutes').valueOf(),
-		searchDirection: SearchDirection.Next,
-		resultCountLimit: 50,
-		timeLimits: {
-			previous: null,
-			next: null,
-		},
-		parentEvent: '',
-		stream: [],
-		scope: '',
-	};
->>>>>>> 335f9df0
 
 	@observable formType: SearchPanelType = 'event';
 
@@ -524,11 +510,7 @@
 			this.searchProgressState[SearchDirection.Next].resultCount = 1;
 		}
 
-<<<<<<< HEAD
-		if ((!isPaused && !loadMore) || this.currentSearch?.request.type !== this.formType) {
-=======
-		if (!this.isPaused && !loadMore) {
->>>>>>> 335f9df0
+		if ((!this.isPaused && !loadMore) || this.currentSearch?.request.type !== this.formType) {
 			this.newSearch({
 				timestamp: moment().utc().valueOf(),
 				request: {
@@ -598,8 +580,7 @@
 				...Object.fromEntries([...filterValues, ...filterInclusion, ...filterConjunct]),
 			};
 
-<<<<<<< HEAD
-			if (isPaused || loadMore) {
+			if (this.isPaused || loadMore) {
 				if (this.formType === 'message') {
 					const messageIdEvent = this.resumeFromMessageIds[direction];
 
@@ -609,10 +590,6 @@
 				} else {
 					params.resumeFromId = this.searchProgressState[direction].lastEventId;
 				}
-=======
-			if (this.isPaused || loadMore) {
-				params.resumeFromId = this.searchProgressState[direction].lastEventId;
->>>>>>> 335f9df0
 			}
 
 			if (this.isPaused) {
