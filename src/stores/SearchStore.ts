--- conflicted
+++ resolved
@@ -219,15 +219,12 @@
 
 	@observable eventAutocompleteList: EventTreeNode[] = [];
 
-<<<<<<< HEAD
-	private eventAutocompleteSseChannel: EventSource | null = null;
-=======
 	@observable.ref eventAutocompleteSseChannel: EventSource | null = null;
 
 	@computed get isLoadingEventAutocompleteList() {
 		return Boolean(this.eventAutocompleteSseChannel);
 	}
->>>>>>> 45ba9a3e
+
 
 	@computed get searchProgress() {
 		const startTimestamp = Number(this.searchForm.startTimestamp);
