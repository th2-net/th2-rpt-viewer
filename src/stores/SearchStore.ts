/** ****************************************************************************
 * Copyright 2020-2020 Exactpro (Exactpro Systems Limited)
 *
 * Licensed under the Apache License, Version 2.0 (the "License");
 * you may not use this file except in compliance with the License.
 * You may obtain a copy of the License at
 *
 *     http://www.apache.org/licenses/LICENSE-2.0
 *
 * Unless required by applicable law or agreed to in writing, software
 * distributed under the License is distributed on an "AS IS" BASIS,
 * WITHOUT WARRANTIES OR CONDITIONS OF ANY KIND, either express or implied.
 * See the License for the specific language governing permissions and
 * limitations under the License.
 ***************************************************************************** */

import { action, autorun, computed, observable, reaction, runInAction, toJS } from 'mobx';
import moment from 'moment';
import { nanoid } from 'nanoid';
import ApiSchema from '../api/ApiSchema';
import {
	EventsFiltersInfo,
	MessageIdsEvent,
	MessagesFilterInfo,
	SSEFilterInfo,
	SSEHeartbeat,
	SSEParams,
} from '../api/sse';
import { DbData, indexedDbLimits, IndexedDbStores } from '../api/indexedDb';
import { SearchPanelType } from '../components/search-panel/SearchPanel';
import {
	EventFilterState,
	FilterState,
	MessageFilterState,
} from '../components/search-panel/SearchPanelFilters';
import { getTimestampAsNumber } from '../helpers/date';
import { getItemId, isEventMessage, isEventNode } from '../helpers/event';
import {
	getDefaultEventsFiltersState,
	getDefaultMessagesFiltersState,
	getResultGroupKey,
	isSearchHistoryEntity,
} from '../helpers/search';
import { EventTreeNode } from '../models/EventAction';
import { EventMessage } from '../models/EventMessage';
import { SearchDirection } from '../models/search/SearchDirection';
import notificationsStore from './NotificationsStore';
import WorkspacesStore from './workspace/WorkspacesStore';
import FiltersHistoryStore from './FiltersHistoryStore';
import { SessionsStore } from './messages/SessionsStore';
import { getItemAt } from '../helpers/array';
import BooksStore from './BooksStore';

type SSESearchDirection = SearchDirection.Next | SearchDirection.Previous;

export type SearchPanelFormState = {
	startTimestamp: number | null;
	timeLimits: {
		previous: number | null;
		next: number | null;
	};
	resultCountLimit: number;
	searchDirection: SearchDirection | null;
	stream: string[];
	scope: string;
};

export type SearchResult = EventTreeNode | EventMessage;

export type SearchHistory = {
	timestamp: number;
	bookId: string;
	results: Record<string, Array<SearchResult>>;
	request: StateHistory;
	progress: {
		previous: number;
		next: number;
	};
	processedObjectCount: {
		previous: number;
		next: number;
	};
};

export type StateHistory = {
	type: SearchPanelType;
	state: SearchPanelFormState;
	filters: EventFilterState | MessageFilterState;
	scope: string;
};

export type SearchHistoryState<T> = {
	index: number;
	limit: number;
	disableForward: boolean;
	disableBackward: boolean;
	currentSearch: null | T;
	history: Array<T>;
};

type SearchProgressState = {
	completed: boolean;
	lastEventId: string | null;
	lastProcessedObjectCount: number;
	resultCount: number;
};

const SEARCH_RESULT_GROUP_TIME_INTERVAL_MINUTES = 1;
const SEARCH_CHUNK_SIZE = 500;

function getDefaultFormState(): SearchPanelFormState {
	return {
		startTimestamp: moment().utc().subtract(30, 'minutes').valueOf(),
		searchDirection: SearchDirection.Next,
		resultCountLimit: 50,
		timeLimits: {
			previous: null,
			next: null,
		},
		stream: [],
		scope: '',
	};
}

export class SearchStore {
	constructor(
		private workspacesStore: WorkspacesStore,
		private api: ApiSchema,
		private filtersHistory: FiltersHistoryStore,
		private sessionsStore: SessionsStore,
		private booksStore: BooksStore,
	) {
		this.init();

		autorun(() => {
			this.currentSearch = getItemAt(this.searchHistory, this.currentIndex);
		});

		reaction(
			() => this.currentSearch?.timestamp,
			currentSearchTimestamp => {
				if (currentSearchTimestamp && this.currentSearch) {
					this.formType = this.currentSearch.request.type;
					this.searchForm = this.currentSearch.request.state;
					if (this.currentSearch.request.type === 'event') {
						this.eventsFilter = this.currentSearch.request.filters as EventFilterState;
					} else {
						this.messagesFilter = this.currentSearch.request.filters as MessageFilterState;
					}
				}
			},
		);
<<<<<<< HEAD

		reaction(
			() => this.searchForm.parentEvent,
			parentEvent => {
				if (parentEvent && !isEventId(parentEvent)) {
					this.loadEventAutocompleteList(parentEvent);
				} else {
					this.resetEventAutocompleteList();
					this.loadEventAutocompleteList.cancel();
				}
			},
		);
=======
	}
>>>>>>> 9470f3cf

		reaction(
			() => this.booksStore.selectedBook,
			() => {
				this.stopSearch();
				this.getSearchHistory();
				this.resetSearchProgressState();
			},
		);
	}

	@observable searchChannel: {
		previous: EventSource | null;
		next: EventSource | null;
	} = {
		previous: null,
		next: null,
	};

	@observable eventsFilter: EventFilterState | null = null;

	@observable messagesFilter: MessageFilterState | null = null;

	@observable searchForm: SearchPanelFormState = getDefaultFormState();

	@observable formType: SearchPanelType = 'event';

	@observable searchHistory: SearchHistory[] = [];

	@observable currentIndex = this.searchHistory.length > 0 ? this.searchHistory.length - 1 : 0;

	@observable eventFilterInfo: EventsFiltersInfo[] = [];

	@observable messagesFilterInfo: MessagesFilterInfo[] = [];

	@observable isMessageFiltersLoading = false;

	@observable currentSearch: SearchHistory | null = null;

	@observable searchProgressState: {
		previous: SearchProgressState;
		next: SearchProgressState;
	} = {
		previous: {
			completed: this.searchHistory.length > 0,
			lastEventId: null,
			lastProcessedObjectCount: 0,
			resultCount: 0,
		},
		next: {
			completed: this.searchHistory.length > 0,
			lastEventId: null,
			lastProcessedObjectCount: 0,
			resultCount: 0,
		},
	};

	@observable isEventsFilterLoading = false;

	@observable eventAutocompleteList: EventTreeNode[] = [];

	@observable.ref eventAutocompleteSseChannel: EventSource | null = null;

	private resumeFromMessageIds: {
		previous: MessageIdsEvent | null;
		next: MessageIdsEvent | null;
	} = {
		previous: null,
		next: null,
	};

	@computed get searchProgress() {
		const startTimestamp = Number(this.searchForm.startTimestamp);
		const { previous: timeLimitPrevious, next: timeLimitNext } = this.searchForm.timeLimits;

		const timeIntervalPrevious = timeLimitPrevious ? startTimestamp - timeLimitPrevious : null;
		const timeIntervalNext = timeLimitNext ? timeLimitNext - startTimestamp : null;

		return {
			startTimestamp: this.searchForm.startTimestamp,
			completed: {
				previous: this.searchProgressState.previous.completed,
				next: this.searchProgressState.next.completed,
			},
			timeLimits: {
				previous: timeLimitPrevious,
				next: timeLimitNext,
			},
			timeIntervals: {
				previous: timeIntervalPrevious,
				next: timeIntervalNext,
			},
			progress: {
				previous:
					this.currentSearch && this.currentSearch.progress.previous
						? startTimestamp - this.currentSearch.progress.previous
						: 0,
				next:
					this.currentSearch && this.currentSearch.progress.next
						? this.currentSearch.progress.next - startTimestamp
						: 0,
			},
			processedObjectCount: this.currentSearch
				? this.currentSearch.processedObjectCount.previous +
				  this.currentSearch.processedObjectCount.next
				: 0,
		};
	}

	@computed get resultCount(): number {
		return (
			this.searchProgressState.previous.resultCount +
			this.searchProgressState.next.resultCount +
			this.searchChunk.length
		);
	}

	@computed get isSearching(): boolean {
		return Boolean(this.searchChannel.next || this.searchChannel.previous);
	}

	@computed get isCompleted() {
		const { searchDirection } = this.searchForm;

		if (!searchDirection) return false;

		if (searchDirection === SearchDirection.Both)
			return (
				this.searchProgressState[SearchDirection.Previous].completed &&
				this.searchProgressState[SearchDirection.Next].completed
			);

		return this.searchProgressState[searchDirection].completed;
	}

	@computed get isPaused() {
		return (
			!this.isSearching &&
			!this.isCompleted &&
			(!!this.searchProgressState.previous.lastEventId ||
				!!this.searchProgressState.next.lastEventId)
		);
	}

	private searchChunk: Array<
		| (SearchResult & { searchDirection: SSESearchDirection })
		| (SSEHeartbeat & { searchDirection: SSESearchDirection })
	> = [];

	@computed get isHistorySearch() {
		return this.searchHistory.length > 1 && this.currentIndex !== this.searchHistory.length - 1;
	}

	@computed get filters() {
		if (this.formType === 'event') {
			return this.eventsFilter
				? {
						info: this.eventFilterInfo,
						state: this.eventsFilter,
						setState: this.setEventsFilter,
						disableAll: this.isHistorySearch || this.isSearching,
				  }
				: null;
		}
		return this.messagesFilter
			? {
					info: this.messagesFilterInfo,
					state: this.messagesFilter,
					setState: this.setMessagesFilter,
					disableAll: this.isHistorySearch || this.isSearching,
			  }
			: null;
	}

	@computed get sortedResultGroups() {
		if (!this.currentSearch) return [];

		const startTimestamp = this.currentSearch.request.state.startTimestamp || 0;

		return Object.entries(this.currentSearch.results).sort((a, b) => {
			const [firstResultGroupTimestamp, secondResultGroupTimestamp] = [a, b].map(
				resultGroup => +resultGroup[0] * 1000 * SEARCH_RESULT_GROUP_TIME_INTERVAL_MINUTES * 60,
			);

			return (
				Math.abs(firstResultGroupTimestamp - startTimestamp) -
				Math.abs(secondResultGroupTimestamp - startTimestamp)
			);
		});
	}

	@action
	getEventFilters = async () => {
		this.isEventsFilterLoading = true;
		try {
			const filters = await this.api.sse.getEventFilters();
			const filtersInfo = await this.api.sse.getEventsFiltersInfo(filters);
			runInAction(() => {
				this.eventFilterInfo = filtersInfo;
				this.eventsFilter = getDefaultEventsFiltersState(filtersInfo);
			});
		} catch (error) {
			console.error('Error occured while loading event filters', error);
		} finally {
			runInAction(() => {
				this.isEventsFilterLoading = false;
			});
		}
	};

	@action
	getMessagesFilters = async () => {
		this.isMessageFiltersLoading = true;
		try {
			const filters = await this.api.sse.getMessagesFilters();
			const filtersInfo = await this.api.sse.getMessagesFiltersInfo(filters);
			runInAction(() => {
				this.messagesFilterInfo = filtersInfo;
				this.messagesFilter = getDefaultMessagesFiltersState(filtersInfo);
			});
		} catch (error) {
			console.error('Error occured while loading messages filters', error);
		} finally {
			runInAction(() => {
				this.isMessageFiltersLoading = false;
			});
		}
	};

	@action setFormType = (formType: SearchPanelType) => {
		this.formType = formType;
	};

	@action updateForm = (stateUpdate: Partial<SearchPanelFormState>) => {
		this.searchForm = {
			...this.searchForm,
			...stateUpdate,
		};

		this.resetSearchProgressState();
	};

	@action filterEventsByParent = (parentId: string, parentTimestamp: number) => {
		if (this.eventsFilter) {
			this.setFormType('event');
			this.stopSearch();
			this.eventsFilter.parentId.values = [parentId];
			this.searchForm.startTimestamp = parentTimestamp;
			this.resetSearchProgressState();
			this.workspacesStore.tabsStore.setActiveWorkspace(0);
		}
	};

	@action setEventsFilter = (patch: Partial<EventFilterState>) => {
		if (this.eventsFilter) {
			this.eventsFilter = {
				...this.eventsFilter,
				...patch,
			};
		}

		this.resetSearchProgressState();
	};

	@action setMessagesFilter = (patch: Partial<MessageFilterState>) => {
		if (this.messagesFilter) {
			this.messagesFilter = {
				...this.messagesFilter,
				...patch,
			};
		}

		this.resetSearchProgressState();
	};

	@action clearFilters = () => {
		if (!this.isSearching) {
			this.messagesFilter = getDefaultMessagesFiltersState(this.messagesFilterInfo);
			this.eventsFilter = getDefaultEventsFiltersState(this.eventFilterInfo);

			this.searchForm = getDefaultFormState();
		}
	};

	@action deleteHistoryItem = (searchHistoryItem: SearchHistory) => {
		this.searchHistory = this.searchHistory.filter(item => item !== searchHistoryItem);
		this.currentIndex = Math.max(this.currentIndex - 1, 0);

		this.resetSearchProgressState();

		if (this.searchHistory.length !== 0) {
			this.setCompleted(true);
		}
		this.api.indexedDb.deleteDbStoreItem(
			IndexedDbStores.SEARCH_HISTORY,
			searchHistoryItem.timestamp,
		);
	};

	@action nextSearch = () => {
		if (this.currentIndex < this.searchHistory.length - 1) {
			this.currentIndex += 1;
			this.resetSearchProgressState();
			this.setCompleted(true);
		}
	};

	@action prevSearch = () => {
		if (this.currentIndex !== 0) {
			this.currentIndex = Math.max(this.currentIndex - 1, 0);
			this.resetSearchProgressState();
			this.setCompleted(true);
		}
	};

	@action newSearch = (searchHistoryItem: SearchHistory) => {
		this.searchHistory = [...this.searchHistory, searchHistoryItem];
		this.currentIndex = Math.max(this.searchHistory.length - 1, 0);
		this.resetSearchProgressState();
	};

	@action updateSearchItem = (searchHistoryItem: Partial<SearchHistory>) => {
		this.searchHistory = this.searchHistory.map(item => {
			if (item === searchHistoryItem) {
				return {
					...item,
					...searchHistoryItem,
				};
			}

			return item;
		});
	};

	@action startSearch = (loadMore = false) => {
		const filterParams = this.formType === 'event' ? this.eventsFilter : this.messagesFilter;
		const bookId = this.booksStore.selectedBook.name;
		const scope = this.searchForm.scope;

		if (this.isSearching || !filterParams || (this.formType === 'event' && !scope.trim())) return;
		this.setCompleted(false);

		if (loadMore) {
			if (this.isPaused) {
				this.startSearch();
				return;
			}

			this.searchProgressState[SearchDirection.Previous].resultCount = 0;
			this.searchProgressState[SearchDirection.Next].resultCount = 1;
		}

		if ((!this.isPaused && !loadMore) || this.currentSearch?.request.type !== this.formType) {
			this.newSearch({
				timestamp: moment().utc().valueOf(),
				request: {
					type: this.formType,
					state: this.searchForm,
					filters: filterParams,
					scope,
				} as any,
				bookId,
				results: {},
				progress: {
					previous: 0,
					next: 0,
				},
				processedObjectCount: {
					previous: 0,
					next: 0,
				},
			});
		}

		function getFilter<T extends keyof FilterState>(name: T) {
			return filterParams![name];
		}

		const {
			startTimestamp: _startTimestamp,
			searchDirection,
			resultCountLimit,
			timeLimits,
			stream,
		} = this.searchForm;

		const filtersToAdd = !this.filters
			? []
			: (this.filters.info as EventsFiltersInfo[])
					.filter((info: SSEFilterInfo) => getFilter(info.name).values.length !== 0)
					.filter(
						(info: SSEFilterInfo) =>
							info.name !== 'status' || getFilter(info.name).values !== 'any',
					)
					.map((info: SSEFilterInfo) => info.name);

		const filterValues: [string, string | string[]][] = filtersToAdd.map(filter => [
			`${filter}-${filter === 'status' ? 'value' : 'values'}`,
			getFilter(filter).values,
		]);

		const filterInclusion = filtersToAdd.map(filter =>
			getFilter(filter).negative ? [`${filter}-negative`, getFilter(filter).negative] : [],
		);

		const filterConjunct = filtersToAdd.map(filter =>
			getFilter(filter).conjunct ? [`${filter}-conjunct`, getFilter(filter).conjunct] : [],
		);

		const startDirectionalSearch = (direction: SSESearchDirection) => {
			const params = {
				startTimestamp: _startTimestamp,
				searchDirection: direction,
				resultCountLimit,
				endTimestamp: timeLimits[direction],
				filters: filtersToAdd,
				bookId: this.booksStore.selectedBook.name,
				scope,
				...Object.fromEntries([...filterValues, ...filterInclusion, ...filterConjunct]),
			};

			if (this.isPaused || loadMore) {
				if (this.formType === 'message') {
					const messageIdEvent = this.resumeFromMessageIds[direction];

					if (messageIdEvent) {
						params.messageId = Object.values(messageIdEvent).filter(Boolean);
					}
				} else {
					params.resumeFromId = this.searchProgressState[direction].lastEventId;
				}
			}

			if (this.isPaused) {
				params.resultCountLimit =
					this.currentSearch!.request.state.resultCountLimit -
					this.searchProgressState[direction].resultCount;
			}

			const queryParams: SSEParams =
				this.formType === 'event' ? { ...params } : { ...params, stream };

			const searchChannel = this.api.sse.getEventSource({
				type: this.formType,
				queryParams,
			});
			this.searchChannel[direction] = searchChannel;

			if (this.formType === 'event') {
				this.filtersHistory.onEventFilterSubmit(filterParams as EventFilterState);
			} else {
				this.sessionsStore.saveSessions(stream);
				this.filtersHistory.onMessageFilterSubmit(filterParams as MessageFilterState);
			}

			searchChannel.addEventListener(this.formType, this.onChannelResponse.bind(this, direction));
			searchChannel.addEventListener('keep_alive', this.onChannelResponse.bind(this, direction));
			searchChannel.addEventListener('message_ids', this.onMessageIdsEvent.bind(this, direction));
			searchChannel.addEventListener('close', this.stopSearch.bind(this, direction, undefined));
			searchChannel.addEventListener('error', this.onError.bind(this, direction));
		};

		if (searchDirection === SearchDirection.Both) {
			startDirectionalSearch(SearchDirection.Previous);
			startDirectionalSearch(SearchDirection.Next);
		} else if (searchDirection) {
			startDirectionalSearch(searchDirection);
		}
	};

	@action pauseSearch = () => {
		if (this.currentSearch) {
			const { processedObjectCount } = this.currentSearch;
			this.searchProgressState.previous.lastProcessedObjectCount = processedObjectCount.previous;
			this.searchProgressState.next.lastProcessedObjectCount = processedObjectCount.next;
		}

		this.stopSearch(undefined, true);
	};

	@action
	stopSearch = (searchDirection?: SSESearchDirection, pause = false) => {
		if (!searchDirection) {
			this.stopSearch(SearchDirection.Next, pause);
			this.stopSearch(SearchDirection.Previous, pause);
			return;
		}

		const searchChannel = this.searchChannel[searchDirection];

		if (!searchChannel) return;

		searchChannel.close();
		this.searchChannel[searchDirection] = null;

		if (!pause) {
			this.searchProgressState[searchDirection].completed = true;
		}

		this.exportChunkToSearchHistory();

		if (
			!this.isSearching &&
			this.currentSearch &&
			Object.values(this.currentSearch.results).some(results => results.length > 0)
		) {
			this.saveSearchResults(toJS(this.currentSearch));
		}
	};

	onError = (searchDirection: SSESearchDirection, ev: Event) => {
		if (ev instanceof MessageEvent) {
			notificationsStore.handleSSEError(ev);
		} else {
			const evSource = toJS(ev).currentTarget as EventSource;
			const errorId = nanoid();
			notificationsStore.addMessage({
				id: errorId,
				notificationType: 'genericError',
				header: `EventSource error - check the console.`,
				type: 'error',
				description: evSource ? `${ev.type} at ${evSource.url}` : `${ev.type}`,
			});
		}

		this.stopSearch(searchDirection);
	};

	private onChannelResponse = (searchDirection: SSESearchDirection, ev: Event) => {
		if (this.currentSearch) {
			const data = (ev as MessageEvent).data;
			const parsedEvent: SearchResult | SSEHeartbeat = JSON.parse(data);
			this.searchChunk.push({ ...parsedEvent, searchDirection });

			if (
				this.searchChunk.length >= SEARCH_CHUNK_SIZE ||
				(!isEventNode(parsedEvent) && !isEventMessage(parsedEvent))
			) {
				this.exportChunkToSearchHistory();
			}
		}
	};

	private onMessageIdsEvent = (searchDirection: SSESearchDirection, ev: Event) => {
		this.resumeFromMessageIds[searchDirection] =
			ev instanceof MessageEvent && ev.data ? JSON.parse(ev.data).messageIds : null;
	};

	@action
	exportChunkToSearchHistory() {
		this.searchChunk.forEach(eventWithSearchDirection => {
			if (!this.currentSearch) return;

			const { searchDirection, ...parsedEvent } = eventWithSearchDirection;

			const eventTimestamp =
				isEventNode(parsedEvent) || isEventMessage(parsedEvent)
					? getTimestampAsNumber(parsedEvent)
					: parsedEvent.timestamp;

			if (isEventNode(parsedEvent) || isEventMessage(parsedEvent)) {
				const resultGroupKey = getResultGroupKey(
					eventTimestamp,
					SEARCH_RESULT_GROUP_TIME_INTERVAL_MINUTES,
				);

				if (!this.currentSearch.results[resultGroupKey]) {
					this.currentSearch.results[resultGroupKey] = [];
				}

				if (
					!this.currentSearch.results[resultGroupKey].find(
						entity => getItemId(entity) === getItemId(parsedEvent),
					)
				) {
					this.currentSearch.results[resultGroupKey].push(parsedEvent);
					this.searchProgressState[searchDirection].lastEventId = getItemId(parsedEvent);
					this.searchProgressState[searchDirection].resultCount += 1;
				}
				this.currentSearch.progress[searchDirection] = eventTimestamp;
			} else {
				if (eventTimestamp) {
					this.currentSearch.progress[searchDirection] = eventTimestamp;
				}

				this.currentSearch.processedObjectCount[searchDirection] =
					parsedEvent.scanCounter +
					this.searchProgressState[searchDirection].lastProcessedObjectCount;

				if (parsedEvent.id) {
					this.searchProgressState[searchDirection].lastEventId = parsedEvent.id;
				}
			}
		});

		this.searchChunk = [];
	}

	@action setCompleted(completed: boolean, searchDirection?: SSESearchDirection) {
		if (!searchDirection) {
			this.setCompleted(completed, SearchDirection.Next);
			this.setCompleted(completed, SearchDirection.Previous);
			return;
		}

		this.searchProgressState[searchDirection].completed = completed;
	}

	@action resetSearchProgressState() {
		this.searchProgressState = {
			previous: {
				completed: false,
				lastEventId: null,
				lastProcessedObjectCount: 0,
				resultCount: 0,
			},
			next: {
				completed: false,
				lastEventId: null,
				lastProcessedObjectCount: 0,
				resultCount: 0,
			},
		};

		this.resumeFromMessageIds = {
			previous: null,
			next: null,
		};
	}

<<<<<<< HEAD
	@action resetEventAutocompleteList = () => {
		this.eventAutocompleteSseChannel?.close();
		this.eventAutocompleteSseChannel = null;
		this.eventAutocompleteList = [];
	};

	private loadEventAutocompleteList = debounce(async (parentEventName: string) => {
		if (this.eventAutocompleteSseChannel) {
			this.eventAutocompleteSseChannel.close();
		}

		this.resetEventAutocompleteList();

		this.eventAutocompleteSseChannel = this.api.sse.getEventSource({
			type: 'event',
			queryParams: {
				filters: ['name'],
				'name-values': [parentEventName],
				startTimestamp: moment().utc().valueOf(),
				searchDirection: SearchDirection.Previous,
				resultCountLimit: 10,
				bookId: this.booksStore.selectedBook.name,
				scope: this.searchForm.scope,
			},
		});
		this.eventAutocompleteSseChannel.addEventListener('event', (ev: Event) =>
			runInAction(() => {
				const event: EventTreeNode = JSON.parse((ev as MessageEvent).data);
				this.eventAutocompleteList.push(event);
			}),
		);
		this.eventAutocompleteSseChannel.addEventListener('close', () => {
			this.eventAutocompleteSseChannel?.close();
			this.eventAutocompleteSseChannel = null;
		});
	}, 400);
=======
	private async loadMessageSessions() {
		try {
			const messageSessions = await this.api.messages.getMessageSessions();
			runInAction(() => {
				this.messageSessions = messageSessions;
			});
		} catch (error) {
			console.error("Couldn't fetch sessions");
		}
	}
>>>>>>> 9470f3cf

	private getSearchHistory = async (historyTimestamp?: number) => {
		try {
			const searchHistory = await this.api.indexedDb.getStoreValues<SearchHistory>(
				IndexedDbStores.SEARCH_HISTORY,
			);
			runInAction(() => {
				this.searchHistory = searchHistory.filter(
					search => search.bookId === this.booksStore.selectedBook.name,
				);
				const index = historyTimestamp
					? this.searchHistory.findIndex(search => search.timestamp === historyTimestamp)
					: -1;
				this.currentIndex = index === -1 ? Math.max(this.searchHistory.length - 1, 0) : index;
			});
		} catch (error) {
			console.error('Failed to load search history', error);
		}
	};

	private init = () => {
		this.getEventFilters();
		this.getMessagesFilters();
		this.getSearchHistory();
	};

	private saveSearchResults = async (search: SearchHistory) => {
		try {
			const savedSearchResultKeys = await this.api.indexedDb.getStoreKeys<number>(
				IndexedDbStores.SEARCH_HISTORY,
			);

			if (savedSearchResultKeys.includes(search.timestamp)) {
				await this.api.indexedDb.updateDbStoreItem(IndexedDbStores.SEARCH_HISTORY, search);
				return;
			}

			if (savedSearchResultKeys.length >= indexedDbLimits['search-history']) {
				const keysToDelete = savedSearchResultKeys.slice(
					0,
					savedSearchResultKeys.length - indexedDbLimits['search-history'] + 1,
				);
				await Promise.all(
					keysToDelete.map(searchHistoryKey =>
						this.api.indexedDb.deleteDbStoreItem(IndexedDbStores.SEARCH_HISTORY, searchHistoryKey),
					),
				);
			}
			await this.api.indexedDb.addDbStoreItem(IndexedDbStores.SEARCH_HISTORY, search);
		} catch (error) {
			if (error instanceof DOMException && error.code === error.QUOTA_EXCEEDED_ERR) {
				this.workspacesStore.onQuotaExceededError(search);
			} else {
				notificationsStore.addMessage({
					notificationType: 'genericError',
					type: 'error',
					header: `Failed to save current search result`,
					description: error instanceof Error ? error.message : `${error}`,
					id: nanoid(),
				});
			}
		}
	};

	@action
	public syncData = async (unsavedData?: DbData) => {
		if (this.isSearching) {
			this.stopSearch();
		}

		await this.getSearchHistory();
		if (unsavedData && isSearchHistoryEntity(unsavedData)) {
			await this.saveSearchResults(unsavedData);
		}
	};
}<|MERGE_RESOLUTION|>--- conflicted
+++ resolved
@@ -150,22 +150,6 @@
 				}
 			},
 		);
-<<<<<<< HEAD
-
-		reaction(
-			() => this.searchForm.parentEvent,
-			parentEvent => {
-				if (parentEvent && !isEventId(parentEvent)) {
-					this.loadEventAutocompleteList(parentEvent);
-				} else {
-					this.resetEventAutocompleteList();
-					this.loadEventAutocompleteList.cancel();
-				}
-			},
-		);
-=======
-	}
->>>>>>> 9470f3cf
 
 		reaction(
 			() => this.booksStore.selectedBook,
@@ -796,55 +780,11 @@
 		};
 	}
 
-<<<<<<< HEAD
 	@action resetEventAutocompleteList = () => {
 		this.eventAutocompleteSseChannel?.close();
 		this.eventAutocompleteSseChannel = null;
 		this.eventAutocompleteList = [];
 	};
-
-	private loadEventAutocompleteList = debounce(async (parentEventName: string) => {
-		if (this.eventAutocompleteSseChannel) {
-			this.eventAutocompleteSseChannel.close();
-		}
-
-		this.resetEventAutocompleteList();
-
-		this.eventAutocompleteSseChannel = this.api.sse.getEventSource({
-			type: 'event',
-			queryParams: {
-				filters: ['name'],
-				'name-values': [parentEventName],
-				startTimestamp: moment().utc().valueOf(),
-				searchDirection: SearchDirection.Previous,
-				resultCountLimit: 10,
-				bookId: this.booksStore.selectedBook.name,
-				scope: this.searchForm.scope,
-			},
-		});
-		this.eventAutocompleteSseChannel.addEventListener('event', (ev: Event) =>
-			runInAction(() => {
-				const event: EventTreeNode = JSON.parse((ev as MessageEvent).data);
-				this.eventAutocompleteList.push(event);
-			}),
-		);
-		this.eventAutocompleteSseChannel.addEventListener('close', () => {
-			this.eventAutocompleteSseChannel?.close();
-			this.eventAutocompleteSseChannel = null;
-		});
-	}, 400);
-=======
-	private async loadMessageSessions() {
-		try {
-			const messageSessions = await this.api.messages.getMessageSessions();
-			runInAction(() => {
-				this.messageSessions = messageSessions;
-			});
-		} catch (error) {
-			console.error("Couldn't fetch sessions");
-		}
-	}
->>>>>>> 9470f3cf
 
 	private getSearchHistory = async (historyTimestamp?: number) => {
 		try {
