/** ****************************************************************************
 * Copyright 2020-2020 Exactpro (Exactpro Systems Limited)
 *
 * Licensed under the Apache License, Version 2.0 (the "License");
 * you may not use this file except in compliance with the License.
 * You may obtain a copy of the License at
 *
 *     http://www.apache.org/licenses/LICENSE-2.0
 *
 * Unless required by applicable law or agreed to in writing, software
 * distributed under the License is distributed on an "AS IS" BASIS,
 * WITHOUT WARRANTIES OR CONDITIONS OF ANY KIND, either express or implied.
 * See the License for the specific language governing permissions and
 * limitations under the License.
 ***************************************************************************** */

import { action, computed, observable, reaction } from 'mobx';
import moment from 'moment';
import { getTimestampAsNumber } from '../helpers/date';
<<<<<<< HEAD
import { isEvent } from '../helpers/event';
import { calculateTimeRange } from '../helpers/graph';
=======
import { isEventNode } from '../helpers/event';
import { calculateTimeRange, getRangeCenter } from '../helpers/graph';
>>>>>>> 9470f3cf
import { Chunk, GraphItem, GraphItemType } from '../models/Graph';
import { TimeRange } from '../models/Timestamp';
import { SelectedStore } from './SelectedStore';
import { isBookmark } from '../helpers/bookmarks';

export class GraphStore {
	constructor(
		private selectedStore: SelectedStore,
		timeRange: TimeRange | null = null,
		defaultInterval: number | null | undefined,
	) {
		this.range = timeRange || this.range;
		this.setTimestampFromRange(this.range);

		this.eventInterval = defaultInterval || 15;
		this.graphInterval = 15;

		reaction(
			() => this.graphInterval,
			interval => this.createChunks(interval, this.timestamp.valueOf()),
		);

		reaction(
			() => this.graphInterval,
			() => this.createChunks(this.graphInterval, this.timestamp.valueOf()),
		);

		this.createChunks(this.graphInterval, this.timestamp.valueOf());
	}

	@observable
	public eventInterval = 15;

	@observable
	public graphInterval = 15;

	@observable
	public chunks: Chunk[] = [];

	@observable
	public timestamp: Number = new Number(
		moment
			.utc()
			.subtract(this.eventInterval / 2, 'minutes')
			.valueOf(),
	);

	@observable
	public range: TimeRange = calculateTimeRange(
		moment.utc(this.timestamp.valueOf()).valueOf(),
		this.eventInterval,
	);

	@observable
	public hoveredTimestamp: number | null = null;

	@computed
	public get tickSize() {
		if (this.graphInterval <= 15) return 1;
		return Math.floor(this.graphInterval / 10);
	}

	@action
	public setTimestamp = (timestamp: number) => {
		this.timestamp = new Number(timestamp);
	};

	@action
	public setEventInterval = (interval: number) => {
		this.eventInterval = interval;
	};

	@action
	public setGraphInterval = (interval: number) => {
		this.graphInterval = interval;
	};

	@action
	public setRange = (range: TimeRange) => {
		this.range = range;
	};

	@action
	public getChunkByTimestamp = (timestamp: number) => {
		let chunk: Chunk | undefined = this.chunks.find(c => timestamp >= c.from && timestamp <= c.to);
		if (chunk) return chunk;

		const centralChunkStart = this.getChunkTimestampFrom(timestamp, this.graphInterval);
		chunk = observable(this.createChunk(centralChunkStart, this.graphInterval));
		this.chunks.push(chunk);

		return chunk;
	};

	@action
	// eslint-disable-next-line @typescript-eslint/no-unused-vars
	public getChunkData = (chunk: Chunk, abortSignal?: AbortSignal) => {
		// TODO: implement chunk data fetching
	};

	@action
	public createChunks(interval: number, timestamp: number) {
		this.chunks = [];

		const centralChunkStart = this.getChunkTimestampFrom(timestamp, interval);
		const centralChunk = this.createChunk(centralChunkStart, interval);

		const chunks: Chunk[] = [centralChunk];

		for (let i = 1; i < 4; i++) {
			chunks.unshift(
				this.createChunk(
					moment
						.utc(centralChunkStart)
						.subtract(interval * i, 'minutes')
						.valueOf(),
					interval,
				),
			);
			chunks.push(
				this.createChunk(
					moment
						.utc(centralChunkStart)
						.add(interval * i, 'minutes')
						.valueOf(),
					interval,
				),
			);
		}

		this.chunks = chunks;
	}

	private createChunk = (timestamp: number, interval: number) => {
		return {
			from: moment.utc(timestamp).valueOf(),
			to: moment
				.utc(timestamp)
				.add(interval - 1, 'minutes')
				.endOf('minute')
				.valueOf(),
			data: [],
		};
	};

	public getGraphItemType = (item: GraphItem): GraphItemType => {
		if (isBookmark(item)) return this.getGraphItemType(item.item);
		if (isEvent(item)) {
			return item.eventId === this.selectedStore.hoveredEvent?.eventId
				? item.successful
					? GraphItemType.HOVERED_EVENT_PASSED
					: GraphItemType.HOVERED_EVENT_FAILED
				: this.selectedStore.savedItems.includes(item as any)
				? item.successful
					? GraphItemType.BOOKMARKED_PASSED
					: GraphItemType.BOOKMARKED_FAILED
				: item.successful
				? GraphItemType.PASSED
				: GraphItemType.FAILED;
		}

		return item.messageId === this.selectedStore.hoveredMessage?.messageId
			? GraphItemType.HOVERED_MESSAGE
			: this.selectedStore.attachedMessages.findIndex(
					attMsg => attMsg.messageId === item.messageId,
			  ) !== -1
			? GraphItemType.ATTACHED_MESSAGE
			: GraphItemType.PINNED_MESSAGE;
	};

	@action
	public setTimestampFromRange = (range: TimeRange) => {
		this.timestamp = new Number(getRangeCenter(range));
	};

	@action
	public goToGraphItem = (savedItem: GraphItem) => {
		this.setTimestamp(getTimestampAsNumber(savedItem));
	};

	@action
	public setHoveredTimestamp = (item: GraphItem | null) => {
		this.hoveredTimestamp = item ? getTimestampAsNumber(item) : null;
	};

	public getChunkTimestampFrom = (timestamp: number, interval: number): number => {
		const chunkHourStart = moment.utc(timestamp).startOf('hour');

		return chunkHourStart
			.add(Math.ceil(moment.utc(timestamp).get('minutes') / interval) * interval, 'minutes')
			.valueOf();
	};
}<|MERGE_RESOLUTION|>--- conflicted
+++ resolved
@@ -17,13 +17,8 @@
 import { action, computed, observable, reaction } from 'mobx';
 import moment from 'moment';
 import { getTimestampAsNumber } from '../helpers/date';
-<<<<<<< HEAD
 import { isEvent } from '../helpers/event';
-import { calculateTimeRange } from '../helpers/graph';
-=======
-import { isEventNode } from '../helpers/event';
 import { calculateTimeRange, getRangeCenter } from '../helpers/graph';
->>>>>>> 9470f3cf
 import { Chunk, GraphItem, GraphItemType } from '../models/Graph';
 import { TimeRange } from '../models/Timestamp';
 import { SelectedStore } from './SelectedStore';
