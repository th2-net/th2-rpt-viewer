/** ****************************************************************************
 * Copyright 2020-2020 Exactpro (Exactpro Systems Limited)
 *
 * Licensed under the Apache License, Version 2.0 (the "License");
 * you may not use this file except in compliance with the License.
 * You may obtain a copy of the License at
 *
 *     http://www.apache.org/licenses/LICENSE-2.0
 *
 * Unless required by applicable law or agreed to in writing, software
 * distributed under the License is distributed on an "AS IS" BASIS,
 * WITHOUT WARRANTIES OR CONDITIONS OF ANY KIND, either express or implied.
 * See the License for the specific language governing permissions and
 * limitations under the License.
 ***************************************************************************** */

import { action, computed, observable, reaction } from 'mobx';
import moment from 'moment';
import { getTimestampAsNumber } from '../helpers/date';
import { isEventNode } from '../helpers/event';
import { calculateTimeRange } from '../helpers/graph';
import { Chunk, GraphItem, GraphItemType } from '../models/Graph';
import { TimeRange } from '../models/Timestamp';
import { SelectedStore } from './SelectedStore';
import userDataStore from './user/UserDataStore';

export class GraphStore {
<<<<<<< HEAD
	private readonly userDataStore = userDataStore;

	public readonly steps = {
		15: 1,
		30: 3,
		60: 5,
	};

=======
>>>>>>> 503fc243
	constructor(
		private selectedStore: SelectedStore,
		timeRange: TimeRange | null = null,
		defaultInterval: number | null | undefined,
	) {
		this.range = timeRange || this.range;
		this.setTimestampFromRange(this.range);

		this.interval = defaultInterval || 15;

		reaction(
			() => this.interval,
			interval => this.createChunks(interval, this.timestamp.valueOf()),
		);

		reaction(
			() => this.timestamp,
			() => this.createChunks(this.interval, this.timestamp.valueOf()),
		);

		this.createChunks(this.interval, this.timestamp.valueOf());
	}

	@observable
	public interval = 15;

	@observable
	public chunks: Chunk[] = [];

	@observable
	public timestamp: Number = new Number(
		moment
			.utc()
			.subtract(this.interval / 2, 'minutes')
			.valueOf(),
	);

	@observable
	public range: TimeRange = calculateTimeRange(
		moment.utc(this.timestamp.valueOf()).valueOf(),
		this.interval,
	);

	@observable
	public hoveredTimestamp: number | null = null;

	@computed
	public get tickSize() {
		if (this.interval <= 15) return 1;
		return Math.floor(this.interval / 10);
	}

	@action
	public setTimestamp = (timestamp: number) => {
		this.timestamp = new Number(timestamp);
	};

	@action
	public setInterval = (interval: number) => {
		this.interval = interval;
	};

	@action
	public setRange = (range: TimeRange) => {
		this.range = range;
	};

	@action
	public getChunkByTimestamp = (timestamp: number) => {
		let chunk: Chunk | undefined = this.chunks.find(c => timestamp >= c.from && timestamp <= c.to);
		if (chunk) return chunk;

		const centralChunkStart = this.getChunkTimestampFrom(timestamp, this.interval);
		chunk = observable(this.createChunk(centralChunkStart, this.interval));
		this.chunks.push(chunk);

		return chunk;
	};

	@action
	// eslint-disable-next-line @typescript-eslint/no-unused-vars
	public getChunkData = (chunk: Chunk, abortSignal?: AbortSignal) => {
		// TODO: implement chunk data fetching
	};

	@action
	public createChunks(interval: number, timestamp: number) {
		this.chunks = [];

		const centralChunkStart = this.getChunkTimestampFrom(timestamp, interval);
		const centralChunk = this.createChunk(centralChunkStart, interval);

		const chunks: Chunk[] = [centralChunk];

		for (let i = 1; i < 4; i++) {
			chunks.unshift(
				this.createChunk(
					moment
						.utc(centralChunkStart)
						.subtract(interval * i, 'minutes')
						.valueOf(),
					interval,
				),
			);
			chunks.push(
				this.createChunk(
					moment
						.utc(centralChunkStart)
						.add(interval * i, 'minutes')
						.valueOf(),
					interval,
				),
			);
		}

		this.chunks = chunks;
	}

	private createChunk = (timestamp: number, interval: number) => {
		return {
			from: moment.utc(timestamp).valueOf(),
			to: moment
				.utc(timestamp)
				.add(interval - 1, 'minutes')
				.endOf('minute')
				.valueOf(),
			data: [],
		};
	};

	public getGraphItemType = (item: GraphItem): GraphItemType => {
		if (isEventNode(item)) {
			return item.eventId === this.selectedStore.hoveredEvent?.eventId
				? item.successful
					? GraphItemType.HOVERED_EVENT_PASSED
					: GraphItemType.HOVERED_EVENT_FAILED
				: this.userDataStore.pinnedItemsStore.itemsToShow.includes(item)
				? item.successful
					? GraphItemType.BOOKMARKED_PASSED
					: GraphItemType.BOOKMARKED_FAILED
				: item.successful
				? GraphItemType.PASSED
				: GraphItemType.FAILED;
		}
		return item.messageId === this.selectedStore.hoveredMessage?.messageId
			? GraphItemType.HOVERED_MESSAGE
			: this.selectedStore.attachedMessages.findIndex(
					attMsg => attMsg.messageId === item.messageId,
			  ) !== -1
			? GraphItemType.ATTACHED_MESSAGE
			: GraphItemType.PINNED_MESSAGE;
	};

	@action
	public setTimestampFromRange = (range: TimeRange) => {
		this.timestamp = new Number(range[0] + (range[1] - range[0]) / 2);
	};

	@action
	public goToGraphItem = (savedItem: GraphItem) => {
		this.setTimestamp(getTimestampAsNumber(savedItem));
	};

	@action
	public setHoveredTimestamp = (item: GraphItem | null) => {
		this.hoveredTimestamp = item ? getTimestampAsNumber(item) : null;
	};

	public getChunkTimestampFrom = (timestamp: number, interval: number): number => {
		const chunkHourStart = moment.utc(timestamp).startOf('hour');

		return chunkHourStart
			.add(Math.ceil(moment.utc(timestamp).get('minutes') / interval) * interval, 'minutes')
			.valueOf();
	};
}<|MERGE_RESOLUTION|>--- conflicted
+++ resolved
@@ -25,7 +25,6 @@
 import userDataStore from './user/UserDataStore';
 
 export class GraphStore {
-<<<<<<< HEAD
 	private readonly userDataStore = userDataStore;
 
 	public readonly steps = {
@@ -34,8 +33,6 @@
 		60: 5,
 	};
 
-=======
->>>>>>> 503fc243
 	constructor(
 		private selectedStore: SelectedStore,
 		timeRange: TimeRange | null = null,
