/** ****************************************************************************
 * Copyright 2020-2020 Exactpro (Exactpro Systems Limited)
 *
 * Licensed under the Apache License, Version 2.0 (the "License");
 * you may not use this file except in compliance with the License.
 * You may obtain a copy of the License at
 *
 *     http://www.apache.org/licenses/LICENSE-2.0
 *
 * Unless required by applicable law or agreed to in writing, software
 * distributed under the License is distributed on an "AS IS" BASIS,
 * WITHOUT WARRANTIES OR CONDITIONS OF ANY KIND, either express or implied.
 * See the License for the specific language governing permissions and
 * limitations under the License.
 ***************************************************************************** */

import { action, observable, reaction } from 'mobx';
import moment from 'moment';
import { Chunk, ChunkData } from '../models/graph';

class GraphStore {
	public readonly intervalOptions = [15, 30, 60];

	private steps = {
		15: 1,
		30: 3,
		60: 5,
	};

	constructor() {
		reaction(
			() => this.interval,
			interval => this.getChunksData(interval, this.timestamp),
		);

		this.getChunksData(this.interval, this.timestamp);
	}

	@observable
	public interval: 15 | 30 | 60 = 15;

	@observable
	public chunks: Chunk[] = [];

	@observable
	public timestamp: number = moment().subtract(this.interval, 'minutes').valueOf();

	@action
	public setTimestamp = (timestamp: number) => {
		this.timestamp = timestamp;
	};

	@action
	public setInterval = (interval: 15 | 30 | 60) => {
		this.interval = interval;
	};

<<<<<<< HEAD
	@action loadChunkData = (from: number, to: number): ChunkData[] => {
		return generateGraphValues(from, to);
	};

	@computed get timelineRange(): [Chunk, Chunk, Chunk, Chunk, Chunk] {
		return [
			{
				from: moment(this.timestamp)
					.subtract(this.interval * 2.5, 'minutes')
					.valueOf(),
				to: moment(this.timestamp)
					.subtract(this.interval * 1.5, 'minutes')
					.valueOf(),
			},
			{
				from: moment(this.timestamp)
					.subtract(this.interval * 1.5, 'minutes')
					.valueOf(),
				to: moment(this.timestamp)
					.subtract(this.interval * 0.5, 'minutes')
					.valueOf(),
			},
			{
				from: moment(this.timestamp)
					.subtract(this.interval * 0.5, 'minutes')
					.valueOf(),
				to: moment(this.timestamp)
					.add(this.interval * 0.5, 'minutes')
					.valueOf(),
			},
			{
				from: moment(this.timestamp)
					.add(this.interval * 0.5, 'minutes')
					.valueOf(),
				to: moment(this.timestamp)
					.add(this.interval * 1.5, 'minutes')
					.valueOf(),
			},
			{
				from: moment(this.timestamp)
					.add(this.interval * 1.5, 'minutes')
					.valueOf(),
				to: moment(this.timestamp)
					.add(this.interval * 2.5, 'minutes')
					.valueOf(),
			},
		];
	}
=======
	@action
	public getChunkData = (chunk: Chunk) => {
		const { to, from } = chunk;
		const targetChunk = this.chunks.find(_chunk => _chunk.from === from && _chunk.to === to);
		if (!targetChunk) return;
		const step = this.steps[this.interval];
		const steps = this.interval / step;
		const data: ChunkData[] = [];
		for (let i = 0; i < steps + 1; i++) {
			data.push({
				count: Math.floor(Math.random() * 20),
				timestamp: moment(from)
					.add(step * i, 'minutes')
					.valueOf(),
			});
		}
		targetChunk.data = data;
	};

	@action
	public getChunksData(interval: 15 | 30 | 60, timestamp: number) {
		let chunks: Chunk[] = [this.createChunk(timestamp, interval)];
		for (let i = 1; i < 3; i++) {
			chunks = [
				this.createChunk(
					moment(timestamp)
						.subtract(i * interval, 'minutes')
						.valueOf(),
					interval,
				),
				...chunks,
				this.createChunk(
					moment(timestamp)
						.add(i * interval, 'minutes')
						.valueOf(),
					interval,
				),
			];
		}

		this.chunks = chunks;
	}

	private createChunk = (timestamp: number, interval: 15 | 30 | 60) => {
		return {
			from: moment(timestamp).valueOf(),
			to: moment(timestamp).add(interval, 'minutes').valueOf(),
			data: [],
		};
	};

	@action
	addPreviousChunk = () => {
		const firstChunk = this.chunks[0];

		if (firstChunk) {
			this.chunks = [
				this.createChunk(
					moment(firstChunk.from).subtract(this.interval, 'minutes').valueOf(),
					this.interval,
				),
				...this.chunks.slice(0, 4),
			];
		}
	};

	@action
	addNextChunk = () => {
		const lastChunk = this.chunks[this.chunks.length - 1];

		if (lastChunk) {
			this.chunks = [...this.chunks.slice(1), this.createChunk(lastChunk.to, this.interval)];
		}
	};
>>>>>>> b7934f5f
}

export default GraphStore;<|MERGE_RESOLUTION|>--- conflicted
+++ resolved
@@ -55,56 +55,6 @@
 		this.interval = interval;
 	};
 
-<<<<<<< HEAD
-	@action loadChunkData = (from: number, to: number): ChunkData[] => {
-		return generateGraphValues(from, to);
-	};
-
-	@computed get timelineRange(): [Chunk, Chunk, Chunk, Chunk, Chunk] {
-		return [
-			{
-				from: moment(this.timestamp)
-					.subtract(this.interval * 2.5, 'minutes')
-					.valueOf(),
-				to: moment(this.timestamp)
-					.subtract(this.interval * 1.5, 'minutes')
-					.valueOf(),
-			},
-			{
-				from: moment(this.timestamp)
-					.subtract(this.interval * 1.5, 'minutes')
-					.valueOf(),
-				to: moment(this.timestamp)
-					.subtract(this.interval * 0.5, 'minutes')
-					.valueOf(),
-			},
-			{
-				from: moment(this.timestamp)
-					.subtract(this.interval * 0.5, 'minutes')
-					.valueOf(),
-				to: moment(this.timestamp)
-					.add(this.interval * 0.5, 'minutes')
-					.valueOf(),
-			},
-			{
-				from: moment(this.timestamp)
-					.add(this.interval * 0.5, 'minutes')
-					.valueOf(),
-				to: moment(this.timestamp)
-					.add(this.interval * 1.5, 'minutes')
-					.valueOf(),
-			},
-			{
-				from: moment(this.timestamp)
-					.add(this.interval * 1.5, 'minutes')
-					.valueOf(),
-				to: moment(this.timestamp)
-					.add(this.interval * 2.5, 'minutes')
-					.valueOf(),
-			},
-		];
-	}
-=======
 	@action
 	public getChunkData = (chunk: Chunk) => {
 		const { to, from } = chunk;
@@ -115,10 +65,13 @@
 		const data: ChunkData[] = [];
 		for (let i = 0; i < steps + 1; i++) {
 			data.push({
-				count: Math.floor(Math.random() * 20),
+				count: getRandomNumber(),
 				timestamp: moment(from)
 					.add(step * i, 'minutes')
 					.valueOf(),
+				failed: getRandomNumber(),
+				messages: getRandomNumber(),
+				passed: getRandomNumber(),
 			});
 		}
 		targetChunk.data = data;
@@ -179,7 +132,8 @@
 			this.chunks = [...this.chunks.slice(1), this.createChunk(lastChunk.to, this.interval)];
 		}
 	};
->>>>>>> b7934f5f
 }
 
-export default GraphStore;+export default GraphStore;
+
+const getRandomNumber = (max = 100) => Math.min(Math.floor(Math.random() * 20), max);