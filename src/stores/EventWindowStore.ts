/** ****************************************************************************
 * Copyright 2009-2020 Exactpro (Exactpro Systems Limited)
 *
 * Licensed under the Apache License, Version 2.0 (the "License");
 * you may not use this file except in compliance with the License.
 * You may obtain a copy of the License at
 *
 *     http://www.apache.org/licenses/LICENSE-2.0
 *
 * Unless required by applicable law or agreed to in writing, software
 * distributed under the License is distributed on an "AS IS" BASIS,
 * WITHOUT WARRANTIES OR CONDITIONS OF ANY KIND, either express or implied.
 * See the License for the specific language governing permissions and
 * limitations under the License.
 ***************************************************************************** */

import {
	action, computed, observable, reaction,
} from 'mobx';
import FilterStore from './FilterStore';
import MessagesStore from './MessagesStore';
import ViewStore from './WindowViewStore';
import ApiSchema from '../api/ApiSchema';
import { EventAction } from '../models/EventAction';
import { nextCyclicItem, prevCyclicItem } from '../helpers/array';
import { getTimestampAsNumber } from '../helpers/date';
import SearchStore from './SearchStore';

export type EventIdNode = {
	id: string;
	isExpanded: boolean;
	children: EventIdNode[] | null;
	parents: EventIdNode[];
};

export default class EventWindowStore {
	filterStore: FilterStore = new FilterStore();

	messagesStore: MessagesStore = new MessagesStore(
		this.api,
		this.filterStore,
	);

	viewStore: ViewStore = new ViewStore();

	searchStore: SearchStore = new SearchStore();

	constructor(private api: ApiSchema) {
		reaction(
			() => this.rootEventSubEvents,
			this.onEventsListChange,
		);
	}

	@observable eventsIds: EventIdNode[] = [];

	@observable eventsCache: Map<string, EventAction> = new Map();

	@observable isLoadingRootEvents = false;

	@observable selectedNode: EventIdNode | null = null;

	createTreeNode = (
		id: string,
		parents: EventIdNode[] = [],
		children: EventIdNode[] | null = null,
	): EventIdNode => ({
		id,
		isExpanded: false,
		children,
		parents,
	});

	getNodesList = (idNode: EventIdNode): EventIdNode[] => {
		if (idNode.isExpanded && idNode.children) {
			return [
				idNode,
				...idNode.children.flatMap(this.getNodesList),
			];
		}

		return [idNode];
	};

	// we need this property for correct virtualized tree render -
	// to get event key by index in tree and list length calculation.
	@computed get nodesList() {
		return this.eventsIds.flatMap(eventId => this.getNodesList(eventId));
	}

	@computed get selectedPath() {
		if (this.selectedNode == null) {
			return [];
		}

		return [...this.selectedNode.parents, this.selectedNode];
	}

	@computed get selectedRootEvent(): EventAction | null {
		if (this.selectedNode == null) {
			return null;
		}

		const selectedRootNode = this.selectedPath[0];
		return this.eventsCache.get(selectedRootNode.id) ?? null;
	}

	@computed get rootEventSubEvents() {
		return this.selectedRootEvent?.subNodes || null;
	}

	@action
	toggleNode = (idNode: EventIdNode) => {
		// eslint-disable-next-line no-param-reassign
		idNode.isExpanded = !idNode.isExpanded;
	};

	@action
	selectNode = async (idNode: EventIdNode | null) => {
		this.selectedNode = idNode;
	};

	@action
	fetchEvent = async (idNode: EventIdNode, abortSignal?: AbortSignal): Promise<EventAction> => {
		const { id, parents } = idNode;
		if (this.eventsCache.has(id)) {
			return this.eventsCache.get(id)!;
		}
		const parentIds = parents.map(parentNode => parentNode.id);
		const event = await this.api.events.getEvent(id, parentIds, abortSignal);
		// eslint-disable-next-line no-param-reassign
		idNode.children = event.childrenIds.map(
			childId => this.createTreeNode(childId, [...idNode.parents, idNode]),
		);
		this.eventsCache.set(id, event);
		return event;
	};

	@action
<<<<<<< HEAD
=======
	fetchEventChildren = async (idNode: EventIdNode): Promise<EventIdNode[]> => {
		const { id } = idNode;
		const subNodes = await this.api.events.getSubNodesIds(id);
		const children = subNodes
			.map(subNodeId => this.createTreeNode(subNodeId, [...idNode.parents, idNode]));

		// eslint-disable-next-line no-param-reassign
		idNode.children = children;
		return children;
	};

	@action
>>>>>>> bcb2b8f9
	fetchRootEvents = async () => {
		this.isLoadingRootEvents = true;
		try {
			const events = await this.api.events.getRootEvents();
			this.isLoadingRootEvents = false;
			events.sort((a, b) => getTimestampAsNumber(b.startTimestamp) - getTimestampAsNumber(a.startTimestamp));

			this.eventsIds = events.map(event => this.createTreeNode(event.eventId));
			this.eventsIds.forEach((eventIdNode, i) => {
				// eslint-disable-next-line no-param-reassign
				eventIdNode.children = events[i].childrenIds.map(
					childrenId => this.createTreeNode(childrenId, [eventIdNode]),
				);
			});
			events.forEach(event => {
				this.eventsCache.set(event.eventId, event);
			});
		} catch (error) {
			console.error('Error while loading events', error);
		}
	};

	@action
	selectNextEvent = () => {
		if (!this.selectedRootEvent) return;
		const nextNode = nextCyclicItem(this.eventsIds, this.selectedNode);
		if (nextNode) {
			this.selectedNode = nextNode;
		}
	};

	@action
	selectPrevEvent = () => {
		if (!this.selectedRootEvent) return;
		const prevNode = prevCyclicItem(this.eventsIds, this.selectedNode);
		if (prevNode) {
			this.selectedNode = prevNode;
		}
	};

	@computed
	get selectedEvent() {
		if (!this.selectedNode) return null;
		const { id } = this.selectedNode;
		const event = this.eventsCache.get(id);
		return event || null;
	}

	public isNodeSelected(idNode: EventIdNode) {
		if (this.selectedNode == null) {
			return false;
		}

		return this.selectedPath.some(n => n.id === idNode.id);
	}

	private onEventsListChange = (rootEventSubEvents: EventAction[] | null) => {
		if (!rootEventSubEvents || !rootEventSubEvents.length) return;
		const timestamps = rootEventSubEvents
			.map(event => getTimestampAsNumber(event.startTimestamp))
			.sort();
		const fromTimestamp = timestamps[0];
		const toTimestamp = timestamps[timestamps.length - 1];

		this.filterStore.setMessagesFromTimestamp(fromTimestamp);
		this.filterStore.setMessagesToTimestamp(toTimestamp);
	};
}<|MERGE_RESOLUTION|>--- conflicted
+++ resolved
@@ -137,21 +137,6 @@
 	};
 
 	@action
-<<<<<<< HEAD
-=======
-	fetchEventChildren = async (idNode: EventIdNode): Promise<EventIdNode[]> => {
-		const { id } = idNode;
-		const subNodes = await this.api.events.getSubNodesIds(id);
-		const children = subNodes
-			.map(subNodeId => this.createTreeNode(subNodeId, [...idNode.parents, idNode]));
-
-		// eslint-disable-next-line no-param-reassign
-		idNode.children = children;
-		return children;
-	};
-
-	@action
->>>>>>> bcb2b8f9
 	fetchRootEvents = async () => {
 		this.isLoadingRootEvents = true;
 		try {
