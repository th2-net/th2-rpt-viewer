/** ****************************************************************************
 * Copyright 2020-2020 Exactpro (Exactpro Systems Limited)
 *
 * Licensed under the Apache License, Version 2.0 (the "License");
 * you may not use this file except in compliance with the License.
 * You may obtain a copy of the License at
 *
 *     http://www.apache.org/licenses/LICENSE-2.0
 *
 * Unless required by applicable law or agreed to in writing, software
 * distributed under the License is distributed on an "AS IS" BASIS,
 * WITHOUT WARRANTIES OR CONDITIONS OF ANY KIND, either express or implied.
 * See the License for the specific language governing permissions and
 * limitations under the License.
 ***************************************************************************** */

import { action, computed, reaction, observable } from 'mobx';
import ApiSchema from '../api/ApiSchema';
import { randomHexColor } from '../helpers/color';
import { EventAction } from '../models/EventAction';
import { EventMessage } from '../models/EventMessage';
import WorkspacesStore from './WorkspacesStore';
import localStorageWorker from '../util/LocalStorageWorker';
import { sortMessagesByTimestamp } from '../helpers/message';

export class SelectedStore {
	private readonly defaultColors = [
		'#997AB8',
		'#00BBCC',
		'#FF5500',
		'#1F66AD',
		'#E69900',
		'#45A155',
	];

	@observable
	public eventColors: Map<string, string> = new Map();

	@observable
	public pinnedMessages: Array<EventMessage> = localStorageWorker.getPersistedPinnedMessages();

	@observable
<<<<<<< HEAD
	public pinnedEvents: Array<EventAction> = [];
=======
	public pinnedEvents: Array<EventAction> = localStorageWorker.getPersistedPinnedEvents();
>>>>>>> ea492218

	constructor(private workspacesStore: WorkspacesStore, private api: ApiSchema) {
		reaction(
			() => this.selectedEvents,
			selectedEvents => {
				this.getEventColors(selectedEvents);
			},
		);

		reaction(
			() => this.pinnedMessages,
			pinnedMessages => localStorageWorker.setPersistedPinnedMessages(pinnedMessages),
		);
<<<<<<< HEAD
=======

		reaction(
			() => this.pinnedEvents,
			pinnedEvents => localStorageWorker.setPersistedPinnedEvents(pinnedEvents),
		);
>>>>>>> ea492218
	}

	@computed get selectedEvents() {
		return this.workspacesStore.eventStores
			.map(eventStore => eventStore.selectedEvent)
			.filter(
				(event, i, self): event is EventAction =>
					event !== null && self.findIndex(e => e && e.eventId === event.eventId) === i,
			);
	}

	@computed get isLoadingEvents() {
		return this.workspacesStore.eventStores.some(eventStore => eventStore.isSelectedEventLoading);
	}

	@computed get attachedMessages() {
		return sortMessagesByTimestamp(
			this.workspacesStore.workspaces.flatMap(workspace => workspace.attachedMessages),
		);
	}

	@action
	public toggleMessagePin = (message: EventMessage) => {
		if (this.pinnedMessages.findIndex(m => m.messageId === message.messageId) === -1) {
			this.pinnedMessages = this.pinnedMessages.concat(message);
		} else {
			this.removePinnedMessage(message);
<<<<<<< HEAD
=======
		}
	};

	@action
	public removePinnedMessage = (removedMessage: EventMessage) => {
		this.pinnedMessages = this.pinnedMessages.filter(
			message => message.messageId !== removedMessage.messageId,
		);
	};

	@action
	public toggleEventPin = (event: EventAction) => {
		if (this.pinnedEvents.findIndex(e => e.eventId === event.eventId) === -1) {
			this.pinnedEvents = this.pinnedEvents.concat(event);
		} else {
			this.pinnedEvents = this.pinnedEvents.filter(e => e.eventId !== event.eventId);
>>>>>>> ea492218
		}
	};

	@action
	public removePinnedEvent = (removedEvent: EventAction) => {
		this.pinnedEvents = this.pinnedEvents.filter(event => event.eventId !== removedEvent.eventId);
	};

	@action
	public removePinnedMessage = (removedMessage: EventMessage) => {
		this.pinnedMessages = this.pinnedMessages.filter(
			message => message.messageId !== removedMessage.messageId,
		);
	};

	@action
	private getEventColors = (selectedEvents: EventAction[]) => {
		const eventsWithAttachedMessages = selectedEvents.filter(
			event => event.attachedMessageIds.length > 0,
		);

		const usedColors: Array<string> = [];
		for (const [eventId, color] of this.eventColors.entries()) {
			if (eventsWithAttachedMessages.findIndex(e => e.eventId === eventId) !== -1) {
				usedColors.push(color);
			}
		}
		const availableColors = this.defaultColors.slice().filter(color => !usedColors.includes(color));

		const updatedEventColorsMap = new Map<string, string>();

		eventsWithAttachedMessages.forEach(({ eventId }) => {
			let color = this.eventColors.get(eventId);
			if (!color) {
				color = availableColors[0] || randomHexColor();
				availableColors.shift();
			}
			updatedEventColorsMap.set(eventId, color);
		});

		this.eventColors = updatedEventColorsMap;
	};
}<|MERGE_RESOLUTION|>--- conflicted
+++ resolved
@@ -40,11 +40,7 @@
 	public pinnedMessages: Array<EventMessage> = localStorageWorker.getPersistedPinnedMessages();
 
 	@observable
-<<<<<<< HEAD
-	public pinnedEvents: Array<EventAction> = [];
-=======
 	public pinnedEvents: Array<EventAction> = localStorageWorker.getPersistedPinnedEvents();
->>>>>>> ea492218
 
 	constructor(private workspacesStore: WorkspacesStore, private api: ApiSchema) {
 		reaction(
@@ -58,14 +54,11 @@
 			() => this.pinnedMessages,
 			pinnedMessages => localStorageWorker.setPersistedPinnedMessages(pinnedMessages),
 		);
-<<<<<<< HEAD
-=======
 
 		reaction(
 			() => this.pinnedEvents,
 			pinnedEvents => localStorageWorker.setPersistedPinnedEvents(pinnedEvents),
 		);
->>>>>>> ea492218
 	}
 
 	@computed get selectedEvents() {
@@ -93,8 +86,6 @@
 			this.pinnedMessages = this.pinnedMessages.concat(message);
 		} else {
 			this.removePinnedMessage(message);
-<<<<<<< HEAD
-=======
 		}
 	};
 
@@ -111,20 +102,12 @@
 			this.pinnedEvents = this.pinnedEvents.concat(event);
 		} else {
 			this.pinnedEvents = this.pinnedEvents.filter(e => e.eventId !== event.eventId);
->>>>>>> ea492218
 		}
 	};
 
 	@action
 	public removePinnedEvent = (removedEvent: EventAction) => {
 		this.pinnedEvents = this.pinnedEvents.filter(event => event.eventId !== removedEvent.eventId);
-	};
-
-	@action
-	public removePinnedMessage = (removedMessage: EventMessage) => {
-		this.pinnedMessages = this.pinnedMessages.filter(
-			message => message.messageId !== removedMessage.messageId,
-		);
 	};
 
 	@action
