/** ****************************************************************************
 * Copyright 2020-2020 Exactpro (Exactpro Systems Limited)
 *
 * Licensed under the Apache License, Version 2.0 (the "License");
 * you may not use this file except in compliance with the License.
 * You may obtain a copy of the License at
 *
 *     http://www.apache.org/licenses/LICENSE-2.0
 *
 * Unless required by applicable law or agreed to in writing, software
 * distributed under the License is distributed on an "AS IS" BASIS,
 * WITHOUT WARRANTIES OR CONDITIONS OF ANY KIND, either express or implied.
 * See the License for the specific language governing permissions and
 * limitations under the License.
 ***************************************************************************** */

import { computed } from 'mobx';
import { EventTreeNode } from '../models/EventAction';
import { EventMessage } from '../models/EventMessage';
import WorkspacesStore from './workspace/WorkspacesStore';
import { sortMessagesByTimestamp } from '../helpers/message';
<<<<<<< HEAD
import { getItemName, sortByTimestamp } from '../helpers/event';
import { DbData, IndexedDB, indexedDbLimits, IndexedDbStores } from '../api/indexedDb';
import {
	EventBookmark,
	MessageBookmark,
	Bookmark,
	isEventBookmark,
	isMessageBookmark,
} from '../components/bookmarks/BookmarksPanel';
import notificationsStore from './NotificationsStore';
=======
import { sortByTimestamp } from '../helpers/event';
import { GraphItem } from '../models/Graph';
import { filterUniqueGraphItems } from '../helpers/graph';
import { isWorkspaceStore } from '../helpers/workspace';
import { IndexedDB } from '../api/indexedDb';
import { BookmarksStore } from './BookmarksStore';
>>>>>>> a8ae8091

export class SelectedStore {
	bookmarksStore: BookmarksStore;

	constructor(private workspacesStore: WorkspacesStore, private db: IndexedDB) {
		this.bookmarksStore = new BookmarksStore(workspacesStore, db);
	}

	@computed
	public get savedItems(): Array<EventTreeNode | EventMessage> {
		return sortByTimestamp([
			...this.bookmarksStore.events.map(bookmark => bookmark.item),
			...this.bookmarksStore.messages.map(bookmark => bookmark.item),
		]);
	}

	@computed
	public get attachedMessages() {
		return sortMessagesByTimestamp(this.workspacesStore.activeWorkspace.attachedMessages);
	}
<<<<<<< HEAD

	@action
	public toggleMessagePin = (message: EventMessage) => {
		const bookmark = this.bookmarkedMessages.find(
			messageBookmark => messageBookmark.id === message.id,
		);
		if (bookmark) {
			this.removeBookmark(bookmark);
			this.db.deleteDbStoreItem(IndexedDbStores.MESSAGES, bookmark.id);
		} else if (!this.isBookmarksFull) {
			const messageBookmark = this.createMessageBookmark(message);
			this.bookmarkedMessages = this.bookmarkedMessages.concat(messageBookmark);
			this.saveBookmark(toJS(messageBookmark));
		} else {
			this.onLimitReached();
		}
	};

	@action
	public toggleEventPin = async (event: EventTreeNode) => {
		const bookmark = this.bookmarkedEvents.find(
			eventBookmark => eventBookmark.id === event.eventId,
		);
		if (bookmark) {
			this.bookmarkedEvents = this.bookmarkedEvents.filter(
				eventBookmark => eventBookmark !== bookmark,
			);
			this.db.deleteDbStoreItem(IndexedDbStores.EVENTS, bookmark.id);
		} else if (!this.isBookmarksFull) {
			const eventBookmark = this.createEventBookmark(event);
			this.bookmarkedEvents = this.bookmarkedEvents.concat(eventBookmark);
			this.saveBookmark(toJS(eventBookmark));
		} else {
			this.onLimitReached();
		}
	};

	@action
	public removeBookmark = async (bookmark: Bookmark) => {
		if (isEventBookmark(bookmark)) {
			this.bookmarkedEvents = this.bookmarkedEvents.filter(
				eventBookmark => eventBookmark !== bookmark,
			);
			this.db.deleteDbStoreItem(IndexedDbStores.EVENTS, bookmark.id);
		}

		if (isMessageBookmark(bookmark)) {
			this.bookmarkedMessages = this.bookmarkedMessages.filter(
				messageBookmark => messageBookmark !== bookmark,
			);
			this.db.deleteDbStoreItem(IndexedDbStores.MESSAGES, bookmark.id);
		}
	};

	private init = () => {
		this.getSavedEvents();
		this.getSavedMessages();
	};

	private saveBookmark = async (bookmark: EventBookmark | MessageBookmark) => {
		const store = isEventBookmark(bookmark) ? IndexedDbStores.EVENTS : IndexedDbStores.MESSAGES;
		try {
			await this.db.addDbStoreItem(store, toJS(bookmark));
		} catch (error) {
			if (error instanceof DOMException && error.code === error.QUOTA_EXCEEDED_ERR) {
				this.workspacesStore.onQuotaExceededError(bookmark);
			} else {
				notificationsStore.addMessage({
					notificationType: 'genericError',
					type: 'error',
					header: `Failed to save bookmark ${getItemName(bookmark.item)}`,
					description: '',
					id: nanoid(),
				});
			}
		}
	};

	private getSavedEvents = async () => {
		try {
			const savedEvents = await this.db.getStoreValues<EventBookmark>(IndexedDbStores.EVENTS);
			runInAction(() => {
				this.bookmarkedEvents = savedEvents;
			});
		} catch (error) {
			console.error('Failed to fetch saved events');
		}
	};

	private getSavedMessages = async () => {
		try {
			const savedMessages = await this.db.getStoreValues<MessageBookmark>(IndexedDbStores.MESSAGES);
			runInAction(() => {
				this.bookmarkedMessages = savedMessages;
			});
		} catch (error) {
			console.error('Failed to fetch saved messages');
		}
	};

	private createMessageBookmark = (message: EventMessage): MessageBookmark => {
		return {
			id: message.id,
			timestamp: moment.utc().valueOf(),
			item: toJS(message),
		};
	};

	private createEventBookmark = (event: EventTreeNode): EventBookmark => {
		return {
			id: event.eventId,
			timestamp: moment.utc().valueOf(),
			item: toJS(event),
		};
	};

	public syncData = async (unsavedData?: DbData) => {
		await Promise.all([this.getSavedEvents(), this.getSavedMessages()]);

		if (isEventBookmark(unsavedData)) {
			await this.saveBookmark(unsavedData);
			this.bookmarkedEvents.push(unsavedData);
		}

		if (isMessageBookmark(unsavedData)) {
			await this.saveBookmark(unsavedData);
			this.bookmarkedMessages.push(unsavedData);
		}
	};

	private onLimitReached = () => {
		notificationsStore.addMessage({
			notificationType: 'genericError',
			type: 'error',
			header: 'Limit reached',
			description: 'Maximum bookmarks limit reached. Delete old bookmarks',
			id: nanoid(),
		});
	};
=======
>>>>>>> a8ae8091
}<|MERGE_RESOLUTION|>--- conflicted
+++ resolved
@@ -19,25 +19,9 @@
 import { EventMessage } from '../models/EventMessage';
 import WorkspacesStore from './workspace/WorkspacesStore';
 import { sortMessagesByTimestamp } from '../helpers/message';
-<<<<<<< HEAD
-import { getItemName, sortByTimestamp } from '../helpers/event';
-import { DbData, IndexedDB, indexedDbLimits, IndexedDbStores } from '../api/indexedDb';
-import {
-	EventBookmark,
-	MessageBookmark,
-	Bookmark,
-	isEventBookmark,
-	isMessageBookmark,
-} from '../components/bookmarks/BookmarksPanel';
-import notificationsStore from './NotificationsStore';
-=======
 import { sortByTimestamp } from '../helpers/event';
-import { GraphItem } from '../models/Graph';
-import { filterUniqueGraphItems } from '../helpers/graph';
-import { isWorkspaceStore } from '../helpers/workspace';
 import { IndexedDB } from '../api/indexedDb';
 import { BookmarksStore } from './BookmarksStore';
->>>>>>> a8ae8091
 
 export class SelectedStore {
 	bookmarksStore: BookmarksStore;
@@ -58,146 +42,4 @@
 	public get attachedMessages() {
 		return sortMessagesByTimestamp(this.workspacesStore.activeWorkspace.attachedMessages);
 	}
-<<<<<<< HEAD
-
-	@action
-	public toggleMessagePin = (message: EventMessage) => {
-		const bookmark = this.bookmarkedMessages.find(
-			messageBookmark => messageBookmark.id === message.id,
-		);
-		if (bookmark) {
-			this.removeBookmark(bookmark);
-			this.db.deleteDbStoreItem(IndexedDbStores.MESSAGES, bookmark.id);
-		} else if (!this.isBookmarksFull) {
-			const messageBookmark = this.createMessageBookmark(message);
-			this.bookmarkedMessages = this.bookmarkedMessages.concat(messageBookmark);
-			this.saveBookmark(toJS(messageBookmark));
-		} else {
-			this.onLimitReached();
-		}
-	};
-
-	@action
-	public toggleEventPin = async (event: EventTreeNode) => {
-		const bookmark = this.bookmarkedEvents.find(
-			eventBookmark => eventBookmark.id === event.eventId,
-		);
-		if (bookmark) {
-			this.bookmarkedEvents = this.bookmarkedEvents.filter(
-				eventBookmark => eventBookmark !== bookmark,
-			);
-			this.db.deleteDbStoreItem(IndexedDbStores.EVENTS, bookmark.id);
-		} else if (!this.isBookmarksFull) {
-			const eventBookmark = this.createEventBookmark(event);
-			this.bookmarkedEvents = this.bookmarkedEvents.concat(eventBookmark);
-			this.saveBookmark(toJS(eventBookmark));
-		} else {
-			this.onLimitReached();
-		}
-	};
-
-	@action
-	public removeBookmark = async (bookmark: Bookmark) => {
-		if (isEventBookmark(bookmark)) {
-			this.bookmarkedEvents = this.bookmarkedEvents.filter(
-				eventBookmark => eventBookmark !== bookmark,
-			);
-			this.db.deleteDbStoreItem(IndexedDbStores.EVENTS, bookmark.id);
-		}
-
-		if (isMessageBookmark(bookmark)) {
-			this.bookmarkedMessages = this.bookmarkedMessages.filter(
-				messageBookmark => messageBookmark !== bookmark,
-			);
-			this.db.deleteDbStoreItem(IndexedDbStores.MESSAGES, bookmark.id);
-		}
-	};
-
-	private init = () => {
-		this.getSavedEvents();
-		this.getSavedMessages();
-	};
-
-	private saveBookmark = async (bookmark: EventBookmark | MessageBookmark) => {
-		const store = isEventBookmark(bookmark) ? IndexedDbStores.EVENTS : IndexedDbStores.MESSAGES;
-		try {
-			await this.db.addDbStoreItem(store, toJS(bookmark));
-		} catch (error) {
-			if (error instanceof DOMException && error.code === error.QUOTA_EXCEEDED_ERR) {
-				this.workspacesStore.onQuotaExceededError(bookmark);
-			} else {
-				notificationsStore.addMessage({
-					notificationType: 'genericError',
-					type: 'error',
-					header: `Failed to save bookmark ${getItemName(bookmark.item)}`,
-					description: '',
-					id: nanoid(),
-				});
-			}
-		}
-	};
-
-	private getSavedEvents = async () => {
-		try {
-			const savedEvents = await this.db.getStoreValues<EventBookmark>(IndexedDbStores.EVENTS);
-			runInAction(() => {
-				this.bookmarkedEvents = savedEvents;
-			});
-		} catch (error) {
-			console.error('Failed to fetch saved events');
-		}
-	};
-
-	private getSavedMessages = async () => {
-		try {
-			const savedMessages = await this.db.getStoreValues<MessageBookmark>(IndexedDbStores.MESSAGES);
-			runInAction(() => {
-				this.bookmarkedMessages = savedMessages;
-			});
-		} catch (error) {
-			console.error('Failed to fetch saved messages');
-		}
-	};
-
-	private createMessageBookmark = (message: EventMessage): MessageBookmark => {
-		return {
-			id: message.id,
-			timestamp: moment.utc().valueOf(),
-			item: toJS(message),
-		};
-	};
-
-	private createEventBookmark = (event: EventTreeNode): EventBookmark => {
-		return {
-			id: event.eventId,
-			timestamp: moment.utc().valueOf(),
-			item: toJS(event),
-		};
-	};
-
-	public syncData = async (unsavedData?: DbData) => {
-		await Promise.all([this.getSavedEvents(), this.getSavedMessages()]);
-
-		if (isEventBookmark(unsavedData)) {
-			await this.saveBookmark(unsavedData);
-			this.bookmarkedEvents.push(unsavedData);
-		}
-
-		if (isMessageBookmark(unsavedData)) {
-			await this.saveBookmark(unsavedData);
-			this.bookmarkedMessages.push(unsavedData);
-		}
-	};
-
-	private onLimitReached = () => {
-		notificationsStore.addMessage({
-			notificationType: 'genericError',
-			type: 'error',
-			header: 'Limit reached',
-			description: 'Maximum bookmarks limit reached. Delete old bookmarks',
-			id: nanoid(),
-		});
-	};
-=======
->>>>>>> a8ae8091
 }