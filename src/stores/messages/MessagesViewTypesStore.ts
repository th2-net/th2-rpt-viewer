/** ****************************************************************************
 * Copyright 2020-2020 Exactpro (Exactpro Systems Limited)
 *
 * Licensed under the Apache License, Version 2.0 (the "License");
 * you may not use this file except in compliance with the License.
 * You may obtain a copy of the License at
 *
 *     http://www.apache.org/licenses/LICENSE-2.0
 *
 * Unless required by applicable law or agreed to in writing, software
 * distributed under the License is distributed on an "AS IS" BASIS,
 * WITHOUT WARRANTIES OR CONDITIONS OF ANY KIND, either express or implied.
 * See the License for the specific language governing permissions and
 * limitations under the License.
 ***************************************************************************** */

import { action, computed, observable, reaction } from 'mobx';
import { keyForMessage } from '../../helpers/keys';
import { EventMessage } from '../../models/EventMessage';
import MessageDisplayRulesStore from '../MessageDisplayRulesStore';
import MessagesStore from './MessagesStore';
import { SavedMessageViewType } from './SavedMessageViewType';

class MessagesViewTypesStore {
	messageDisplayRulesStore: MessageDisplayRulesStore;

	messagesStore: MessagesStore;

	constructor(messageDispalyRulesStore: MessageDisplayRulesStore, messagesStore: MessagesStore) {
		this.messageDisplayRulesStore = messageDispalyRulesStore;
		this.messagesStore = messagesStore;
		reaction(() => this.filter, this.resetSavedViewTypes);
	}

	@computed
	private get filter() {
		return this.messagesStore.filterStore.filter;
	}

	@observable
	public savedViewTypes = new Map<string, SavedMessageViewType>();

	@action
	public getSavedViewType = (message: EventMessage): SavedMessageViewType => {
<<<<<<< HEAD
		const messageId = message.id;
		const key = keyForMessage(messageId);
=======
		const { id } = message;
		const key = keyForMessage(id);
>>>>>>> 83c03bc9
		if (this.savedViewTypes.has(key)) {
			return this.savedViewTypes.get(key) as SavedMessageViewType;
		}
		this.savedViewTypes.set(key, new SavedMessageViewType(message, this.messageDisplayRulesStore));
		return this.savedViewTypes.get(key) as SavedMessageViewType;
	};

	@action
	private resetSavedViewTypes = () => {
		this.savedViewTypes.clear();
	};
}

export default MessagesViewTypesStore;<|MERGE_RESOLUTION|>--- conflicted
+++ resolved
@@ -42,13 +42,8 @@
 
 	@action
 	public getSavedViewType = (message: EventMessage): SavedMessageViewType => {
-<<<<<<< HEAD
-		const messageId = message.id;
-		const key = keyForMessage(messageId);
-=======
 		const { id } = message;
 		const key = keyForMessage(id);
->>>>>>> 83c03bc9
 		if (this.savedViewTypes.has(key)) {
 			return this.savedViewTypes.get(key) as SavedMessageViewType;
 		}
