/** *****************************************************************************
 * Copyright 2020-2020 Exactpro (Exactpro Systems Limited)
 *
 * Licensed under the Apache License, Version 2.0 (the "License");
 * you may not use this file except in compliance with the License.
 * You may obtain a copy of the License at
 *
 *     http://www.apache.org/licenses/LICENSE-2.0
 *
 * Unless required by applicable law or agreed to in writing, software
 * distributed under the License is distributed on an "AS IS" BASIS,
 * WITHOUT WARRANTIES OR CONDITIONS OF ANY KIND, either express or implied.
 * See the License for the specific language governing permissions and
 * limitations under the License.
 ***************************************************************************** */

import { action, reaction, observable, computed, runInAction } from 'mobx';
import ApiSchema from '../../api/ApiSchema';
import { MessagesSSEParams, SSEHeartbeat } from '../../api/sse';
import { isAbortError } from '../../helpers/fetch';
import { EventMessage } from '../../models/EventMessage';
import notificationsStore from '../NotificationsStore';
import { MessagesSSEChannel } from '../SSEChannel/MessagesSSEChannel';
import MessagesStore from './MessagesStore';
import MessagesUpdateStore from './MessagesUpdateStore';
import { MessagesDataStore } from '../../models/Stores';
import { DirectionalStreamInfo } from '../../models/StreamInfo';
import { extractMessageIds } from '../../helpers/streamInfo';
import { isEventMessage } from '../../helpers/event';
import { timestampToNumber } from '../../helpers/date';

const FIFTEEN_SECONDS = 15 * 1000;

export default class MessagesDataProviderStore implements MessagesDataStore {
	private readonly messagesLimit = 250;

	constructor(private messagesStore: MessagesStore, private api: ApiSchema) {
		this.updateStore = new MessagesUpdateStore(this, this.messagesStore);

		reaction(() => this.messagesStore.filterStore.filter, this.onFilterChange);
	}

	public updateStore: MessagesUpdateStore;

	@observable
	public noMatchingMessagesPrev = false;

	@observable
	public noMatchingMessagesNext = false;

	@observable
	public messagesListErrorStatusCode: number | null = null;

	@observable.shallow
	public messages: Array<EventMessage> = [];

	@observable
	public isError = false;

	@observable
	public searchChannelPrev: MessagesSSEChannel | null = null;

	@observable
	public searchChannelNext: MessagesSSEChannel | null = null;

	@observable
	public startIndex = 10000;

	@observable
	public isSoftFiltered: Map<string, boolean> = new Map();

	@observable
	public isMatchingMessages: Map<string, boolean> = new Map();

	@observable
	public prevLoadHeartbeat: SSEHeartbeat | null = null;

	@observable
	public nextLoadHeartbeat: SSEHeartbeat | null = null;

	@observable
	private isLoadingMessageIds = false;

	private lastPreviousChannelResponseTimestamp: number | null = null;

	private lastNextChannelResponseTimestamp: number | null = null;

	@computed
	public get isLoadingNextMessages(): boolean {
		return Boolean(this.searchChannelNext?.isLoading);
	}

	@computed
	public get isLoadingPreviousMessages(): boolean {
		return Boolean(this.searchChannelPrev?.isLoading);
	}

	@computed
	public get isLoading(): boolean {
		return this.isLoadingNextMessages || this.isLoadingPreviousMessages || this.isLoadingMessageIds;
	}

	private messageAC: AbortController | null = null;

	@action
	public loadMessages = async () => {
		this.stopMessagesLoading();
		this.resetMessagesDataState();

		if (this.messagesStore.filterStore.filter.streams.length === 0) return;

		const queryParams = this.getFilterParams();

		this.createPreviousMessageChannelEventSource(
			{
				...queryParams,
				searchDirection: 'previous',
			},
			FIFTEEN_SECONDS,
		);
		this.createNextMessageChannelEventSource(
			{
				...queryParams,
				searchDirection: 'next',
			},
			FIFTEEN_SECONDS,
		);

		if (!this.searchChannelPrev || !this.searchChannelNext) return;

		const startTimestamp = queryParams.startTimestamp;

		let message: EventMessage | null = null;

		this.isLoadingMessageIds = true;

		let messageIds: DirectionalStreamInfo | undefined;

		if (this.messagesStore.selectedMessageId) {
			try {
				this.messageAC = new AbortController();
				message = await this.api.messages.getMessage(
					this.messagesStore.selectedMessageId.valueOf(),
					this.messageAC.signal,
				);
			} catch (error) {
				if (!isAbortError(error)) {
					this.isError = true;
					return;
				}
			}
		}

		try {
			this.messageAC = new AbortController();
			messageIds = await this.api.messages.getResumptionMessageIds({
				streams: queryParams.stream,
				abortSignal: this.messageAC.signal,
				...(this.messagesStore.selectedMessageId
					? { messageId: this.messagesStore.selectedMessageId.valueOf() }
					: { startTimestamp }),
			});
		} catch (error) {
			if (!isAbortError(error)) {
				this.isError = true;
				return;
			}
		} finally {
			this.isLoadingMessageIds = false;
		}

		if (!messageIds) return;

		const [nextMessages, prevMessages] = await Promise.all([
			this.searchChannelNext.loadAndSubscribe({
				resumeMessageIds: extractMessageIds(
					messageIds.next.filter((messageId, index) => index < 2),
				),
			}),
			this.searchChannelPrev.loadAndSubscribe({
				resumeMessageIds: extractMessageIds(
					messageIds.previous.filter((messageId, index) => index < 2),
				),
			}),
		]);

		runInAction(() => {
			const messages = [
				...nextMessages.filter(val => val.id !== message?.id),
				...[message].filter(isEventMessage),
				...prevMessages,
			].sort((a, b) => timestampToNumber(b.timestamp) - timestampToNumber(a.timestamp));
			this.messages = messages;
		});

		if (!this.messagesStore.selectedMessageId) {
			message = prevMessages[0] || nextMessages[nextMessages.length - 1];
			if (message) this.messagesStore.selectedMessageId = new String(message.id);
		}

		if (this.messagesStore.filterStore.isSoftFilter && message) {
			this.isSoftFiltered.set(message.id, true);
		}
	};

	@action
	public stopMessagesLoading = () => {
		this.messageAC?.abort();
		this.searchChannelPrev?.stop();
		this.searchChannelNext?.stop();
		this.searchChannelPrev = null;
		this.searchChannelNext = null;
	};

	@action
	private onLoadingError = (event: Event) => {
		notificationsStore.handleSSEError(event);
		this.stopMessagesLoading();
		this.resetMessagesDataState(true);
	};

	@action
	public createPreviousMessageChannelEventSource = (
		query: MessagesSSEParams,
		requestTimeoutMs?: number,
	) => {
		this.searchChannelPrev = new MessagesSSEChannel(query, {
			onResponse: this.onPrevChannelResponse,
			onError: this.onLoadingError,
			onKeepAliveResponse: heartbeat =>
				this.onKeepAliveMessagePrevious(heartbeat, requestTimeoutMs),
		});
	};

	@action
	private onKeepAliveMessagePrevious = (
		heartbeat: SSEHeartbeat,
		// Stops messages loading when requestTimeoutMs has passed since first heartbeat
		requestTimeoutMs?: number,
	) => {
		this.prevLoadHeartbeat = heartbeat;

		if (requestTimeoutMs) {
			if (this.lastPreviousChannelResponseTimestamp === null) {
				this.lastPreviousChannelResponseTimestamp = Date.now();
			}

			if (
				this.lastPreviousChannelResponseTimestamp !== null &&
				Date.now() - this.lastPreviousChannelResponseTimestamp >= FIFTEEN_SECONDS
			) {
				this.noMatchingMessagesPrev = true;
				this.searchChannelPrev?.stop();
			}
		}
	};

	@action
	public onPrevChannelResponse = (messages: EventMessage[]) => {
		this.lastPreviousChannelResponseTimestamp = null;
		const firstPrevMessage = messages[0];

		if (firstPrevMessage && firstPrevMessage.id === this.messages[this.messages.length - 1]?.id) {
			messages.shift();
		}

		if (messages.length) {
			let newMessagesList = [...this.messages, ...messages];

			if (newMessagesList.length > this.messagesLimit) {
				newMessagesList = newMessagesList.slice(-this.messagesLimit);
			}

			this.messages = newMessagesList;
		}
	};

	@action
	public createNextMessageChannelEventSource = (
		query: MessagesSSEParams,
		requestTimeoutMs?: number,
	) => {
		this.searchChannelNext = new MessagesSSEChannel(query, {
			onResponse: this.onNextChannelResponse,
			onError: this.onLoadingError,
			onKeepAliveResponse: hearbeat => this.onKeepAliveMessageNext(hearbeat, requestTimeoutMs),
		});
	};

	@action
	public onNextChannelResponse = (messages: EventMessage[]) => {
		this.lastNextChannelResponseTimestamp = null;

		const prevMessages =
			this.messages.length > 0
				? messages.filter(
						message =>
							timestampToNumber(message.timestamp) <
								timestampToNumber(this.messages[0].timestamp) ||
							message.messageId === this.messages[0].messageId,
				  )
				: [];
		const firstNextMessage = prevMessages[0];

		const nextMessages = messages.slice(0, messages.length - prevMessages.length);

<<<<<<< HEAD
		if (firstNextMessage && firstNextMessage.id === this.messages[0]?.id) {
			messages.pop();
=======
		if (firstNextMessage && firstNextMessage.messageId === this.messages[0]?.messageId) {
			prevMessages.shift();
>>>>>>> b72170f1
		}

		if (messages.length !== 0) {
			this.startIndex -= messages.length;

			let newMessagesList = prevMessages.length
				? [...nextMessages, this.messages[0], ...prevMessages, ...this.messages.slice(1)]
				: [...nextMessages, ...this.messages];

			if (newMessagesList.length > this.messagesLimit) {
				newMessagesList = newMessagesList.slice(0, this.messagesLimit);
			}
			this.messages = newMessagesList;
		}
	};

	@action
	private onKeepAliveMessageNext = (
		heartbeat: SSEHeartbeat,
		// Stops messages loading when requestTimeoutMs has passed since first heartbeat
		requestTimeoutMs?: number,
	) => {
		this.nextLoadHeartbeat = heartbeat;

		if (requestTimeoutMs) {
			if (this.lastNextChannelResponseTimestamp === null) {
				this.lastNextChannelResponseTimestamp = Date.now();
			}
			if (
				this.lastNextChannelResponseTimestamp !== null &&
				Date.now() - this.lastNextChannelResponseTimestamp >= requestTimeoutMs
			) {
				this.noMatchingMessagesNext = true;
				this.searchChannelNext?.stop();
			}
		}
	};

	@action
	public getPreviousMessages = async (): Promise<EventMessage[]> => {
		if (
			!this.searchChannelPrev ||
			this.searchChannelPrev.isLoading ||
			this.noMatchingMessagesPrev
		) {
			return [];
		}

		return this.searchChannelPrev.loadAndSubscribe();
	};

	@action
	public getNextMessages = async (): Promise<EventMessage[]> => {
		if (
			!this.searchChannelNext ||
			this.searchChannelNext.isLoading ||
			this.noMatchingMessagesNext
		) {
			return [];
		}

		return this.searchChannelNext.loadAndSubscribe();
	};

	private onFilterChange = async () => {
		this.stopMessagesLoading();
		this.updateStore.stopSubscription();
		this.loadMessages();
	};

	@action
	public resetMessagesDataState = (isError = false) => {
		this.startIndex = 10000;
		this.messages = [];
		this.isError = isError;
		this.isSoftFiltered.clear();
		this.isMatchingMessages.clear();
		this.noMatchingMessagesNext = false;
		this.noMatchingMessagesPrev = false;
		this.prevLoadHeartbeat = null;
		this.nextLoadHeartbeat = null;
		this.lastPreviousChannelResponseTimestamp = null;
		this.lastNextChannelResponseTimestamp = null;
	};

	@observable
	public messagesCache: Map<string, EventMessage> = observable.map(new Map(), { deep: false });

	@action
	public fetchMessage = async (id: string, abortSingal: AbortSignal) => {
		let message = this.messagesCache.get(id);

		if (!message) {
			message = await this.api.messages.getMessage(id, abortSingal);
			this.messagesCache.set(id, message);
		}

		return message;
	};

	@action
	public getFilterParams = () =>
		this.messagesStore.filterStore.isSoftFilter
			? this.messagesStore.filterStore.softFilterParams
			: this.messagesStore.filterStore.filterParams;

	@action
	public keepLoading = (direction: 'next' | 'previous') => {
		if (
			this.messagesStore.filterStore.filter.streams.length === 0 ||
			!this.searchChannelNext ||
			!this.searchChannelPrev
		)
			return;

		if (!this.prevLoadHeartbeat && !this.nextLoadHeartbeat)
			throw new Error('Load could not continue because loadHeartbeat is missing');

		const keepLoadingStartTimestamp =
			direction === 'previous'
				? this.prevLoadHeartbeat!.timestamp
				: this.nextLoadHeartbeat!.timestamp;

		const defaultHearbeat = {
			timestamp: keepLoadingStartTimestamp,
			scanCounter: 0,
			id: '',
		};

		if (direction === 'previous') {
			this.prevLoadHeartbeat = defaultHearbeat;
		} else {
			this.nextLoadHeartbeat = defaultHearbeat;
		}

		if (direction === 'previous') {
			this.noMatchingMessagesPrev = false;
			const idsMap = this.messages
				.slice(Math.max(0, this.messages.length - 20))
				.reduce((map, m) => ({ ...map, [m.id]: true }), {} as Record<string, boolean>);
			this.searchChannelPrev.refetch({
				onResponse: messages => this.onPrevChannelResponse(messages.filter(m => !idsMap[m.id])),
				onError: this.onLoadingError,
				onKeepAliveResponse: heartbeat => this.onKeepAliveMessagePrevious(heartbeat),
			});
		} else {
			this.noMatchingMessagesNext = false;
			const idsMap = this.messages
				.slice(0, 20)
				.reduce((map, m) => ({ ...map, [m.id]: true }), {} as Record<string, boolean>);
			this.searchChannelNext.refetch({
				onResponse: messages => this.onNextChannelResponse(messages.filter(m => !idsMap[m.id])),
				onError: this.onLoadingError,
				onKeepAliveResponse: heartbeat => this.onKeepAliveMessageNext(heartbeat),
			});
		}
	};

	@action
	public matchMessage = async (messageId: string, abortSignal: AbortSignal) => {
		if (this.isSoftFiltered.get(messageId) !== undefined) return;
		this.isMatchingMessages.set(messageId, true);

		try {
			const { resultCountLimit, searchDirection, ...filterParams } =
				this.messagesStore.filterStore.filterParams;
			const isMatch = await this.api.messages.matchMessage(messageId, filterParams, abortSignal);

			runInAction(() => {
				this.isSoftFiltered.set(messageId, isMatch);
				this.isMatchingMessages.set(messageId, false);
			});
		} catch (error) {
			runInAction(() => {
				if (!isAbortError(error)) {
					this.isSoftFiltered.set(messageId, false);
				}
				this.isMatchingMessages.set(messageId, false);
			});
		}
	};
}<|MERGE_RESOLUTION|>--- conflicted
+++ resolved
@@ -304,13 +304,8 @@
 
 		const nextMessages = messages.slice(0, messages.length - prevMessages.length);
 
-<<<<<<< HEAD
-		if (firstNextMessage && firstNextMessage.id === this.messages[0]?.id) {
-			messages.pop();
-=======
 		if (firstNextMessage && firstNextMessage.messageId === this.messages[0]?.messageId) {
 			prevMessages.shift();
->>>>>>> b72170f1
 		}
 
 		if (messages.length !== 0) {
