--- conflicted
+++ resolved
@@ -200,16 +200,7 @@
 		]);
 
 		runInAction(() => {
-<<<<<<< HEAD
-			const messages = [
-				...nextMessages.filter(val => val.id !== message?.id),
-				...[message].filter(isEventMessage),
-				...prevMessages,
-			].sort((a, b) => timestampToNumber(b.timestamp) - timestampToNumber(a.timestamp));
-			this.messages = messages;
-=======
 			this.messages = [...nextMessages, ...prevMessages];
->>>>>>> ffd5a3d6
 		});
 
 		if (!this.messagesStore.selectedMessageId) {
@@ -325,14 +316,9 @@
 	public onNextChannelResponse = (messages: EventMessage[]) => {
 		this.lastNextChannelResponseTimestamp = null;
 
-<<<<<<< HEAD
-		// eslint-disable-next-line no-param-reassign
-		messages = messages.filter(msg => msg.id !== this.messagesStore.selectedMessageId?.valueOf());
-=======
 		const nextMessages = messages.filter(
-			message => !this.messages.find(msg => msg.messageId === message.messageId),
+			message => !this.messages.find(msg => msg.id === message.id),
 		);
->>>>>>> ffd5a3d6
 
 		if (nextMessages.length) {
 			this.startIndex -= this.updateStore.isActive ? 0 : nextMessages.length;
