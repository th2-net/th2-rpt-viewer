--- conflicted
+++ resolved
@@ -296,21 +296,15 @@
 				? messages.filter(
 						message =>
 							timestampToNumber(message.timestamp) <
-								timestampToNumber(this.messages[0].timestamp) ||
-							message.messageId === this.messages[0].messageId,
+								timestampToNumber(this.messages[0].timestamp) || message.id === this.messages[0].id,
 				  )
 				: [];
 		const firstNextMessage = prevMessages[0];
 
 		const nextMessages = messages.slice(0, messages.length - prevMessages.length);
 
-<<<<<<< HEAD
 		if (firstNextMessage && firstNextMessage.id === this.messages[0]?.id) {
-			messages.pop();
-=======
-		if (firstNextMessage && firstNextMessage.messageId === this.messages[0]?.messageId) {
 			prevMessages.shift();
->>>>>>> b72170f1
 		}
 
 		if (messages.length !== 0) {
