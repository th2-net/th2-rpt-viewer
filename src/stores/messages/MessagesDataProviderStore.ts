--- conflicted
+++ resolved
@@ -28,11 +28,8 @@
 import { MessagesDataStore } from '../../models/Stores';
 import { DirectionalStreamInfo } from '../../models/StreamInfo';
 import { extractMessageIds } from '../../helpers/streamInfo';
-<<<<<<< HEAD
 import { SearchDirection } from '../../models/search/SearchDirection';
-=======
 import { timestampToNumber } from '../../helpers/date';
->>>>>>> ffd5a3d6
 
 const FIFTEEN_SECONDS = 15 * 1000;
 
