--- conflicted
+++ resolved
@@ -300,7 +300,6 @@
 	@action
 	public onNextChannelResponse = (messages: EventMessage[]) => {
 		this.lastNextChannelResponseTimestamp = null;
-<<<<<<< HEAD
 
 		const prevMessages =
 			this.messages.length > 0
@@ -315,23 +314,6 @@
 		const nextMessages = messages.slice(0, messages.length - prevMessages.length);
 
 		if (firstNextMessage && firstNextMessage.id === this.messages[0]?.id) {
-=======
-
-		const prevMessages =
-			this.messages.length > 0
-				? messages.filter(
-						message =>
-							timestampToNumber(message.timestamp) <
-								timestampToNumber(this.messages[0].timestamp) ||
-							message.messageId === this.messages[0].messageId,
-				  )
-				: [];
-		const firstNextMessage = prevMessages[0];
-
-		const nextMessages = messages.slice(0, messages.length - prevMessages.length);
-
-		if (firstNextMessage && firstNextMessage.messageId === this.messages[0]?.messageId) {
->>>>>>> 16c354ca
 			prevMessages.shift();
 		}
 
