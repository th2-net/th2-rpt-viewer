/** *****************************************************************************
 * Copyright 2020-2020 Exactpro (Exactpro Systems Limited)
 *
 * Licensed under the Apache License, Version 2.0 (the "License");
 * you may not use this file except in compliance with the License.
 * You may obtain a copy of the License at
 *
 *     http://www.apache.org/licenses/LICENSE-2.0
 *
 * Unless required by applicable law or agreed to in writing, software
 * distributed under the License is distributed on an "AS IS" BASIS,
 * WITHOUT WARRANTIES OR CONDITIONS OF ANY KIND, either express or implied.
 * See the License for the specific language governing permissions and
 * limitations under the License.
 ***************************************************************************** */

import { action, reaction, observable, computed, runInAction, toJS } from 'mobx';
import { nanoid } from 'nanoid';
import ApiSchema from '../../api/ApiSchema';
import { MessagesSSEParams, SSEHeartbeat } from '../../api/sse';
import { isAbortError } from '../../helpers/fetch';
import { EventMessage } from '../../models/EventMessage';
import notificationsStore from '../NotificationsStore';
import { MessageSSEEventListeners, MessagesSSEChannel } from '../SSEChannel/MessagesSSEChannel';
import MessagesStore from './MessagesStore';
import MessagesUpdateStore from './MessagesUpdateStore';
import { MessagesDataStore } from '../../models/Stores';
import { DirectionalStreamInfo } from '../../models/StreamInfo';
import { extractMessageIds } from '../../helpers/streamInfo';
import { timestampToNumber } from '../../helpers/date';

const FIFTEEN_SECONDS = 15 * 1000;

export default class MessagesDataProviderStore implements MessagesDataStore {
	private readonly messagesLimit = 250;

	constructor(private messagesStore: MessagesStore, private api: ApiSchema) {
		this.updateStore = new MessagesUpdateStore(this, this.messagesStore);

		reaction(() => this.messagesStore.filterStore.filter, this.onFilterChange);
	}

	public updateStore: MessagesUpdateStore;

	@observable
	public noMatchingMessagesPrev = false;

	@observable
	public noMatchingMessagesNext = false;

	@observable
	public messagesListErrorStatusCode: number | null = null;

	@observable.shallow
	public messages: Array<EventMessage> = [];

	@observable
	public isError = false;

	@observable
	public searchChannelPrev: MessagesSSEChannel | null = null;

	@observable
	public searchChannelNext: MessagesSSEChannel | null = null;

	@observable
	public startIndex = 10000;

	@observable
	public isSoftFiltered: Map<string, boolean> = new Map();

	@observable
	public isMatchingMessages: Map<string, boolean> = new Map();

	@observable
	public prevLoadHeartbeat: SSEHeartbeat | null = null;

	@observable
	public nextLoadHeartbeat: SSEHeartbeat | null = null;

	@observable
	private isLoadingMessageIds = false;

	private lastPreviousChannelResponseTimestamp: number | null = null;

	private lastNextChannelResponseTimestamp: number | null = null;

	@computed
	public get isLoadingNextMessages(): boolean {
		return Boolean(this.searchChannelNext?.isLoading);
	}

	@computed
	public get isLoadingPreviousMessages(): boolean {
		return Boolean(this.searchChannelPrev?.isLoading);
	}

	@computed
	public get isLoading(): boolean {
		return this.isLoadingNextMessages || this.isLoadingPreviousMessages || this.isLoadingMessageIds;
	}

	private messageAC: AbortController | null = null;

	@action
	public loadMessages = async (
		nextListeners?: Partial<MessageSSEEventListeners>,
		prevListeners?: Partial<MessageSSEEventListeners>,
	) => {
		this.stopMessagesLoading();
		this.resetState();

		if (this.messagesStore.filterStore.filter.streams.length === 0) return;

		const queryParams = this.getFilterParams();

		this.createPreviousMessageChannelEventSource(
			{
				...queryParams,
				searchDirection: 'previous',
			},
			FIFTEEN_SECONDS,
			prevListeners,
		);
		this.createNextMessageChannelEventSource(
			{
				...queryParams,
				searchDirection: 'next',
			},
			FIFTEEN_SECONDS,
			nextListeners,
		);

		if (!this.searchChannelPrev || !this.searchChannelNext) return;

		const startTimestamp = queryParams.startTimestamp;

		let message: EventMessage | null = null;

		this.isLoadingMessageIds = true;

		let messageIds: DirectionalStreamInfo | undefined;

		if (this.messagesStore.selectedMessageId) {
			try {
				if (
					await this.api.messages.matchMessage(
						this.messagesStore.selectedMessageId.valueOf(),
						this.messagesStore.filterStore.filterParams,
					)
				) {
					this.messageAC = new AbortController();
					message = await this.api.messages.getMessage(
						this.messagesStore.selectedMessageId.valueOf(),
						this.messageAC.signal,
					);
				} else {
					this.messagesStore.selectedMessageId = null;
				}
			} catch (error) {
				if (!isAbortError(error)) {
					this.isError = true;
					return;
				}
			}
		}

		try {
			this.messageAC = new AbortController();
			messageIds = await this.api.messages.getResumptionMessageIds({
				streams: queryParams.stream,
				abortSignal: this.messageAC.signal,
				...(this.messagesStore.selectedMessageId
					? { messageId: this.messagesStore.selectedMessageId.valueOf() }
					: { startTimestamp }),
			});
		} catch (error) {
			if (!isAbortError(error)) {
				this.isError = true;
				return;
			}
		} finally {
			this.isLoadingMessageIds = false;
		}

		if (!messageIds) return;

		const [nextMessages, prevMessages] = await Promise.all([
			this.searchChannelNext.loadAndSubscribe({
				resumeMessageIds: extractMessageIds(messageIds.next),
			}),
			this.searchChannelPrev.loadAndSubscribe({
				resumeMessageIds: extractMessageIds(messageIds.previous),
			}),
		]);

		runInAction(() => {
			this.messages = [...nextMessages, ...prevMessages].sort(
				(a, b) => timestampToNumber(b.timestamp) - timestampToNumber(a.timestamp),
			);
		});

		if (!this.messagesStore.selectedMessageId) {
			message = prevMessages[0] || nextMessages[nextMessages.length - 1];
			if (message) this.messagesStore.selectedMessageId = new String(message.messageId);
		}
	};

	@action
	public stopMessagesLoading = () => {
		this.messageAC?.abort();
		this.searchChannelPrev?.stop();
		this.searchChannelNext?.stop();
		this.searchChannelPrev = null;
		this.searchChannelNext = null;
	};

	@action
	private onLoadingError = (event: Event) => {
		if (event instanceof MessageEvent) {
			notificationsStore.handleSSEError(event);
		} else {
			const evSource = toJS(event).currentTarget as EventSource;
			const errorId = nanoid();
			notificationsStore.addMessage({
				id: errorId,
				notificationType: 'genericError',
				header: 'Something went wrong while loading messages',
				type: 'error',
				action: {
					label: 'Refetch messages',
					callback: () => {
						notificationsStore.deleteMessage(errorId);
						this.loadMessages();
					},
				},
				description: evSource ? `${event.type} at ${evSource.url}` : `${event.type}`,
			});
		}
		this.stopMessagesLoading();
		this.resetState(true);
		this.updateStore.stopSubscription();
	};

	@action
	public createPreviousMessageChannelEventSource = (
		query: MessagesSSEParams,
		requestTimeoutMs?: number,
		listeners: Partial<MessageSSEEventListeners> = {},
	) => {
		this.searchChannelPrev = new MessagesSSEChannel(query, {
			onResponse: this.onPrevChannelResponse,
			onError: this.onLoadingError,
			onKeepAliveResponse: heartbeat =>
				this.onKeepAliveMessagePrevious(heartbeat, requestTimeoutMs),
			...listeners,
		});
	};

	@action
	private onKeepAliveMessagePrevious = (
		heartbeat: SSEHeartbeat,
		// Stops messages loading when requestTimeoutMs has passed since first heartbeat
		requestTimeoutMs?: number,
	) => {
		this.prevLoadHeartbeat = heartbeat;

		if (requestTimeoutMs) {
			if (this.lastPreviousChannelResponseTimestamp === null) {
				this.lastPreviousChannelResponseTimestamp = Date.now();
			}

			if (
				this.lastPreviousChannelResponseTimestamp !== null &&
				Date.now() - this.lastPreviousChannelResponseTimestamp >= FIFTEEN_SECONDS
			) {
				this.noMatchingMessagesPrev = true;
				this.searchChannelPrev?.stop();
			}
		}
	};

	@action
	public onPrevChannelResponse = (messages: EventMessage[]) => {
		this.lastPreviousChannelResponseTimestamp = null;
		const firstPrevMessage = messages[0];

		if (
			firstPrevMessage &&
			firstPrevMessage.messageId === this.messages[this.messages.length - 1]?.messageId
		) {
			messages.shift();
		}

		if (messages.length) {
			let newMessagesList = [
				...this.messages,
				...messages.sort((a, b) => timestampToNumber(b.timestamp) - timestampToNumber(a.timestamp)),
			];

			this.startIndex += messages.length;

			if (newMessagesList.length > this.messagesLimit) {
				newMessagesList = newMessagesList.slice(-this.messagesLimit);
			}

<<<<<<< HEAD
			this.messages = newMessagesList;
=======
			this.messages = [...new Map(newMessagesList.map(item => [item.messageId, item])).values()];
>>>>>>> 0a96ac34
		}
	};

	@action
	public createNextMessageChannelEventSource = (
		query: MessagesSSEParams,
		requestTimeoutMs?: number,
		listeners: Partial<MessageSSEEventListeners> = {},
	) => {
		this.searchChannelNext = new MessagesSSEChannel(query, {
			onResponse: this.onNextChannelResponse,
			onError: this.onLoadingError,
			onKeepAliveResponse: hearbeat => this.onKeepAliveMessageNext(hearbeat, requestTimeoutMs),
			...listeners,
		});
	};

	@action
	public onNextChannelResponse = (messages: EventMessage[]) => {
		this.lastNextChannelResponseTimestamp = null;

		// eslint-disable-next-line no-param-reassign
		messages = messages.filter(
			msg => msg.messageId !== this.messagesStore.selectedMessageId?.valueOf(),
		);

		const nextMessages = messages
			.filter(msg => !this.messages.map(msg => msg.messageId).includes(msg.messageId))
			.sort((a, b) => timestampToNumber(b.timestamp) - timestampToNumber(a.timestamp));

<<<<<<< HEAD
		if (nextMessages.length) {
			let newMessagesList = [...nextMessages, ...this.messages];
=======
		if (prevMessages.length > 0 || nextMessages.length > 0) {
			this.startIndex -= this.updateStore.isActive ? 0 : nextMessages.length;
>>>>>>> 0a96ac34

			this.startIndex -= nextMessages.length;

			if (newMessagesList.length > this.messagesLimit) {
				newMessagesList = newMessagesList.slice(-this.messagesLimit);
			}
<<<<<<< HEAD
			this.messages = newMessagesList;
=======
			this.messages = [...new Map(newMessagesList.map(item => [item.messageId, item])).values()];
>>>>>>> 0a96ac34
		}
	};

	@action
	private onKeepAliveMessageNext = (
		heartbeat: SSEHeartbeat,
		// Stops messages loading when requestTimeoutMs has passed since first heartbeat
		requestTimeoutMs?: number,
	) => {
		this.nextLoadHeartbeat = heartbeat;

		if (requestTimeoutMs) {
			if (this.lastNextChannelResponseTimestamp === null) {
				this.lastNextChannelResponseTimestamp = Date.now();
			}
			if (
				this.lastNextChannelResponseTimestamp !== null &&
				Date.now() - this.lastNextChannelResponseTimestamp >= requestTimeoutMs
			) {
				this.noMatchingMessagesNext = true;
				this.searchChannelNext?.stop();
			}
		}
	};

	@action
	public getPreviousMessages = async (): Promise<EventMessage[]> => {
		if (
			!this.searchChannelPrev ||
			this.searchChannelPrev.isLoading ||
			this.noMatchingMessagesPrev
		) {
			return [];
		}

		return this.searchChannelPrev.loadAndSubscribe();
	};

	@action
	public getNextMessages = async (): Promise<EventMessage[]> => {
		if (
			!this.searchChannelNext ||
			this.searchChannelNext.isLoading ||
			this.noMatchingMessagesNext
		) {
			return [];
		}

		return this.searchChannelNext.loadAndSubscribe();
	};

	private onFilterChange = async () => {
		this.stopMessagesLoading();
		this.updateStore.stopSubscription();
		this.loadMessages();
	};

	@action
	public resetState = (isError = false) => {
		this.startIndex = 10000;
		this.messages = [];
		this.isError = isError;
		this.isSoftFiltered.clear();
		this.isMatchingMessages.clear();
		this.noMatchingMessagesNext = false;
		this.noMatchingMessagesPrev = false;
		this.prevLoadHeartbeat = null;
		this.nextLoadHeartbeat = null;
		this.lastPreviousChannelResponseTimestamp = null;
		this.lastNextChannelResponseTimestamp = null;
	};

	@observable
	public messagesCache: Map<string, EventMessage> = observable.map(new Map(), { deep: false });

	@action
	public fetchMessage = async (id: string, abortSingal: AbortSignal) => {
		let message = this.messagesCache.get(id);

		if (!message) {
			message = await this.api.messages.getMessage(id, abortSingal);
			this.messagesCache.set(id, message);
		}

		return message;
	};

	@action
	public getFilterParams = () => {
		return this.messagesStore.filterStore.isSoftFilter
			? this.messagesStore.filterStore.softFilterParams
			: this.messagesStore.filterStore.filterParams;
	};

	@action
	public keepLoading = (direction: 'next' | 'previous') => {
		if (
			this.messagesStore.filterStore.filter.streams.length === 0 ||
			!this.searchChannelNext ||
			!this.searchChannelPrev
		)
			return;

		if (!this.prevLoadHeartbeat && !this.nextLoadHeartbeat)
			throw new Error('Load could not continue because loadHeartbeat is missing');

		const keepLoadingStartTimestamp =
			direction === 'previous'
				? this.prevLoadHeartbeat!.timestamp
				: this.nextLoadHeartbeat!.timestamp;

		const defaultHearbeat = {
			timestamp: keepLoadingStartTimestamp,
			scanCounter: 0,
			id: '',
		};

		if (direction === 'previous') {
			this.prevLoadHeartbeat = defaultHearbeat;
		} else {
			this.nextLoadHeartbeat = defaultHearbeat;
		}

		if (direction === 'previous') {
			this.noMatchingMessagesPrev = false;
			const idsMap = this.messages
				.slice(Math.max(0, this.messages.length - 20))
				.reduce((map, m) => ({ ...map, [m.messageId]: true }), {} as Record<string, boolean>);
			this.searchChannelPrev.refetch({
				onResponse: messages =>
					this.onPrevChannelResponse(messages.filter(m => !idsMap[m.messageId])),
				onError: this.onLoadingError,
				onKeepAliveResponse: heartbeat => this.onKeepAliveMessagePrevious(heartbeat),
			});
		} else {
			this.noMatchingMessagesNext = false;
			const idsMap = this.messages
				.slice(0, 20)
				.reduce((map, m) => ({ ...map, [m.messageId]: true }), {} as Record<string, boolean>);
			this.searchChannelNext.refetch({
				onResponse: messages =>
					this.onNextChannelResponse(messages.filter(m => !idsMap[m.messageId])),
				onError: this.onLoadingError,
				onKeepAliveResponse: heartbeat => this.onKeepAliveMessageNext(heartbeat),
			});
		}
	};

	@action
	public matchMessage = async (messageId: string, abortSignal: AbortSignal) => {
		if (this.isSoftFiltered.get(messageId) !== undefined) return;
		this.isMatchingMessages.set(messageId, true);

		try {
			const {
				resultCountLimit,
				searchDirection,
				...filterParams
			} = this.messagesStore.filterStore.filterParams;
			const isMatch = await this.api.messages.matchMessage(messageId, filterParams, abortSignal);

			runInAction(() => {
				this.isSoftFiltered.set(messageId, isMatch);
				this.isMatchingMessages.set(messageId, false);
			});
		} catch (error) {
			runInAction(() => {
				if (!isAbortError(error)) {
					this.isSoftFiltered.set(messageId, false);
				}
				this.isMatchingMessages.set(messageId, false);
			});
		}
	};
}<|MERGE_RESOLUTION|>--- conflicted
+++ resolved
@@ -304,11 +304,7 @@
 				newMessagesList = newMessagesList.slice(-this.messagesLimit);
 			}
 
-<<<<<<< HEAD
 			this.messages = newMessagesList;
-=======
-			this.messages = [...new Map(newMessagesList.map(item => [item.messageId, item])).values()];
->>>>>>> 0a96ac34
 		}
 	};
 
@@ -330,34 +326,13 @@
 	public onNextChannelResponse = (messages: EventMessage[]) => {
 		this.lastNextChannelResponseTimestamp = null;
 
-		// eslint-disable-next-line no-param-reassign
-		messages = messages.filter(
-			msg => msg.messageId !== this.messagesStore.selectedMessageId?.valueOf(),
-		);
-
 		const nextMessages = messages
 			.filter(msg => !this.messages.map(msg => msg.messageId).includes(msg.messageId))
 			.sort((a, b) => timestampToNumber(b.timestamp) - timestampToNumber(a.timestamp));
 
-<<<<<<< HEAD
-		if (nextMessages.length) {
-			let newMessagesList = [...nextMessages, ...this.messages];
-=======
-		if (prevMessages.length > 0 || nextMessages.length > 0) {
-			this.startIndex -= this.updateStore.isActive ? 0 : nextMessages.length;
->>>>>>> 0a96ac34
-
-			this.startIndex -= nextMessages.length;
-
-			if (newMessagesList.length > this.messagesLimit) {
-				newMessagesList = newMessagesList.slice(-this.messagesLimit);
-			}
-<<<<<<< HEAD
-			this.messages = newMessagesList;
-=======
-			this.messages = [...new Map(newMessagesList.map(item => [item.messageId, item])).values()];
->>>>>>> 0a96ac34
-		}
+		this.startIndex -= this.updateStore.isActive ? 0 : nextMessages.length;
+
+		this.messages = [...nextMessages, ...this.messages];
 	};
 
 	@action
