/** *****************************************************************************
 * Copyright 2020-2020 Exactpro (Exactpro Systems Limited)
 *
 * Licensed under the Apache License, Version 2.0 (the "License");
 * you may not use this file except in compliance with the License.
 * You may obtain a copy of the License at
 *
 *     http://www.apache.org/licenses/LICENSE-2.0
 *
 * Unless required by applicable law or agreed to in writing, software
 * distributed under the License is distributed on an "AS IS" BASIS,
 * WITHOUT WARRANTIES OR CONDITIONS OF ANY KIND, either express or implied.
 * See the License for the specific language governing permissions and
 * limitations under the License.
 ***************************************************************************** */

import { action, computed, observable, reaction, IReactionDisposer, runInAction } from 'mobx';
import moment from 'moment';
import { ListRange } from 'react-virtuoso';
import ApiSchema from '../../api/ApiSchema';
import { EventMessage } from '../../models/EventMessage';
import { timestampToNumber } from '../../helpers/date';
import MessagesFilter from '../../models/filter/MessagesFilter';
import { SelectedStore } from '../SelectedStore';
import WorkspaceStore from '../workspace/WorkspaceStore';
import { TimeRange } from '../../models/Timestamp';
import { SearchStore } from '../SearchStore';
import MessagesDataProviderStore from './MessagesDataProviderStore';
import { sortMessagesByTimestamp } from '../../helpers/message';
import { isEventMessage } from '../../helpers/event';
import { MessageFilterState } from '../../components/search-panel/SearchPanelFilters';
import { GraphStore } from '../GraphStore';
import MessagesFilterStore, { MessagesFilterStoreInitialState } from './MessagesFilterStore';
import FiltersHistoryStore from '../FiltersHistoryStore';
import { SessionsStore } from './SessionsStore';
import MessagesExportStore from './MessagesExportStore';
import { getItemAt } from '../../helpers/array';
import BooksStore from '../BooksStore';

export type MessagesStoreURLState = MessagesFilterStoreInitialState;

type MessagesStoreDefaultState = MessagesStoreURLState & {
	targetMessage?: EventMessage;
};

export type MessagesStoreDefaultStateType = MessagesStoreDefaultState | string | null | undefined;

export default class MessagesStore {
	private attachedMessagesSubscription: IReactionDisposer;

	public filterStore: MessagesFilterStore;

	public dataStore: MessagesDataProviderStore;

	public exportStore = new MessagesExportStore();

	@observable
	public hoveredMessage: EventMessage | null = null;

	@observable
	public selectedMessageId: String | null = null;

	@observable
	public highlightedMessageId: String | null = null;

	@observable
	public currentMessagesIndexesRange: ListRange = {
		startIndex: 0,
		endIndex: 0,
	};

	@observable
	public showFilterChangeHint = false;

	@observable
	public isFilteringTargetMessages = false;

	/*
		 This is used for filter change hint. Represents either last clicked message
		 or attached messages
	 */
	public hintMessages: EventMessage[] = [];

	constructor(
		private workspaceStore: WorkspaceStore,
		private graphStore: GraphStore,
		private selectedStore: SelectedStore,
		private searchStore: SearchStore,
		private api: ApiSchema,
		private filterHistoryStore: FiltersHistoryStore,
		private sessionsStore: SessionsStore,
		private booksStore: BooksStore,
		defaultState: MessagesStoreDefaultStateType,
	) {
		this.filterStore = new MessagesFilterStore(this.searchStore, this.booksStore);
		this.dataStore = new MessagesDataProviderStore(this, this.api, this.booksStore);
		this.init(defaultState);

		this.attachedMessagesSubscription = reaction(
			() => this.workspaceStore.attachedMessages,
			this.onAttachedMessagesChange,
		);

		reaction(() => this.hoveredMessage, this.onMessageHover);

		reaction(() => this.filterStore.filter, this.exportStore.disableExport);
	}

	@computed
	public get messageSessions(): string[] {
		return this.sessionsStore.messageSessions;
	}

	@computed
	public get attachedMessages(): EventMessage[] {
		return this.workspaceStore.attachedMessages;
	}

	@computed
	public get isLoadingAttachedMessages() {
		return this.workspaceStore.isLoadingAttachedMessages;
	}

	@computed
	public get panelRange(): TimeRange {
		const { startIndex, endIndex } = this.currentMessagesIndexesRange;

		const messageTo = getItemAt(this.dataStore.messages, startIndex);
		const messageFrom = getItemAt(this.dataStore.messages, endIndex);

		if (messageFrom && messageTo) {
			return [timestampToNumber(messageFrom.timestamp), timestampToNumber(messageTo.timestamp)];
		}
		const timestampTo = this.filterStore.filter.timestampTo || moment().utc().valueOf();
		return [timestampTo - 15 * 1000, timestampTo + 15 * 1000];
	}

	@action
	public setHoveredMessage(message: EventMessage | null) {
		this.hoveredMessage = message;
		this.graphStore.setHoveredTimestamp(message);
	}

	@action
	public applyFilter = (
		filter: MessagesFilter,
		sseFilters: MessageFilterState | null,
		isSoftFilterApplied: boolean,
	) => {
		if (sseFilters) {
			this.filterHistoryStore.onMessageFilterSubmit(sseFilters);
		}
		if (
			this.selectedMessageId &&
			!this.workspaceStore.attachedMessagesIds.includes(this.selectedMessageId.valueOf())
		) {
			this.selectedMessageId = null;
		}

		this.exportStore.disableExport();
		this.sessionsStore.saveSessions(filter.streams);
		this.hintMessages = [];
		this.showFilterChangeHint = false;
		this.highlightedMessageId = null;
		this.filterStore.setMessagesFilter(filter, sseFilters, isSoftFilterApplied);
	};

	private init = async (defaultState: MessagesStoreDefaultStateType) => {
		if (!defaultState) {
			return;
		}
		if (typeof defaultState === 'string') {
			try {
				const message = await this.api.messages.getMessage(defaultState);
				this.onMessageSelect(message);
			} catch (error) {
				console.error(`Couldnt fetch target message ${defaultState}`);
			}
		} else {
			this.filterStore = new MessagesFilterStore(this.searchStore, this.booksStore, defaultState);
			const message = defaultState.targetMessage;
			if (isEventMessage(message)) {
				this.selectedMessageId = new String(message.messageId);
				this.highlightedMessageId = new String(message.messageId);
				this.graphStore.setTimestamp(timestampToNumber(message.timestamp));
				this.workspaceStore.viewStore.activePanel = this;
			}
		}
		this.dataStore.loadMessages();
	};

	@action
	public onMessageSelect = async (message: EventMessage) => {
		const shouldShowFilterHintBeforeRefetchingMessages = await this.handleFilterHint(message);

		if (!shouldShowFilterHintBeforeRefetchingMessages) {
			const streams = this.filterStore.filter.streams;

			this.selectedMessageId = new String(message.messageId);
			this.highlightedMessageId = new String(message.messageId);
			this.graphStore.setTimestamp(timestampToNumber(message.timestamp));
			this.hintMessages = [];
			this.workspaceStore.viewStore.activePanel = this;

			this.filterStore.resetMessagesFilter({
				timestampFrom: null,
				timestampTo: timestampToNumber(message.timestamp),
				streams: [...new Set([...streams, message.sessionId])],
			});
<<<<<<< HEAD
=======
			this.selectedMessageId = new String(message.messageId);
			this.highlightedMessageId = message.messageId;
			this.graphStore.setTimestamp(timestampToNumber(message.timestamp));
			this.hintMessages = [];
			this.workspaceStore.viewStore.activePanel = this;
			if (this.workspaceStore.viewStore.panelsLayout[1] < 20) {
				this.workspaceStore.viewStore.setPanelsLayout([50, 50]);
			}
>>>>>>> 335f9df0
		}
	};

	@action
	public selectAttachedMessage = (message: EventMessage) => {
		const messageIndex = this.dataStore.messages.findIndex(m => m.messageId === message.messageId);
		if (messageIndex !== -1) {
			this.selectedMessageId = new String(message.messageId);
			this.highlightedMessageId = new String(message.messageId);
		} else {
			this.onMessageSelect(message);
		}
	};

	@action
	public onAttachedMessagesChange = async (attachedMessages: EventMessage[]) => {
		const shouldShowFilterHintBeforeRefetchingMessages = await this.handleFilterHint(
			attachedMessages,
		);

		if (!shouldShowFilterHintBeforeRefetchingMessages) {
			const mostRecentMessage = getItemAt(sortMessagesByTimestamp(attachedMessages), 0);
			if (mostRecentMessage) {
				const streams = this.filterStore.filter.streams;
				this.selectedMessageId = new String(mostRecentMessage.messageId);
				this.filterStore.filter = {
					...this.filterStore.filter,
					streams: [
						...new Set([...streams, ...attachedMessages.map(({ sessionId }) => sessionId)]),
					],
					timestampTo: timestampToNumber(mostRecentMessage.timestamp),
				};
			}
		}
	};

	@action
	public onRangeChange = (timestamp: number) => {
		this.selectedMessageId = null;
		this.highlightedMessageId = null;
		this.hintMessages = [];

		this.filterStore.filter = {
			...this.filterStore.filter,
			timestampFrom: null,
			timestampTo: timestamp,
		};

		if (this.workspaceStore.viewStore.panelsLayout[1] < 20) {
			this.workspaceStore.viewStore.setPanelsLayout([50, 50]);
		}
	};

	@action
	public clearFilters = () => {
		this.hintMessages = [];
		this.filterStore.resetMessagesFilter({ streams: this.filterStore.filter.streams });
		this.dataStore.stopMessagesLoading();
		this.dataStore.resetState();
	};

	@action
	/*
		This method handles message select or attached messages change events.
		When those events occur we want to check if selected message or
		attached messages match current filter and streams. If it doesn't match
		filter change hint window is shown to a user. And it is up to user to decide
		if he wants to reset streams to message(s) streams and update filters
	 */
	private handleFilterHint = async (message: EventMessage | EventMessage[]): Promise<boolean> => {
		this.hintMessages = Array.isArray(message) ? message : [message];
		const matchMessageParams = this.filterStore.filterParams;

		if (
			this.hintMessages.length === 0 ||
			(!matchMessageParams.filters?.length && !matchMessageParams.stream.length)
		) {
			this.showFilterChangeHint = false;
			return this.showFilterChangeHint;
		}

		runInAction(() => (this.isFilteringTargetMessages = true));

		const hintMessagesMatch = await Promise.all(
			this.hintMessages.map(hm =>
				this.api.messages.matchMessage(hm.messageId, {
					...matchMessageParams,
					bookId: this.booksStore.selectedBook.name,
				}),
			),
		).finally(() => {
			runInAction(() => (this.isFilteringTargetMessages = false));
		});

		this.showFilterChangeHint = hintMessagesMatch.some(isMatched => !isMatched);

		return this.showFilterChangeHint;
	};

	@action
	public applyFilterHint = () => {
		if (!this.hintMessages.length) return;

		this.dataStore.searchChannelNext?.stop();
		this.dataStore.searchChannelPrev?.stop();

		const targetMessage: EventMessage = sortMessagesByTimestamp(this.hintMessages)[0];

		this.selectedMessageId = new String(targetMessage.messageId);
		this.highlightedMessageId = new String(targetMessage.messageId);
		this.showFilterChangeHint = false;
		this.graphStore.setTimestamp(timestampToNumber(targetMessage.timestamp));

		this.filterStore.resetMessagesFilter({
			streams: [...new Set(this.hintMessages.map(({ sessionId }) => sessionId))],
			timestampTo: timestampToNumber(targetMessage.timestamp),
			timestampFrom: null,
		});

		this.hintMessages = [];
	};

	// Unsubcribe from reactions
	public dispose = () => {
		this.attachedMessagesSubscription();
		this.filterStore.dispose();
		this.dataStore.stopMessagesLoading();
		this.dataStore.resetState();
	};

	private onMessageHover = (hoveredMessage: EventMessage | null) => {
		if (hoveredMessage !== null) {
			this.graphStore.setTimestamp(timestampToNumber(hoveredMessage.timestamp));
		}
	};

	public onSelectedBookChange = () => {
		this.selectedMessageId = null;
		this.dataStore.loadMessages();
	};
}<|MERGE_RESOLUTION|>--- conflicted
+++ resolved
@@ -207,17 +207,6 @@
 				timestampTo: timestampToNumber(message.timestamp),
 				streams: [...new Set([...streams, message.sessionId])],
 			});
-<<<<<<< HEAD
-=======
-			this.selectedMessageId = new String(message.messageId);
-			this.highlightedMessageId = message.messageId;
-			this.graphStore.setTimestamp(timestampToNumber(message.timestamp));
-			this.hintMessages = [];
-			this.workspaceStore.viewStore.activePanel = this;
-			if (this.workspaceStore.viewStore.panelsLayout[1] < 20) {
-				this.workspaceStore.viewStore.setPanelsLayout([50, 50]);
-			}
->>>>>>> 335f9df0
 		}
 	};
 
