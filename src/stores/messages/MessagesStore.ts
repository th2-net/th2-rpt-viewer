/** *****************************************************************************
 * Copyright 2020-2020 Exactpro (Exactpro Systems Limited)
 *
 * Licensed under the Apache License, Version 2.0 (the "License");
 * you may not use this file except in compliance with the License.
 * You may obtain a copy of the License at
 *
 *     http://www.apache.org/licenses/LICENSE-2.0
 *
 * Unless required by applicable law or agreed to in writing, software
 * distributed under the License is distributed on an "AS IS" BASIS,
 * WITHOUT WARRANTIES OR CONDITIONS OF ANY KIND, either express or implied.
 * See the License for the specific language governing permissions and
 * limitations under the License.
 ***************************************************************************** */

import { action, computed, observable, reaction, IReactionDisposer, runInAction } from 'mobx';
import { MessageFilterState } from 'modules/search/models/Search';
import { IFilterConfigStore } from 'models/Stores';
import { FilterEntry } from 'modules/search/stores/SearchStore';
import ApiSchema from '../../api/ApiSchema';
import { EventMessage, EventMessageItem } from '../../models/EventMessage';
import MessagesFilter from '../../models/filter/MessagesFilter';
import WorkspaceStore from '../workspace/WorkspaceStore';
import MessagesDataProviderStore from './MessagesDataProviderStore';
import { sortMessagesByTimestamp } from '../../helpers/message';
import { isEventMessage } from '../../helpers/event';
import MessagesFilterStore, { MessagesFilterStoreInitialState } from './MessagesFilterStore';
import { SessionHistoryStore } from './SessionHistoryStore';
import MessagesExportStore from './MessagesExportStore';
import { getItemAt } from '../../helpers/array';
import { timestampToNumber } from '../../helpers/date';
import MessagesViewTypeStore from './MessagesViewTypeStore';

export type MessagesStoreURLState = MessagesFilterStoreInitialState;

type MessagesStoreDefaultState = MessagesStoreURLState & {
	targetMessage?: EventMessage;
	targetMessageBodyRange?: FilterEntry;
	targetMessageBodyBinaryRange?: FilterEntry;
};

export type MessagesStoreDefaultStateType = MessagesStoreDefaultState | string | null | undefined;

export default class MessagesStore {
	private attachedMessagesSubscription: IReactionDisposer;

	public filterStore: MessagesFilterStore;

	public dataStore: MessagesDataProviderStore;

	public exportStore = new MessagesExportStore();

	public messageViewStore = new MessagesViewTypeStore();

	@observable
	public selectedMessageId: String | null = null;

	@observable
	public highlightedMessageId: String | null = null;

	@observable
	public showFilterChangeHint = false;

	@observable selectedBodyFilter: FilterEntry | null = null;

	@observable selectedBodyBinaryFilter: FilterEntry | null = null;

	@observable
	public isFilteringTargetMessages = false;

	/*
		 This is used for filter change hint. Represents either last clicked message
		 or attached messages
	 */
	public hintMessages: EventMessage[] = [];

	constructor(
		private workspaceStore: WorkspaceStore,
		private filterConfigStore: IFilterConfigStore,
		private api: ApiSchema,
		private sessionsStore: SessionHistoryStore,
		defaultState: MessagesStoreDefaultStateType,
	) {
		this.filterStore = new MessagesFilterStore(
			this.filterConfigStore,
			defaultState && typeof defaultState === 'object' ? defaultState : undefined,
		);
		this.dataStore = new MessagesDataProviderStore(this, this.api);
		this.init(defaultState);

		this.attachedMessagesSubscription = reaction(
			() => this.workspaceStore.attachedMessages,
			this.onAttachedMessagesChange,
		);

<<<<<<< HEAD
		reaction(() => this.filterStore.filter, this.exportStore.disableExport);
=======
		reaction(() => this.hoveredMessage, this.onMessageHover);

		reaction(
			() => this.filterStore.filter,
			() => {
				this.exportStore.disableExport();
				this.messageViewStore.resetSavedViewTypes();
			},
		);
>>>>>>> 693194c8
	}

	@observable
	public messagesInView: EventMessage[] = [];

	@action
	public setRenderedItems = (renderedMessages: EventMessageItem[]) => {
		this.messagesInView = renderedMessages;
	};

	@computed
	public get messageSessions(): string[] {
		return this.filterConfigStore.messageSessions;
	}

	@computed
	public get attachedMessages(): EventMessage[] {
		return this.workspaceStore.attachedMessages;
	}

	@computed
	public get isLoadingAttachedMessages() {
		return this.workspaceStore.isLoadingAttachedMessages;
	}

	@action
	public applyFilter = (
		filter: MessagesFilter,
		sseFilters: MessageFilterState | null,
		isSoftFilterApplied: boolean,
	) => {
		if (
			this.selectedMessageId &&
			!this.workspaceStore.attachedMessagesIds.includes(this.selectedMessageId.valueOf())
		) {
			this.selectedMessageId = null;
		}

		this.exportStore.disableExport();
		this.sessionsStore.saveSessions(filter.streams);
		this.hintMessages = [];
		this.showFilterChangeHint = false;
		this.highlightedMessageId = null;
		this.filterStore.setMessagesFilter(filter, sseFilters, isSoftFilterApplied);
	};

	private init = async (defaultState: MessagesStoreDefaultStateType) => {
		if (!defaultState) {
			return;
		}
		if (typeof defaultState === 'string') {
			try {
				const message = await this.api.messages.getMessage(defaultState);
				this.onMessageSelect(message);
			} catch (error) {
				console.error(`Couldnt fetch target message ${defaultState}`);
			}
		} else {
			const message = defaultState.targetMessage;
			if (isEventMessage(message)) {
				this.selectedMessageId = new String(message.id);
				this.highlightedMessageId = new String(message.id);
				this.workspaceStore.viewStore.activePanel = this;
				if (defaultState.targetMessageBodyRange) {
					this.selectedBodyFilter = defaultState.targetMessageBodyRange;
				}
				if (defaultState.targetMessageBodyBinaryRange) {
					this.selectedBodyBinaryFilter = defaultState.targetMessageBodyBinaryRange;
				}
			}
		}
		this.dataStore.loadMessages();
	};

	@action
	public onMessageSelect = async (message: EventMessage) => {
		const shouldShowFilterHintBeforeRefetchingMessages = await this.handleFilterHint(message);

		if (!shouldShowFilterHintBeforeRefetchingMessages) {
			const streams = this.filterStore.filter.streams;

			this.selectedMessageId = new String(message.id);
			this.highlightedMessageId = new String(message.id);
			this.hintMessages = [];
			this.workspaceStore.viewStore.activePanel = this;

			this.filterStore.resetMessagesFilter({
				timestampFrom: null,
				timestampTo: timestampToNumber(message.timestamp),
				streams: [...new Set([...streams, message.sessionId])],
			});
		}
	};

	@action
	public selectAttachedMessage = (message: EventMessage) => {
		const messageIndex = this.dataStore.messages.findIndex(m => m.id === message.id);
		if (messageIndex !== -1) {
			this.selectedMessageId = new String(message.id);
			this.highlightedMessageId = new String(message.id);
		} else {
			this.onMessageSelect(message);
		}
	};

	@action
	public onAttachedMessagesChange = async (attachedMessages: EventMessage[]) => {
		const shouldShowFilterHintBeforeRefetchingMessages = await this.handleFilterHint(
			attachedMessages,
		);

		if (!shouldShowFilterHintBeforeRefetchingMessages) {
			const mostRecentMessage = getItemAt(sortMessagesByTimestamp(attachedMessages), 0);
			if (mostRecentMessage) {
				const streams = this.filterStore.filter.streams;
				this.selectedMessageId = new String(mostRecentMessage.id);
				this.filterStore.filter = {
					...this.filterStore.filter,
					streams: [
						...new Set([...streams, ...attachedMessages.map(({ sessionId }) => sessionId)]),
					],
					timestampTo: timestampToNumber(mostRecentMessage.timestamp),
				};
			}
		}
	};

	@action
	public clearFilters = () => {
		this.hintMessages = [];
		this.filterStore.resetMessagesFilter({ streams: this.filterStore.filter.streams });
		this.dataStore.stopMessagesLoading();
		this.dataStore.resetState();
	};

	@action
	/*
		This method handles message select or attached messages change events.
		When those events occur we want to check if selected message or
		attached messages match current filter and streams. If it doesn't match
		filter change hint window is shown to a user. And it is up to user to decide
		if he wants to reset streams to message(s) streams and update filters
	 */
	private handleFilterHint = async (message: EventMessage | EventMessage[]): Promise<boolean> => {
		this.hintMessages = Array.isArray(message) ? message : [message];
		const matchMessageParams = this.filterStore.filterParams;

		if (
			this.hintMessages.length === 0 ||
			(!matchMessageParams.filters?.length && !matchMessageParams.stream.length)
		) {
			this.showFilterChangeHint = false;
			return this.showFilterChangeHint;
		}

		runInAction(() => (this.isFilteringTargetMessages = true));

		const hintMessagesMatch = await Promise.all(
			this.hintMessages.map(hm => this.api.messages.matchMessage(hm.id, matchMessageParams)),
		).finally(() => {
			runInAction(() => (this.isFilteringTargetMessages = false));
		});

		this.showFilterChangeHint = hintMessagesMatch.some(isMatched => !isMatched);

		return this.showFilterChangeHint;
	};

	@action
	public applyFilterHint = () => {
		if (!this.hintMessages.length) return;

		this.dataStore.searchChannelNext?.stop();
		this.dataStore.searchChannelPrev?.stop();

		const targetMessage: EventMessage = sortMessagesByTimestamp(this.hintMessages)[0];

		this.selectedMessageId = new String(targetMessage.id);
		this.highlightedMessageId = new String(targetMessage.id);
		this.showFilterChangeHint = false;

		this.filterStore.resetMessagesFilter({
			streams: [...new Set(this.hintMessages.map(({ sessionId }) => sessionId))],
			timestampTo: timestampToNumber(targetMessage.timestamp),
			timestampFrom: null,
		});

		this.hintMessages = [];
	};

	// Unsubcribe from reactions
	public dispose = () => {
		this.attachedMessagesSubscription();
		this.filterStore.dispose();
		this.dataStore.stopMessagesLoading();
		this.dataStore.resetState();
	};
}<|MERGE_RESOLUTION|>--- conflicted
+++ resolved
@@ -19,7 +19,7 @@
 import { IFilterConfigStore } from 'models/Stores';
 import { FilterEntry } from 'modules/search/stores/SearchStore';
 import ApiSchema from '../../api/ApiSchema';
-import { EventMessage, EventMessageItem } from '../../models/EventMessage';
+import { EventMessage } from '../../models/EventMessage';
 import MessagesFilter from '../../models/filter/MessagesFilter';
 import WorkspaceStore from '../workspace/WorkspaceStore';
 import MessagesDataProviderStore from './MessagesDataProviderStore';
@@ -94,11 +94,6 @@
 			this.onAttachedMessagesChange,
 		);
 
-<<<<<<< HEAD
-		reaction(() => this.filterStore.filter, this.exportStore.disableExport);
-=======
-		reaction(() => this.hoveredMessage, this.onMessageHover);
-
 		reaction(
 			() => this.filterStore.filter,
 			() => {
@@ -106,14 +101,13 @@
 				this.messageViewStore.resetSavedViewTypes();
 			},
 		);
->>>>>>> 693194c8
 	}
 
 	@observable
 	public messagesInView: EventMessage[] = [];
 
 	@action
-	public setRenderedItems = (renderedMessages: EventMessageItem[]) => {
+	public setRenderedItems = (renderedMessages: EventMessage[]) => {
 		this.messagesInView = renderedMessages;
 	};
 
