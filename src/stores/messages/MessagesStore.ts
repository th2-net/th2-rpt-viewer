/** *****************************************************************************
 * Copyright 2020-2020 Exactpro (Exactpro Systems Limited)
 *
 * Licensed under the Apache License, Version 2.0 (the "License");
 * you may not use this file except in compliance with the License.
 * You may obtain a copy of the License at
 *
 *     http://www.apache.org/licenses/LICENSE-2.0
 *
 * Unless required by applicable law or agreed to in writing, software
 * distributed under the License is distributed on an "AS IS" BASIS,
 * WITHOUT WARRANTIES OR CONDITIONS OF ANY KIND, either express or implied.
 * See the License for the specific language governing permissions and
 * limitations under the License.
 ***************************************************************************** */

import { action, computed, observable, reaction, IReactionDisposer, runInAction } from 'mobx';
import moment from 'moment';
import { ListRange } from 'react-virtuoso';
import ApiSchema from '../../api/ApiSchema';
import { EventMessage } from '../../models/EventMessage';
import MessagesFilter, { MessagesParams } from '../../models/filter/MessagesFilter';
import { SelectedStore } from '../SelectedStore';
import WorkspaceStore from '../workspace/WorkspaceStore';
import { TimeRange } from '../../models/Timestamp';
import { SearchStore } from '../SearchStore';
import MessagesDataProviderStore from './MessagesDataProviderStore';
import { sortMessagesByTimestamp } from '../../helpers/message';
import { isEventMessage } from '../../helpers/event';
import { GraphStore } from '../GraphStore';
import MessagesFilterStore, { MessagesFilterStoreInitialState } from './MessagesFilterStore';
import FiltersHistoryStore from '../FiltersHistoryStore';
import { SessionsStore } from './SessionsStore';
import MessagesExportStore from './MessagesExportStore';
import { getItemAt } from '../../helpers/array';
import { timestampToNumber } from '../../helpers/date';

export type MessagesStoreURLState = MessagesFilterStoreInitialState;

type MessagesStoreDefaultState = MessagesStoreURLState & {
	targetMessage?: EventMessage;
};

export type MessagesStoreDefaultStateType = MessagesStoreDefaultState | string | null | undefined;

export default class MessagesStore {
	private attachedMessagesSubscription: IReactionDisposer;

	public filterStore: MessagesFilterStore;

	public dataStore: MessagesDataProviderStore;

	public exportStore = new MessagesExportStore();

	@observable
	public hoveredMessage: EventMessage | null = null;

	@observable
	public selectedMessageId: String | null = null;

	@observable
	public highlightedMessageId: String | null = null;

	@observable
	public currentMessagesIndexesRange: ListRange = {
		startIndex: 0,
		endIndex: 0,
	};

	@observable
	public showFilterChangeHint = false;

	@observable
	public isFilteringTargetMessages = false;

	/*
		 This is used for filter change hint. Represents either last clicked message
		 or attached messages
	 */
	public hintMessages: EventMessage[] = [];

	constructor(
		private workspaceStore: WorkspaceStore,
		private graphStore: GraphStore,
		private selectedStore: SelectedStore,
		private searchStore: SearchStore,
		private api: ApiSchema,
		private filterHistoryStore: FiltersHistoryStore,
		private sessionsStore: SessionsStore,
		defaultState: MessagesStoreDefaultStateType,
	) {
		this.filterStore = new MessagesFilterStore(this.searchStore);
		this.dataStore = new MessagesDataProviderStore(this, this.api);
		this.init(defaultState);

		this.attachedMessagesSubscription = reaction(
			() => this.workspaceStore.attachedMessages,
			this.onAttachedMessagesChange,
		);

		reaction(() => this.hoveredMessage, this.onMessageHover);

		reaction(
			() => this.filterStore.filter,
			() => {
				this.exportStore.disableExport();
			},
		);
	}

	@computed
	public get messageSessions(): string[] {
		return this.searchStore.messageSessions;
	}

	@computed
	public get attachedMessages(): EventMessage[] {
		return this.workspaceStore.attachedMessages;
	}

	@computed
	public get isLoadingAttachedMessages() {
		return this.workspaceStore.isLoadingAttachedMessages;
	}

	@computed
	public get panelRange(): TimeRange {
		const { startIndex, endIndex } = this.currentMessagesIndexesRange;

		const messageTo = getItemAt(this.dataStore.sortedMessages, startIndex);
		const messageFrom = getItemAt(this.dataStore.sortedMessages, endIndex);

		if (messageFrom && messageTo) {
			return [timestampToNumber(messageFrom.timestamp), timestampToNumber(messageTo.timestamp)];
		}
		const timestampTo = this.filterStore.filter.timestampTo || moment().utc().valueOf();
		return [
			timestampTo - this.graphStore.eventInterval * 1000,
			timestampTo + this.graphStore.eventInterval * 1000,
		];
	}

	@action
	public setHoveredMessage(message: EventMessage | null) {
		this.hoveredMessage = message;
		this.graphStore.setHoveredTimestamp(message);
	}

	@action
	public applyFilter = (filter: MessagesParams, sseFilters: MessagesFilter | null) => {
		if (sseFilters) {
			this.filterHistoryStore.onMessageFilterSubmit(sseFilters);
		}
		if (
			this.selectedMessageId &&
			!this.workspaceStore.attachedMessagesIds.includes(this.selectedMessageId.valueOf())
		) {
			this.selectedMessageId = null;
		}

		this.exportStore.disableExport();
		this.sessionsStore.saveSessions(filter.streams.slice(0, this.filterStore.SESSIONS_LIMIT));
		this.hintMessages = [];
		this.showFilterChangeHint = false;
		this.highlightedMessageId = null;
		this.filterStore.setMessagesFilter(filter, sseFilters);
	};

	private init = async (defaultState: MessagesStoreDefaultStateType) => {
		if (!defaultState) {
			return;
		}
		if (typeof defaultState === 'string') {
			try {
				const message = await this.api.messages.getMessage(defaultState);
				this.onMessageSelect(message);
			} catch (error) {
				console.error(`Couldnt fetch target message ${defaultState}`);
			}
		} else {
			const message = defaultState.targetMessage;
			if (isEventMessage(message)) {
				this.selectedMessageId = new String(message.id);
				this.highlightedMessageId = new String(message.id);
				this.graphStore.setTimestamp(timestampToNumber(message.timestamp));
				this.workspaceStore.viewStore.activePanel = this;
			}
			this.filterStore.init(defaultState);
		}
	};

	@action
	public onMessageSelect = async (message: EventMessage) => {
		const shouldShowFilterHintBeforeRefetchingMessages = await this.handleFilterHint(message);

		if (!shouldShowFilterHintBeforeRefetchingMessages) {
			const streams = this.filterStore.filter.streams;

			this.selectedMessageId = new String(message.id);
			this.highlightedMessageId = new String(message.id);
			this.graphStore.setTimestamp(timestampToNumber(message.timestamp));
			this.hintMessages = [];
			this.workspaceStore.viewStore.activePanel = this;

			this.filterStore.resetMessagesFilter({
				timestampFrom: null,
				timestampTo: timestampToNumber(message.timestamp),
				streams: [...new Set([...streams, message.sessionId])],
			});
		}

		if (this.workspaceStore.viewStore.panelsLayout[1] < 20) {
			this.workspaceStore.viewStore.setPanelsLayout([50, 50]);
		}
	};

	@action
	public selectAttachedMessage = (message: EventMessage) => {
<<<<<<< HEAD
		const messageIndex = this.dataStore.messages.findIndex(m => m.id === message.id);
=======
		const messageIndex = this.dataStore.sortedMessages.findIndex(
			m => m.messageId === message.messageId,
		);
>>>>>>> ffd5a3d6
		if (messageIndex !== -1) {
			this.selectedMessageId = new String(message.id);
			this.highlightedMessageId = new String(message.id);
		} else {
			this.onMessageSelect(message);
		}
	};

	@action
	public onAttachedMessagesChange = async (attachedMessages: EventMessage[]) => {
		const shouldShowFilterHintBeforeRefetchingMessages = await this.handleFilterHint(
			attachedMessages,
		);

		if (!shouldShowFilterHintBeforeRefetchingMessages) {
			const mostRecentMessage = getItemAt(sortMessagesByTimestamp(attachedMessages), 0);
			if (mostRecentMessage) {
				const streams = this.filterStore.filter.streams;
				this.selectedMessageId = new String(mostRecentMessage.id);
				this.filterStore.setMessagesFilter(
					{
						...this.filterStore.filter,
						streams: [
							...new Set([...attachedMessages.map(({ sessionId }) => sessionId), ...streams]),
						],
						timestampTo: timestampToNumber(mostRecentMessage.timestamp),
					},
					this.filterStore.sseMessagesFilter,
				);
			}
		}
	};

	@action
	public onRangeChange = (timestamp: number) => {
		this.selectedMessageId = null;
		this.highlightedMessageId = null;
		this.hintMessages = [];

		this.filterStore.setMessagesFilter(
			{
				...this.filterStore.filter,
				timestampFrom: null,
				timestampTo: timestamp,
			},
			this.filterStore.sseMessagesFilter,
		);

		if (this.workspaceStore.viewStore.panelsLayout[1] < 20) {
			this.workspaceStore.viewStore.setPanelsLayout([50, 50]);
		}
	};

	@action
	public clearFilters = () => {
		this.hintMessages = [];
		this.filterStore.resetMessagesFilter({ streams: this.filterStore.filter.streams });
		this.dataStore.stopMessagesLoading();
		this.dataStore.resetState();
	};

	@action
	/*
		This method handles message select or attached messages change events.
		When those events occur we want to check if selected message or
		attached messages match current filter and streams. If it doesn't match
		filter change hint window is shown to a user. And it is up to user to decide
		if he wants to reset streams to message(s) streams and update filters
	 */
	private handleFilterHint = async (message: EventMessage | EventMessage[]): Promise<boolean> => {
		this.hintMessages = Array.isArray(message) ? message : [message];
		const matchMessageParams = this.filterStore.filterParams;

		if (
			this.hintMessages.length === 0 ||
			(!matchMessageParams.filters?.length && !matchMessageParams.stream.length)
		) {
			this.showFilterChangeHint = false;
			return this.showFilterChangeHint;
		}

		runInAction(() => (this.isFilteringTargetMessages = true));

		const hintMessagesMatch = await Promise.all(
			this.hintMessages.map(hm => this.api.messages.matchMessage(hm.id, matchMessageParams)),
		).finally(() => {
			runInAction(() => (this.isFilteringTargetMessages = false));
		});

		this.showFilterChangeHint = hintMessagesMatch.some(isMatched => !isMatched);

		return this.showFilterChangeHint;
	};

	@action
	public applyFilterHint = () => {
		if (!this.hintMessages.length) return;

		this.dataStore.searchChannelNext?.stop();
		this.dataStore.searchChannelPrev?.stop();

		const targetMessage: EventMessage = sortMessagesByTimestamp(this.hintMessages)[0];

		this.selectedMessageId = new String(targetMessage.id);
		this.highlightedMessageId = new String(targetMessage.id);
		this.showFilterChangeHint = false;
		this.graphStore.setTimestamp(timestampToNumber(targetMessage.timestamp));

		this.filterStore.resetMessagesFilter({
			streams: [...new Set(this.hintMessages.map(({ sessionId }) => sessionId))],
			timestampTo: timestampToNumber(targetMessage.timestamp),
			timestampFrom: null,
		});

		this.hintMessages = [];
	};

	// Unsubcribe from reactions
	public dispose = () => {
		this.attachedMessagesSubscription();
		this.filterStore.dispose();
		this.dataStore.stopMessagesLoading();
		this.dataStore.resetState();
	};

	private onMessageHover = (hoveredMessage: EventMessage | null) => {
		if (hoveredMessage !== null) {
			this.graphStore.setTimestamp(timestampToNumber(hoveredMessage.timestamp));
		}
	};
}<|MERGE_RESOLUTION|>--- conflicted
+++ resolved
@@ -216,13 +216,7 @@
 
 	@action
 	public selectAttachedMessage = (message: EventMessage) => {
-<<<<<<< HEAD
-		const messageIndex = this.dataStore.messages.findIndex(m => m.id === message.id);
-=======
-		const messageIndex = this.dataStore.sortedMessages.findIndex(
-			m => m.messageId === message.messageId,
-		);
->>>>>>> ffd5a3d6
+		const messageIndex = this.dataStore.sortedMessages.findIndex(m => m.id === message.id);
 		if (messageIndex !== -1) {
 			this.selectedMessageId = new String(message.id);
 			this.highlightedMessageId = new String(message.id);
