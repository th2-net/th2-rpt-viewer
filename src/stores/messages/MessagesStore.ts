/** *****************************************************************************
 * Copyright 2020-2020 Exactpro (Exactpro Systems Limited)
 *
 * Licensed under the Apache License, Version 2.0 (the "License");
 * you may not use this file except in compliance with the License.
 * You may obtain a copy of the License at
 *
 *     http://www.apache.org/licenses/LICENSE-2.0
 *
 * Unless required by applicable law or agreed to in writing, software
 * distributed under the License is distributed on an "AS IS" BASIS,
 * WITHOUT WARRANTIES OR CONDITIONS OF ANY KIND, either express or implied.
 * See the License for the specific language governing permissions and
 * limitations under the License.
 ***************************************************************************** */

import { action, computed, observable, reaction, IReactionDisposer, runInAction } from 'mobx';
import moment from 'moment';
import { ListRange } from 'react-virtuoso';
import ApiSchema from '../../api/ApiSchema';
import { EventMessage } from '../../models/EventMessage';
import { timestampToNumber } from '../../helpers/date';
import MessagesFilter from '../../models/filter/MessagesFilter';
import { SelectedStore } from '../SelectedStore';
import WorkspaceStore from '../workspace/WorkspaceStore';
import { TimeRange } from '../../models/Timestamp';
import { FilterEntry, SearchStore } from '../SearchStore';
import MessagesDataProviderStore from './MessagesDataProviderStore';
import { sortMessagesByTimestamp } from '../../helpers/message';
import { isEventMessage } from '../../helpers/event';
import { MessageFilterState } from '../../components/search-panel/SearchPanelFilters';
import { GraphStore } from '../GraphStore';
import MessagesFilterStore, { MessagesFilterStoreInitialState } from './MessagesFilterStore';
import FiltersHistoryStore from '../FiltersHistoryStore';
import { SessionsStore } from './SessionsStore';
import MessagesExportStore from './MessagesExportStore';
import { getItemAt } from '../../helpers/array';

export type MessagesStoreURLState = MessagesFilterStoreInitialState;

type MessagesStoreDefaultState = MessagesStoreURLState & {
	targetMessage?: EventMessage;
	targetMessageBodyRange?: FilterEntry;
	targetMessageBodyBinaryRange?: FilterEntry;
};

export type MessagesStoreDefaultStateType = MessagesStoreDefaultState | string | null | undefined;

export default class MessagesStore {
	private attachedMessagesSubscription: IReactionDisposer;

	public filterStore: MessagesFilterStore;

	public dataStore: MessagesDataProviderStore;

	public exportStore = new MessagesExportStore();

	@observable
	public hoveredMessage: EventMessage | null = null;

	@observable
	public selectedMessageId: String | null = null;

	@observable
	public highlightedMessageId: String | null = null;

	@observable
	public currentMessagesIndexesRange: ListRange = {
		startIndex: 0,
		endIndex: 0,
	};

	@observable
	public showFilterChangeHint = false;

<<<<<<< HEAD
	@observable selectedBodyFilter: FilterEntry | null = null;

	@observable selectedBodyBinaryFilter: FilterEntry | null = null;

	/*
		This is used for filter change hint. Represents either last clicked message
		or attached messages
	*/
=======
	@observable
	public isFilteringTargetMessages = false;

	/*
		 This is used for filter change hint. Represents either last clicked message
		 or attached messages
	 */
>>>>>>> 77d2f06e
	public hintMessages: EventMessage[] = [];

	constructor(
		private workspaceStore: WorkspaceStore,
		private graphStore: GraphStore,
		private selectedStore: SelectedStore,
		private searchStore: SearchStore,
		private api: ApiSchema,
		private filterHistoryStore: FiltersHistoryStore,
		private sessionsStore: SessionsStore,
		defaultState: MessagesStoreDefaultStateType,
	) {
		this.filterStore = new MessagesFilterStore(this.searchStore);
		this.dataStore = new MessagesDataProviderStore(this, this.api);
		this.init(defaultState);

		this.attachedMessagesSubscription = reaction(
			() => this.workspaceStore.attachedMessages,
			this.onAttachedMessagesChange,
		);

		reaction(() => this.hoveredMessage, this.onMessageHover);

		reaction(() => this.filterStore.filter, this.exportStore.disableExport);
	}

	@computed
	public get messageSessions(): string[] {
		return this.searchStore.messageSessions;
	}

	@computed
	public get attachedMessages(): EventMessage[] {
		return this.workspaceStore.attachedMessages;
	}

	@computed
	public get isLoadingAttachedMessages() {
		return this.workspaceStore.isLoadingAttachedMessages;
	}

	@computed
	public get panelRange(): TimeRange {
		const { startIndex, endIndex } = this.currentMessagesIndexesRange;

		const messageTo = getItemAt(this.dataStore.messages, startIndex);
		const messageFrom = getItemAt(this.dataStore.messages, endIndex);

		if (messageFrom && messageTo) {
			return [timestampToNumber(messageFrom.timestamp), timestampToNumber(messageTo.timestamp)];
		}
		const timestampTo = this.filterStore.filter.timestampTo || moment().utc().valueOf();
		return [timestampTo - 15 * 1000, timestampTo + 15 * 1000];
	}

	@action
	public setHoveredMessage(message: EventMessage | null) {
		this.hoveredMessage = message;
		this.graphStore.setHoveredTimestamp(message);
	}

	@action
	public applyFilter = (
		filter: MessagesFilter,
		sseFilters: MessageFilterState | null,
		isSoftFilterApplied: boolean,
	) => {
		if (sseFilters) {
			this.filterHistoryStore.onMessageFilterSubmit(sseFilters);
		}
		if (
			this.selectedMessageId &&
			!this.workspaceStore.attachedMessagesIds.includes(this.selectedMessageId.valueOf())
		) {
			this.selectedMessageId = null;
		}

		this.exportStore.disableExport();
		this.sessionsStore.saveSessions(filter.streams);
		this.hintMessages = [];
		this.showFilterChangeHint = false;
		this.highlightedMessageId = null;
		this.filterStore.setMessagesFilter(filter, sseFilters, isSoftFilterApplied);
	};

	private init = async (defaultState: MessagesStoreDefaultStateType) => {
		if (!defaultState) {
			return;
		}
		if (typeof defaultState === 'string') {
			try {
				const message = await this.api.messages.getMessage(defaultState);
				this.onMessageSelect(message);
			} catch (error) {
				console.error(`Couldnt fetch target message ${defaultState}`);
			}
		} else {
			this.filterStore = new MessagesFilterStore(this.searchStore, defaultState);
			const message = defaultState.targetMessage;
			if (isEventMessage(message)) {
				this.selectedMessageId = new String(message.messageId);
				this.highlightedMessageId = new String(message.messageId);
				this.graphStore.setTimestamp(timestampToNumber(message.timestamp));
				this.workspaceStore.viewStore.activePanel = this;
				if (defaultState.targetMessageBodyRange) {
					this.selectedBodyFilter = defaultState.targetMessageBodyRange;
				}
				if (defaultState.targetMessageBodyBinaryRange) {
					this.selectedBodyBinaryFilter = defaultState.targetMessageBodyBinaryRange;
				}
			}
		}
		this.dataStore.loadMessages();
	};

	@action
	public onMessageSelect = async (message: EventMessage) => {
		const shouldShowFilterHintBeforeRefetchingMessages = await this.handleFilterHint(message);

		if (!shouldShowFilterHintBeforeRefetchingMessages) {
			const streams = this.filterStore.filter.streams;

			this.selectedMessageId = new String(message.messageId);
			this.highlightedMessageId = new String(message.messageId);
			this.graphStore.setTimestamp(timestampToNumber(message.timestamp));
			this.hintMessages = [];
			this.workspaceStore.viewStore.activePanel = this;

			this.filterStore.resetMessagesFilter({
				timestampFrom: null,
				timestampTo: timestampToNumber(message.timestamp),
				streams: [...new Set([...streams, message.sessionId])],
			});
		}
	};

	@action
	public selectAttachedMessage = (message: EventMessage) => {
		const messageIndex = this.dataStore.messages.findIndex(m => m.messageId === message.messageId);
		if (messageIndex !== -1) {
			this.selectedMessageId = new String(message.messageId);
			this.highlightedMessageId = new String(message.messageId);
		} else {
			this.onMessageSelect(message);
		}
	};

	@action
	public onAttachedMessagesChange = async (attachedMessages: EventMessage[]) => {
		const shouldShowFilterHintBeforeRefetchingMessages = await this.handleFilterHint(
			attachedMessages,
		);

		if (!shouldShowFilterHintBeforeRefetchingMessages) {
			const mostRecentMessage = getItemAt(sortMessagesByTimestamp(attachedMessages), 0);
			if (mostRecentMessage) {
				const streams = this.filterStore.filter.streams;
				this.selectedMessageId = new String(mostRecentMessage.messageId);
				this.filterStore.filter = {
					...this.filterStore.filter,
					streams: [
						...new Set([...streams, ...attachedMessages.map(({ sessionId }) => sessionId)]),
					],
					timestampTo: timestampToNumber(mostRecentMessage.timestamp),
				};
			}
		}
	};

	@action
	public onRangeChange = (timestamp: number) => {
		this.selectedMessageId = null;
		this.highlightedMessageId = null;
		this.hintMessages = [];

		this.filterStore.filter = {
			...this.filterStore.filter,
			timestampFrom: null,
			timestampTo: timestamp,
		};

		if (this.workspaceStore.viewStore.panelsLayout[1] < 20) {
			this.workspaceStore.viewStore.setPanelsLayout([45, 30, 25, 0]);
		}
	};

	@action
	public clearFilters = () => {
		this.hintMessages = [];
		this.filterStore.resetMessagesFilter({ streams: this.filterStore.filter.streams });
		this.dataStore.stopMessagesLoading();
		this.dataStore.resetMessagesDataState();
	};

	@action
	/*
		This method handles message select or attached messages change events.
		When those events occur we want to check if selected message or
		attached messages match current filter and streams. If it doesn't match
		filter change hint window is shown to a user. And it is up to user to decide
		if he wants to reset streams to message(s) streams and update filters
	 */
	private handleFilterHint = async (message: EventMessage | EventMessage[]): Promise<boolean> => {
		this.hintMessages = Array.isArray(message) ? message : [message];
		const matchMessageParams = this.filterStore.filterParams;

		if (
			this.hintMessages.length === 0 ||
			(!matchMessageParams.filters?.length && !matchMessageParams.stream.length)
		) {
			this.showFilterChangeHint = false;
			return this.showFilterChangeHint;
		}

		runInAction(() => (this.isFilteringTargetMessages = true));

		const hintMessagesMatch = await Promise.all(
			this.hintMessages.map(hm => this.api.messages.matchMessage(hm.messageId, matchMessageParams)),
		).finally(() => {
			runInAction(() => (this.isFilteringTargetMessages = false));
		});

		this.showFilterChangeHint = hintMessagesMatch.some(isMatched => !isMatched);

		return this.showFilterChangeHint;
	};

	@action
	public applyFilterHint = () => {
		if (!this.hintMessages.length) return;

		this.dataStore.searchChannelNext?.stop();
		this.dataStore.searchChannelPrev?.stop();

		const targetMessage: EventMessage = sortMessagesByTimestamp(this.hintMessages)[0];

		this.selectedMessageId = new String(targetMessage.messageId);
		this.highlightedMessageId = new String(targetMessage.messageId);
		this.showFilterChangeHint = false;
		this.graphStore.setTimestamp(timestampToNumber(targetMessage.timestamp));

		this.filterStore.resetMessagesFilter({
			streams: [...new Set(this.hintMessages.map(({ sessionId }) => sessionId))],
			timestampTo: timestampToNumber(targetMessage.timestamp),
			timestampFrom: null,
		});

		this.hintMessages = [];
	};

	// Unsubcribe from reactions
	public dispose = () => {
		this.attachedMessagesSubscription();
		this.filterStore.dispose();
		this.dataStore.stopMessagesLoading();
		this.dataStore.resetMessagesDataState();
	};

	private onMessageHover = (hoveredMessage: EventMessage | null) => {
		if (hoveredMessage !== null) {
			this.graphStore.setTimestamp(timestampToNumber(hoveredMessage.timestamp));
		}
	};
}<|MERGE_RESOLUTION|>--- conflicted
+++ resolved
@@ -73,16 +73,10 @@
 	@observable
 	public showFilterChangeHint = false;
 
-<<<<<<< HEAD
 	@observable selectedBodyFilter: FilterEntry | null = null;
 
 	@observable selectedBodyBinaryFilter: FilterEntry | null = null;
 
-	/*
-		This is used for filter change hint. Represents either last clicked message
-		or attached messages
-	*/
-=======
 	@observable
 	public isFilteringTargetMessages = false;
 
@@ -90,7 +84,6 @@
 		 This is used for filter change hint. Represents either last clicked message
 		 or attached messages
 	 */
->>>>>>> 77d2f06e
 	public hintMessages: EventMessage[] = [];
 
 	constructor(
