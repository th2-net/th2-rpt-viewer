--- conflicted
+++ resolved
@@ -15,13 +15,12 @@
  ***************************************************************************** */
 
 import { action, computed, observable, reaction, IReactionDisposer, runInAction } from 'mobx';
-import { MessageFilterState } from 'modules/search/models/Search';
 import { IFilterConfigStore } from 'models/Stores';
 import { FilterEntry } from 'modules/search/stores/SearchStore';
 import { Panel } from 'models/Panel';
 import ApiSchema from '../../api/ApiSchema';
 import { EventMessage } from '../../models/EventMessage';
-import MessagesFilter from '../../models/filter/MessagesFilter';
+import MessagesFilter, { MessagesParams } from '../../models/filter/MessagesFilter';
 import WorkspaceStore from '../workspace/WorkspaceStore';
 import MessagesDataProviderStore from './MessagesDataProviderStore';
 import { sortMessagesByTimestamp, isEventMessage } from '../../helpers/message';
@@ -92,7 +91,7 @@
 		);
 
 		reaction(
-			() => this.filterStore.filter,
+			() => this.filterStore.params,
 			() => {
 				this.exportStore.disableExport();
 			},
@@ -123,18 +122,7 @@
 	}
 
 	@action
-<<<<<<< HEAD
-	public applyFilter = (
-		filter: MessagesFilter,
-		sseFilters: MessageFilterState | null,
-		isSoftFilterApplied: boolean,
-	) => {
-=======
-	public applyFilter = (filter: MessagesFilter, sseFilters: MessageFilterState | null) => {
-		if (sseFilters) {
-			this.filterHistoryStore.onMessageFilterSubmit(sseFilters);
-		}
->>>>>>> 9bc2079f
+	public applyFilter = (params: MessagesParams, filter: MessagesFilter | null) => {
 		if (
 			this.selectedMessageId &&
 			!this.workspaceStore.attachedMessagesIds.includes(this.selectedMessageId.valueOf())
@@ -143,11 +131,11 @@
 		}
 
 		this.exportStore.disableExport();
-		this.sessionsStore.saveSessions(filter.streams);
+		this.sessionsStore.saveSessions(params.streams);
 		this.hintMessages = [];
 		this.showFilterChangeHint = false;
 		this.highlightedMessageId = null;
-		this.filterStore.setMessagesFilter(filter, sseFilters);
+		this.filterStore.setMessagesFilter(params, filter);
 	};
 
 	private init = async (defaultState: MessagesStoreDefaultStateType) => {
@@ -183,7 +171,7 @@
 		const shouldShowFilterHintBeforeRefetchingMessages = await this.handleFilterHint(message);
 
 		if (!shouldShowFilterHintBeforeRefetchingMessages) {
-			const streams = this.filterStore.filter.streams;
+			const streams = this.filterStore.params.streams;
 
 			this.selectedMessageId = new String(message.id);
 			this.highlightedMessageId = new String(message.id);
@@ -218,10 +206,10 @@
 		if (!shouldShowFilterHintBeforeRefetchingMessages) {
 			const mostRecentMessage = getItemAt(sortMessagesByTimestamp(attachedMessages), 0);
 			if (mostRecentMessage) {
-				const streams = this.filterStore.filter.streams;
+				const streams = this.filterStore.params.streams;
 				this.selectedMessageId = new String(mostRecentMessage.id);
-				this.filterStore.filter = {
-					...this.filterStore.filter,
+				this.filterStore.params = {
+					...this.filterStore.params,
 					streams: [
 						...new Set([...streams, ...attachedMessages.map(({ sessionId }) => sessionId)]),
 					],
@@ -234,7 +222,7 @@
 	@action
 	public clearFilters = () => {
 		this.hintMessages = [];
-		this.filterStore.resetMessagesFilter({ streams: this.filterStore.filter.streams });
+		this.filterStore.resetMessagesFilter({ streams: this.filterStore.params.streams });
 		this.dataStore.stopMessagesLoading();
 		this.dataStore.resetState();
 	};
