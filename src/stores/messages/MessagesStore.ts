/** *****************************************************************************
 * Copyright 2020-2020 Exactpro (Exactpro Systems Limited)
 *
 * Licensed under the Apache License, Version 2.0 (the "License");
 * you may not use this file except in compliance with the License.
 * You may obtain a copy of the License at
 *
 *     http://www.apache.org/licenses/LICENSE-2.0
 *
 * Unless required by applicable law or agreed to in writing, software
 * distributed under the License is distributed on an "AS IS" BASIS,
 * WITHOUT WARRANTIES OR CONDITIONS OF ANY KIND, either express or implied.
 * See the License for the specific language governing permissions and
 * limitations under the License.
 ***************************************************************************** */

import { action, computed, observable, toJS, reaction, IReactionDisposer } from 'mobx';
import moment from 'moment';
import { ListRange } from 'react-virtuoso/dist/engines/scrollSeekEngine';
import ApiSchema from '../../api/ApiSchema';
import FilterStore from '../FilterStore';
import { EventMessage } from '../../models/EventMessage';
import { getTimestampAsNumber } from '../../helpers/date';
import { TabTypes } from '../../models/util/Windows';
import MessagesFilter from '../../models/filter/MessagesFilter';
import { SelectedStore } from '../SelectedStore';
import WorkspaceStore from '../workspace/WorkspaceStore';
import { isMessagesStore } from '../../helpers/stores';
import { TimeRange } from '../../models/Timestamp';
import { SearchStore } from '../SearchStore';
import MessagesDataProviderStore from './MessagesDataProviderStore';
import { sortMessagesByTimestamp } from '../../helpers/message';
import { isEventMessage } from '../../helpers/event';

export type MessagesStoreURLState = Partial<{
	type: TabTypes.Messages;
	filter: Partial<MessagesFilter>;
}>;

export type MessagesStoreDefaultStateType = MessagesStore | MessagesStoreURLState | null;

export default class MessagesStore {
	private attachedMessagesSubscription: IReactionDisposer;

	filterStore = new FilterStore(this.searchStore);

	data = new MessagesDataProviderStore(this, this.api);

	@observable
	public selectedMessageId: String | null = null;

	@observable
	public scrolledIndex: Number | null = null;

	@observable
<<<<<<< HEAD
	public highlightedMessageId: String | null = null;

	@observable
	public scrollTopMessageId: string | null = null;

	@observable
=======
>>>>>>> 36b5e6bc
	public detailedRawMessagesIds: Array<string> = [];

	@observable
	public beautifiedMessages: Array<string> = [];

	@observable
	public currentMessagesIndexesRange: ListRange = {
		startIndex: 0,
		endIndex: 0,
	};

	constructor(
		private workspaceStore: WorkspaceStore,
		private selectedStore: SelectedStore,
		private searchStore: SearchStore,
		private api: ApiSchema,
		defaultState: MessagesStoreDefaultStateType | EventMessage,
	) {
		if (isMessagesStore(defaultState)) {
			this.copy(defaultState);
		} else if (isEventMessage(defaultState)) {
			setTimeout(() => {
				this.onSavedItemSelect(defaultState);
			}, 100);
		} else if (defaultState !== null) {
			this.filterStore.messagesFilter = {
				...this.filterStore.messagesFilter,
				timestampFrom: defaultState.filter?.timestampFrom || null,
				timestampTo: defaultState.filter?.timestampTo || moment().utc().valueOf(),
			};
		}

		this.attachedMessagesSubscription = reaction(
			() => this.workspaceStore.attachedMessages,
			this.onAttachedMessagesChange,
		);

		reaction(() => this.selectedMessageId, this.onSelectedMessageIdChange);
	}

	@computed
	public get messageSessions(): string[] {
		return this.searchStore.messageSessions;
	}

	@computed
	public get panelRange(): TimeRange {
		const { startIndex, endIndex } = this.currentMessagesIndexesRange;

		const messageTo = this.data.messages[startIndex];
		const messageFrom = this.data.messages[endIndex];

		if (messageFrom && messageTo) {
			return [
				getTimestampAsNumber(messageFrom.timestamp),
				getTimestampAsNumber(messageTo.timestamp),
			];
		}
		const timestampTo = this.filterStore.messagesFilter.timestampTo || moment().utc().valueOf();
		return [timestampTo - 30 * 1000, timestampTo];
	}

	@computed
	get isActivePanel() {
		return this.workspaceStore.isActive && this.workspaceStore.viewStore.activePanel === this;
	}

	@action
	public toggleMessageDetailedRaw = (messageId: string) => {
		if (this.detailedRawMessagesIds.includes(messageId)) {
			this.detailedRawMessagesIds = this.detailedRawMessagesIds.filter(id => id !== messageId);
		} else {
			this.detailedRawMessagesIds = [...this.detailedRawMessagesIds, messageId];
		}
	};

	@action
	public toggleMessageBeautify = (messageId: string) => {
		if (this.beautifiedMessages.includes(messageId)) {
			this.beautifiedMessages = this.beautifiedMessages.filter(msgId => msgId !== messageId);
		} else {
			this.beautifiedMessages = [...this.beautifiedMessages, messageId];
		}
	};

	@action
	public scrollToMessage = async (messageId: string) => {
		const messageIndex = this.data.messages.findIndex(m => m.messageId === messageId);
		if (messageIndex !== -1) {
			this.scrolledIndex = new Number(messageIndex);
		}
	};

	@action
	public applyStreams = () => {
		this.filterStore.messagesFilter = {
			...this.filterStore.messagesFilter,
			streams: [
				...new Set([
					...this.filterStore.messagesFilter.streams,
					...this.workspaceStore.attachedMessagesStreams,
				]),
			],
		};
	};

	@action
	private onSelectedMessageIdChange = (selectedMessageId: String | null) => {
		if (selectedMessageId !== null) {
			this.scrollToMessage(selectedMessageId.valueOf());
		}
	};

	@action
	public onSavedItemSelect = async (savedMessage: EventMessage) => {
<<<<<<< HEAD
		if (!this.messagesIds.includes(savedMessage.messageId)) {
			this.filterStore.messagesFilter.timestampFrom = null;
			this.filterStore.messagesFilter.timestampTo = getTimestampAsNumber(savedMessage.timestamp);
			this.filterStore.messagesFilter.messageTypes = [];
			this.filterStore.messagesFilter.streams = [savedMessage.sessionId];
		}

		this.scrollToMessage(savedMessage.messageId);
		this.highlightedMessageId = savedMessage.messageId;
		console.log('set highlightedMessageId'); // TODO: delete it
=======
		this.filterStore.resetMessagesFilter({
			timestampFrom: null,
			timestampTo: getTimestampAsNumber(savedMessage.timestamp),
			messageTypes: [],
			streams: [savedMessage.sessionId],
		});
		this.selectedMessageId = new String(savedMessage.messageId);
>>>>>>> 36b5e6bc
	};

	@action
	public onRangeChange = (timestamp: number) => {
		this.selectedMessageId = null;
		this.filterStore.messagesFilter = {
			...this.filterStore.messagesFilter,
			timestampFrom: null,
			timestampTo: timestamp,
		};
	};

	@action
	public onAttachedMessagesChange = (attachedMessages: EventMessage[]) => {
		if (this.data.messages.length !== 0 || this.data.isLoading) return;

		this.filterStore.messagesFilter.streams = [...new Set(attachedMessages.map(m => m.sessionId))];

		const mostRecentMessage = sortMessagesByTimestamp(attachedMessages)[0];

		if (mostRecentMessage) {
			this.filterStore.messagesFilter = {
				...this.filterStore.messagesFilter,
				timestampTo: getTimestampAsNumber(mostRecentMessage.timestamp),
			};
			this.selectedMessageId = new String(mostRecentMessage.messageId);
		}
	};

	@action
	clearFilters = () => {
		this.filterStore.resetMessagesFilter();
		this.data.stopMessagesLoading();
	};

	@action
	private copy(store: MessagesStore) {
		this.beautifiedMessages = toJS(store.beautifiedMessages.slice());
		this.detailedRawMessagesIds = toJS(store.detailedRawMessagesIds.slice());
		this.scrolledIndex = store.scrolledIndex?.valueOf() || null;
		this.selectedMessageId = store.selectedMessageId
			? new String(store.selectedMessageId.valueOf())
			: null;

		this.filterStore = new FilterStore(this.searchStore, {
			messagesFilter: toJS(store.filterStore.messagesFilter),
		});

		// TODO: handle copying of MessagesDataProviderStore
	}

	public dispose = () => {
		this.attachedMessagesSubscription();
		this.filterStore.dispose();
	};
}

/*
	@observable
	public scrollTopMessageId: string | null = null;

	@action
	public setScrollTopMessageId = (index: number) => {
		this.scrollTopMessageId = this.messagesIds[index];
	};

	@action
	public addMessagesToList = (
		messages: EventMessage[] | string[],
		timelineDirection: 'next' | 'previous',
	) => {
		if (!messages.length) return;
		let messagesIds = messages;
		if (isEventMessage(messages[0])) {
			messagesIds = (messages as EventMessage[]).map(message => message.messageId);
			(messages as EventMessage[]).forEach(message => {
				this.messagesCache.set(message.messageId, message);
			});
		}

		if (timelineDirection === 'next') {
			this.messagesIds = [...(messagesIds.reverse() as string[]), ...this.messagesIds];
		} else {
			this.messagesIds = [...this.messagesIds, ...(messagesIds as string[])];
		}
	};

	*/<|MERGE_RESOLUTION|>--- conflicted
+++ resolved
@@ -14,16 +14,20 @@
  * limitations under the License.
  ***************************************************************************** */
 
-import { action, computed, observable, toJS, reaction, IReactionDisposer } from 'mobx';
+import { action, computed, observable, toJS, reaction, IReactionDisposer, runInAction } from 'mobx';
 import moment from 'moment';
 import { ListRange } from 'react-virtuoso/dist/engines/scrollSeekEngine';
 import ApiSchema from '../../api/ApiSchema';
 import FilterStore from '../FilterStore';
 import { EventMessage } from '../../models/EventMessage';
+import { prevCyclicItem, nextCyclicItem } from '../../helpers/array';
 import { getTimestampAsNumber } from '../../helpers/date';
 import { TabTypes } from '../../models/util/Windows';
 import MessagesFilter from '../../models/filter/MessagesFilter';
+import { sortMessagesByTimestamp } from '../../helpers/message';
 import { SelectedStore } from '../SelectedStore';
+import MessageUpdateStore from './MessageUpdateStore';
+import { isEventMessage } from '../../helpers/event';
 import WorkspaceStore from '../workspace/WorkspaceStore';
 import { isMessagesStore } from '../../helpers/stores';
 import { TimeRange } from '../../models/Timestamp';
@@ -53,15 +57,9 @@
 	public scrolledIndex: Number | null = null;
 
 	@observable
-<<<<<<< HEAD
 	public highlightedMessageId: String | null = null;
 
 	@observable
-	public scrollTopMessageId: string | null = null;
-
-	@observable
-=======
->>>>>>> 36b5e6bc
 	public detailedRawMessagesIds: Array<string> = [];
 
 	@observable
@@ -177,18 +175,6 @@
 
 	@action
 	public onSavedItemSelect = async (savedMessage: EventMessage) => {
-<<<<<<< HEAD
-		if (!this.messagesIds.includes(savedMessage.messageId)) {
-			this.filterStore.messagesFilter.timestampFrom = null;
-			this.filterStore.messagesFilter.timestampTo = getTimestampAsNumber(savedMessage.timestamp);
-			this.filterStore.messagesFilter.messageTypes = [];
-			this.filterStore.messagesFilter.streams = [savedMessage.sessionId];
-		}
-
-		this.scrollToMessage(savedMessage.messageId);
-		this.highlightedMessageId = savedMessage.messageId;
-		console.log('set highlightedMessageId'); // TODO: delete it
-=======
 		this.filterStore.resetMessagesFilter({
 			timestampFrom: null,
 			timestampTo: getTimestampAsNumber(savedMessage.timestamp),
@@ -196,7 +182,7 @@
 			streams: [savedMessage.sessionId],
 		});
 		this.selectedMessageId = new String(savedMessage.messageId);
->>>>>>> 36b5e6bc
+		this.highlightedMessageId = savedMessage.messageId;
 	};
 
 	@action
