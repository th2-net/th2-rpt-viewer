/** ****************************************************************************
 * Copyright 2020-2020 Exactpro (Exactpro Systems Limited)
 *
 * Licensed under the Apache License, Version 2.0 (the "License");
 * you may not use this file except in compliance with the License.
 * You may obtain a copy of the License at
 *
 *     http://www.apache.org/licenses/LICENSE-2.0
 *
 * Unless required by applicable law or agreed to in writing, software
 * distributed under the License is distributed on an "AS IS" BASIS,
 * WITHOUT WARRANTIES OR CONDITIONS OF ANY KIND, either express or implied.
 * See the License for the specific language governing permissions and
 * limitations under the License.
 ***************************************************************************** */

import { action, computed, observable } from 'mobx';
import MessagesStore from './MessagesStore';
import EmbeddedMessagesStore from '../../components/embedded/embedded-stores/EmbeddedMessagesStore';
import { MessagesDataStore } from '../../models/Stores';
<<<<<<< HEAD
=======
import { MessagesSSEChannel } from '../SSEChannel/MessagesSSEChannel';
import BooksStore from '../BooksStore';
import { SearchDirection } from '../../models/search/SearchDirection';
>>>>>>> 335f9df0

export default class MessagesUpdateStore {
	constructor(
		private messagesDataStore: MessagesDataStore,
<<<<<<< HEAD
		private messagesStore: MessagesStore | EmbeddedMessagesStore,
=======
		private booksStore: BooksStore | string,
		private scrollToMessage: (messageId: string) => void,
>>>>>>> 335f9df0
	) {}

	private timer: ReturnType<typeof setTimeout> | null = null;

	@observable
	public isActive = false;

	@computed
	public get canActivate() {
		return this.messagesStore.filterStore.filter.streams.length > 0;
	}

	@action
<<<<<<< HEAD
	public subscribeOnChanges = () => {
		if (!this.canActivate) return;
		this.isActive = true;
		this.messagesDataStore.resetState();
		this.messagesStore.selectedMessageId = null;
		this.messagesStore.filterStore.filter.timestampTo = Date.now();

		this.messagesDataStore.loadMessages({
			onClose: async messages => {
				this.messagesDataStore.onNextChannelResponse(messages);

				if (this.isActive) {
					this.timer = setTimeout(this.loadNextMessages, 5000);
				}
			},
		});
=======
	public subscribeOnChanges = async () => {
		const bookId =
			typeof this.booksStore === 'string' ? this.booksStore : this.booksStore.selectedBook.name;
		if (bookId) {
			const queryParams = this.messagesDataStore.getFilterParams();

			const { onNextChannelResponse, messages } = this.messagesDataStore;

			this.channel = new MessagesSSEChannel(
				{
					...queryParams,
					searchDirection: SearchDirection.Next,
					keepOpen: true,
					...(messages[0]?.messageId
						? {
								resumeFromId: messages[0].messageId,
								startTimestamp: undefined,
						  }
						: {}),
					resultCountLimit: undefined,
					bookId,
				},
				{
					onResponse: incommingMessages => {
						if (incommingMessages.length) {
							onNextChannelResponse(incommingMessages);
							this.scrollToMessage(incommingMessages[0].messageId);
						}
					},
					onError: this.onLoadingError,
				},
			);

			this.channel.subscribe(messages[0]?.messageId);
		}
	};

	private onLoadingError = (event: Event) => {
		notificationsStore.handleSSEError(event);
		this.stopSubscription();
>>>>>>> 335f9df0
	};

	@action
	public stopSubscription = () => {
		if (this.timer) {
			clearTimeout(this.timer);
		}
		this.isActive = false;
	};

	private loadNextMessages = async () => {
		const nextMessages = await this.messagesDataStore.getNextMessages();
		this.messagesDataStore.onNextChannelResponse(nextMessages);
	};
}<|MERGE_RESOLUTION|>--- conflicted
+++ resolved
@@ -18,22 +18,13 @@
 import MessagesStore from './MessagesStore';
 import EmbeddedMessagesStore from '../../components/embedded/embedded-stores/EmbeddedMessagesStore';
 import { MessagesDataStore } from '../../models/Stores';
-<<<<<<< HEAD
-=======
-import { MessagesSSEChannel } from '../SSEChannel/MessagesSSEChannel';
 import BooksStore from '../BooksStore';
-import { SearchDirection } from '../../models/search/SearchDirection';
->>>>>>> 335f9df0
 
 export default class MessagesUpdateStore {
 	constructor(
 		private messagesDataStore: MessagesDataStore,
-<<<<<<< HEAD
 		private messagesStore: MessagesStore | EmbeddedMessagesStore,
-=======
 		private booksStore: BooksStore | string,
-		private scrollToMessage: (messageId: string) => void,
->>>>>>> 335f9df0
 	) {}
 
 	private timer: ReturnType<typeof setTimeout> | null = null;
@@ -47,9 +38,10 @@
 	}
 
 	@action
-<<<<<<< HEAD
 	public subscribeOnChanges = () => {
-		if (!this.canActivate) return;
+		const bookId =
+			typeof this.booksStore === 'string' ? this.booksStore : this.booksStore.selectedBook?.name;
+		if (!this.canActivate || !bookId) return;
 		this.isActive = true;
 		this.messagesDataStore.resetState();
 		this.messagesStore.selectedMessageId = null;
@@ -64,48 +56,6 @@
 				}
 			},
 		});
-=======
-	public subscribeOnChanges = async () => {
-		const bookId =
-			typeof this.booksStore === 'string' ? this.booksStore : this.booksStore.selectedBook.name;
-		if (bookId) {
-			const queryParams = this.messagesDataStore.getFilterParams();
-
-			const { onNextChannelResponse, messages } = this.messagesDataStore;
-
-			this.channel = new MessagesSSEChannel(
-				{
-					...queryParams,
-					searchDirection: SearchDirection.Next,
-					keepOpen: true,
-					...(messages[0]?.messageId
-						? {
-								resumeFromId: messages[0].messageId,
-								startTimestamp: undefined,
-						  }
-						: {}),
-					resultCountLimit: undefined,
-					bookId,
-				},
-				{
-					onResponse: incommingMessages => {
-						if (incommingMessages.length) {
-							onNextChannelResponse(incommingMessages);
-							this.scrollToMessage(incommingMessages[0].messageId);
-						}
-					},
-					onError: this.onLoadingError,
-				},
-			);
-
-			this.channel.subscribe(messages[0]?.messageId);
-		}
-	};
-
-	private onLoadingError = (event: Event) => {
-		notificationsStore.handleSSEError(event);
-		this.stopSubscription();
->>>>>>> 335f9df0
 	};
 
 	@action
