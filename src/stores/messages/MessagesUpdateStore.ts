/** ****************************************************************************
 * Copyright 2020-2020 Exactpro (Exactpro Systems Limited)
 *
 * Licensed under the Apache License, Version 2.0 (the "License");
 * you may not use this file except in compliance with the License.
 * You may obtain a copy of the License at
 *
 *     http://www.apache.org/licenses/LICENSE-2.0
 *
 * Unless required by applicable law or agreed to in writing, software
 * distributed under the License is distributed on an "AS IS" BASIS,
 * WITHOUT WARRANTIES OR CONDITIONS OF ANY KIND, either express or implied.
 * See the License for the specific language governing permissions and
 * limitations under the License.
 ***************************************************************************** */

import { action, computed, observable } from 'mobx';
import MessagesStore from './MessagesStore';
import EmbeddedMessagesStore from '../../components/embedded/embedded-stores/EmbeddedMessagesStore';
import { MessagesDataStore } from '../../models/Stores';

export default class MessagesUpdateStore {
	constructor(
		private messagesDataStore: MessagesDataStore,
		private messagesStore: MessagesStore | EmbeddedMessagesStore,
	) {}

	private timer: ReturnType<typeof setTimeout> | null = null;

	@observable
	public isActive = false;

	@computed
	public get canActivate() {
		return this.messagesStore.filterStore.filter.streams.length > 0;
	}

	@action
	public subscribeOnChanges = () => {
		if (!this.canActivate) return;
		this.isActive = true;
		this.messagesDataStore.resetState();
		this.messagesStore.selectedMessageId = null;
		this.messagesStore.filterStore.filter.timestampTo = Date.now();

<<<<<<< HEAD
		if (messages.length) {
			onNextChannelResponse(messages);
			this.messagesStore.selectedMessageId = messages[0].id;
		}
=======
		this.messagesDataStore.loadMessages({
			onClose: async messages => {
				this.messagesDataStore.onNextChannelResponse(messages);
>>>>>>> 16c354ca

				if (this.isActive) {
					this.timer = setTimeout(this.loadNextMessages, 5000);
				}
			},
		});
	};

	@action
	public stopSubscription = () => {
		if (this.timer) {
			clearTimeout(this.timer);
		}
		this.isActive = false;
	};

	private loadNextMessages = async () => {
		const nextMessages = await this.messagesDataStore.getNextMessages();
		this.messagesDataStore.onNextChannelResponse(nextMessages);
	};
}<|MERGE_RESOLUTION|>--- conflicted
+++ resolved
@@ -43,16 +43,9 @@
 		this.messagesStore.selectedMessageId = null;
 		this.messagesStore.filterStore.filter.timestampTo = Date.now();
 
-<<<<<<< HEAD
-		if (messages.length) {
-			onNextChannelResponse(messages);
-			this.messagesStore.selectedMessageId = messages[0].id;
-		}
-=======
 		this.messagesDataStore.loadMessages({
 			onClose: async messages => {
 				this.messagesDataStore.onNextChannelResponse(messages);
->>>>>>> 16c354ca
 
 				if (this.isActive) {
 					this.timer = setTimeout(this.loadNextMessages, 5000);
