--- conflicted
+++ resolved
@@ -16,13 +16,8 @@
 
 import { action, computed, IReactionDisposer, observable, reaction } from 'mobx';
 import moment from 'moment';
-<<<<<<< HEAD
+import { nanoid } from 'nanoid';
 import MessagesFilter, { MessagesParams } from '../../models/filter/MessagesFilter';
-=======
-import { nanoid } from 'nanoid';
-import MessagesFilter from '../../models/filter/MessagesFilter';
-import { MessageFilterState } from '../../components/search-panel/SearchPanelFilters';
->>>>>>> ce72d169
 import { SearchStore } from '../SearchStore';
 import { getDefaultMessagesFiltersState } from '../../helpers/search';
 import { MessagesFilterInfo, MessagesSSEParams } from '../../api/sse';
