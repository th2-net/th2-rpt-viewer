/** *****************************************************************************
 * Copyright 2020-2020 Exactpro (Exactpro Systems Limited)
 *
 * Licensed under the Apache License, Version 2.0 (the "License");
 * you may not use this file except in compliance with the License.
 * You may obtain a copy of the License at
 *
 *     http://www.apache.org/licenses/LICENSE-2.0
 *
 * Unless required by applicable law or agreed to in writing, software
 * distributed under the License is distributed on an "AS IS" BASIS,
 * WITHOUT WARRANTIES OR CONDITIONS OF ANY KIND, either express or implied.
 * See the License for the specific language governing permissions and
 * limitations under the License.
 ***************************************************************************** */

import { action, computed, IReactionDisposer, observable, reaction } from 'mobx';
import moment from 'moment';
import { nanoid } from 'nanoid';
import MessagesFilter from '../../models/filter/MessagesFilter';
import { MessageFilterState } from '../../components/search-panel/SearchPanelFilters';
import { SearchStore } from '../SearchStore';
import { getDefaultMessagesFiltersState } from '../../helpers/search';
import { MessagesFilterInfo, MessagesSSEParams } from '../../api/sse';
<<<<<<< HEAD
import BooksStore from '../BooksStore';
=======
import notificationsStore from '../NotificationsStore';
>>>>>>> 9470f3cf

function getDefaultMessagesFilter(): MessagesFilter {
	return {
		timestampFrom: null,
		timestampTo: moment.utc().valueOf(),
		streams: [],
	};
}

export type MessagesFilterStoreInitialState = {
	sse?: Partial<MessageFilterState> | null;
	isSoftFilter?: boolean;
} & Partial<MessagesFilter>;

export default class MessagesFilterStore {
	private sseFilterSubscription: IReactionDisposer;

	constructor(
		private searchStore: SearchStore,
		private booksStore: BooksStore,
		initialState?: MessagesFilterStoreInitialState,
	) {
		this.init(initialState);

		this.sseFilterSubscription = reaction(() => searchStore.messagesFilterInfo, this.initSSEFilter);
	}

	@observable filter: MessagesFilter = getDefaultMessagesFilter();

	@observable sseMessagesFilter: MessageFilterState | null = null;

	/*
		When isSoftFilter is applied messages that don't match filter are not excluded,
		instead we highlight messages that matched filter
	*/
	@observable isSoftFilter = false;

	@computed
	public get filterParams(): Omit<MessagesSSEParams, 'bookId'> {
		const sseFilters = this.sseMessagesFilter;

		const filtersToAdd: Array<keyof MessageFilterState> = !sseFilters
			? []
			: Object.entries(sseFilters)
					.filter(([_, filter]) => filter.values.length > 0)
					.map(([filterName]) => filterName as keyof MessageFilterState);

		const filterValues = filtersToAdd
			.map(filterName =>
				sseFilters ? [`${filterName}-values`, sseFilters[filterName].values] : [],
			)
			.filter(Boolean);

		const filterInclusion = filtersToAdd.map(filterName =>
			sseFilters && sseFilters[filterName].negative
				? [`${filterName}-negative`, sseFilters[filterName].negative]
				: [],
		);

		const filterConjunct = filtersToAdd.map(filterName =>
			sseFilters && sseFilters[filterName].conjunct
				? [`${filterName}-conjunct`, sseFilters[filterName].conjunct]
				: [],
		);

		const endTimestamp = moment().utc().subtract(30, 'minutes').valueOf();
		const startTimestamp = moment(endTimestamp).add(5, 'minutes').valueOf();

		const queryParams = {
			startTimestamp: this.filter.timestampTo || startTimestamp,
			stream: this.filter.streams,
			searchDirection: 'previous',
			resultCountLimit: 15,
			filters: filtersToAdd,
			...Object.fromEntries(
				[...filterValues, ...filterInclusion, ...filterConjunct].filter(
					filtersArr => filtersArr.length,
				),
			),
		};

		return queryParams;
	}

	@computed
	public get softFilterParams(): Omit<MessagesSSEParams, 'bookId'> {
		return {
			startTimestamp: this.filterParams.startTimestamp,
			stream: this.filterParams.stream,
			searchDirection: this.filterParams.searchDirection,
			endTimestamp: this.filterParams.endTimestamp,
			resultCountLimit: this.filterParams.resultCountLimit,
		};
	}

	@computed
	public get isMessagesFilterApplied() {
		if (!this.sseMessagesFilter) return false;
		return Object.values(this.sseMessagesFilter).some(filter => filter.values.length > 0);
	}

	public SESSIONS_LIMIT = 5;

	@action
	public setMessagesFilter(
		filter: MessagesFilter,
		sseFilters: MessageFilterState | null = null,
		isSoftFilterApplied: boolean,
	) {
		this.isSoftFilter = isSoftFilterApplied;
		this.sseMessagesFilter = sseFilters;
		filter.streams.slice(this.SESSIONS_LIMIT).forEach(session =>
			notificationsStore.addMessage({
				notificationType: 'genericError',
				type: 'error',
				header: `Sessions limit of ${this.SESSIONS_LIMIT} reached.`,
				description: `Session ${session} not included in current sessions.`,
				id: nanoid(),
			}),
		);
		this.filter = {
			...filter,
			streams: filter.streams.slice(0, this.SESSIONS_LIMIT),
		};
	}

	@action
	public resetMessagesFilter = (initFilter: Partial<MessagesFilter> = {}) => {
		const filter = getDefaultMessagesFiltersState(this.searchStore.messagesFilterInfo);
		const defaultMessagesFilter = getDefaultMessagesFilter();
		this.sseMessagesFilter = filter;
		this.isSoftFilter = false;
		this.filter = {
			...defaultMessagesFilter,
			timestampFrom: this.filter.timestampFrom,
			timestampTo: this.filter.timestampTo,
			...initFilter,
		};
	};

	public init = (initialState?: MessagesFilterStoreInitialState) => {
		if (initialState) {
			const defaultMessagesFilter = getDefaultMessagesFilter();
			const {
				streams = defaultMessagesFilter.streams,
				timestampFrom = defaultMessagesFilter.timestampFrom,
				timestampTo = defaultMessagesFilter.timestampTo,
				sse = {},
				isSoftFilter = false,
			} = initialState;

			const appliedSSEFilter = {
				...(getDefaultMessagesFiltersState(this.searchStore.messagesFilterInfo) || {}),
				...sse,
			} as MessageFilterState;
			this.setMessagesFilter(
				{
					streams,
					timestampFrom,
					timestampTo,
				},
				Object.keys(appliedSSEFilter).length > 0 ? appliedSSEFilter : null,
				isSoftFilter,
			);
		} else {
			this.setSSEMessagesFilter(this.searchStore.messagesFilterInfo);
		}
	};

	@action
	private setSSEMessagesFilter = (messagesFilterInfo: MessagesFilterInfo[]) => {
		this.sseMessagesFilter = getDefaultMessagesFiltersState(messagesFilterInfo);
	};

	@action
	private initSSEFilter = (filterInfo: MessagesFilterInfo[]) => {
		if (this.sseMessagesFilter) {
			const defaultState = getDefaultMessagesFiltersState(filterInfo) || {};
			this.sseMessagesFilter = {
				...defaultState,
				...this.sseMessagesFilter,
			};
		} else {
			this.setSSEMessagesFilter(filterInfo);
		}
	};

	@action
	public setSoftFilter = (isChecked: boolean): void => {
		this.isSoftFilter = isChecked;
	};

	public dispose = () => {
		this.sseFilterSubscription();
	};
}<|MERGE_RESOLUTION|>--- conflicted
+++ resolved
@@ -22,11 +22,8 @@
 import { SearchStore } from '../SearchStore';
 import { getDefaultMessagesFiltersState } from '../../helpers/search';
 import { MessagesFilterInfo, MessagesSSEParams } from '../../api/sse';
-<<<<<<< HEAD
 import BooksStore from '../BooksStore';
-=======
 import notificationsStore from '../NotificationsStore';
->>>>>>> 9470f3cf
 
 function getDefaultMessagesFilter(): MessagesFilter {
 	return {
