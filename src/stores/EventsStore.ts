/** ****************************************************************************
 * Copyright 2009-2020 Exactpro (Exactpro Systems Limited)
 *
 * Licensed under the Apache License, Version 2.0 (the "License");
 * you may not use this file except in compliance with the License.
 * You may obtain a copy of the License at
 *
 *     http://www.apache.org/licenses/LICENSE-2.0
 *
 * Unless required by applicable law or agreed to in writing, software
 * distributed under the License is distributed on an "AS IS" BASIS,
 * WITHOUT WARRANTIES OR CONDITIONS OF ANY KIND, either express or implied.
 * See the License for the specific language governing permissions and
 * limitations under the License.
 ***************************************************************************** */

import {
	action, computed, observable, toJS,
} from 'mobx';
import FilterStore from './FilterStore';
import ViewStore from './WindowViewStore';
import ApiSchema from '../api/ApiSchema';
import { EventAction } from '../models/EventAction';
import SearchStore from './SearchStore';
import EventsFilter from '../models/filter/EventsFilter';
import WindowsStore from './WindowsStore';

export type EventIdNode = {
	id: string;
	isExpanded: boolean;
	children: EventIdNode[] | null;
	parents: string[];
};

export default class EventsStore {
	filterStore: FilterStore = new FilterStore();

	viewStore: ViewStore = new ViewStore();

	searchStore: SearchStore = new SearchStore(this.api, this);

	// eslint-disable-next-line no-useless-constructor
	constructor(private api: ApiSchema, private windowsStore: WindowsStore, eventStore?: EventsStore) {
		if (eventStore) {
			this.copy(eventStore);
		} else {
			this.fetchRootEvents();
		}
	}

	@observable eventsIds: EventIdNode[] = [];

	@observable eventsCache: Map<string, EventAction> = new Map();

	@observable isLoadingRootEvents = false;

	@observable selectedNode: EventIdNode | null = null;

<<<<<<< HEAD
	@observable
	// eslint-disable-next-line @typescript-eslint/ban-types
	public scrolledIndex: Number | null = null;

	@computed get color() {
		if (!this.selectedNode) return undefined;
		const attachedMessage = this.windowsStore.eventsAttachedMessages
			.find(({ eventId }) => eventId === this.selectedNode?.id);
		return attachedMessage?.color;
	}

=======
>>>>>>> 7826c574
	// we need this property for correct virtualized tree render -
	// to get event key by index in tree and list length calculation.
	@computed get nodesList() {
		return this.eventsIds.flatMap(eventId => this.getNodesList(eventId));
	}

	@computed get selectedPath(): EventIdNode[] {
		if (this.selectedNode == null) {
			return [];
		}

		return [...this.getNodesPath(this.selectedNode.parents, this.nodesList), this.selectedNode];
	}

	@computed get scrolledEventIndex(): number | null {
		if (this.searchStore.scrolledItem == null) {
			return null;
		}

		return this.nodesList.findIndex(node => node.id === this.searchStore.scrolledItem);
	}

	@action
	toggleNode = (idNode: EventIdNode) => {
		// eslint-disable-next-line no-param-reassign
		idNode.isExpanded = !idNode.isExpanded;
		if (idNode.isExpanded) {
			this.searchStore.appendResultsForEvent(idNode.id);
		} else if (idNode.children?.length) {
			this.searchStore.removeEventsResults(
				idNode.children.flatMap(this.getNodesList).map(node => node.id),
			);
		}
	};

	@action
	selectNode = async (idNode: EventIdNode | null) => {
		this.selectedNode = idNode;
	};

	@action
	fetchEvent = async (idNode: EventIdNode, abortSignal?: AbortSignal): Promise<EventAction> => {
		const { id, parents } = idNode;
		let event = this.eventsCache.get(id);
		if (event) return event;

		event = await this.api.events.getEvent(id, parents, abortSignal);
		this.eventsCache.set(event.eventId, event);
		// eslint-disable-next-line no-param-reassign
		idNode.children = event.childrenIds.map(
			childId => this.createTreeNode(childId, [...idNode.parents, idNode.id]),
		);
		return event;
	};

	@action
	fetchRootEvents = async (filter?: EventsFilter) => {
<<<<<<< HEAD
		this.filterStore.setEventsFilter(filter);
=======
>>>>>>> 7826c574
		this.selectedNode = null;
		this.isLoadingRootEvents = true;

		const events = await this.api.events.getRootEvents(this.filterStore.eventsFilter);
		this.eventsIds = events.map(eventId => this.createTreeNode(eventId));

		this.isLoadingRootEvents = false;
	};

	@computed
	get selectedEvent() {
		if (!this.selectedNode) return null;
		const event = this.eventsCache.get(this.selectedNode.id);
		return event || null;
	}

	isNodeSelected(idNode: EventIdNode) {
		if (this.selectedNode == null) {
			return false;
		}

		return this.selectedPath.some(n => n.id === idNode.id);
	}

	private createTreeNode(id: string, parents: string[] = [], children: EventIdNode[] | null = null): EventIdNode {
		const node: EventIdNode = {
			id,
			isExpanded: false,
			children,
			parents,
		};

		if (this.eventsCache.has(id) && children == null) {
			const cachedChildren = this.eventsCache.get(id)!.childrenIds
				.map(childId => this.createTreeNode(childId, [...parents, id]));
			node.children = cachedChildren;
		}

		return node;
	}

	private getNodesList = (idNode: EventIdNode): EventIdNode[] => {
		if (idNode.isExpanded && idNode.children) {
			return [
				idNode,
				...idNode.children.flatMap(this.getNodesList),
			];
		}

		return [idNode];
	};

	private getNodesPath(path: string[], nodes: EventIdNode[]): EventIdNode[] {
		if (path.length === 0 || nodes.length === 0) {
			return [];
		}

		const [currentId, ...rest] = path;
		const targetNode = nodes.find(n => n.id === currentId)!;

		return [
			targetNode,
			...this.getNodesPath(rest, targetNode.children ?? []),
		];
	}

<<<<<<< HEAD
	private copy(store: EventsStore) {
		this.eventsCache = toJS(store.eventsCache, { exportMapsAsObjects: false });
		this.isLoadingRootEvents = toJS(store.isLoadingRootEvents);
		this.selectedNode = toJS(store.selectedNode);
		this.eventsIds = toJS(store.eventsIds);

		if (store.selectedNode) {
			const scrolledIndex = store.nodesList.findIndex(idNode => idNode.id === store.selectedNode!.id);
			this.scrolledIndex = scrolledIndex === -1 ? null : new Number(scrolledIndex);
		}

		this.viewStore = new ViewStore(store.viewStore);
		this.filterStore = new FilterStore(store.filterStore);
		this.searchStore = new SearchStore(this.api, this, store.searchStore);
=======
	static copy(store: EventsStore, api: ApiSchema, color: string) {
		const copy = new EventsStore(api, color);

		copy.eventsCache = toJS(store.eventsCache, { exportMapsAsObjects: false });
		copy.isLoadingRootEvents = toJS(store.isLoadingRootEvents);
		copy.selectedNode = toJS(store.selectedNode);
		copy.eventsIds = toJS(store.eventsIds);
		copy.viewStore = ViewStore.copy(store.viewStore);
		copy.filterStore = FilterStore.copy(store.filterStore);
		copy.searchStore = SearchStore.copy(store.searchStore, api, copy);

		return copy;
>>>>>>> 7826c574
	}
}<|MERGE_RESOLUTION|>--- conflicted
+++ resolved
@@ -56,11 +56,6 @@
 
 	@observable selectedNode: EventIdNode | null = null;
 
-<<<<<<< HEAD
-	@observable
-	// eslint-disable-next-line @typescript-eslint/ban-types
-	public scrolledIndex: Number | null = null;
-
 	@computed get color() {
 		if (!this.selectedNode) return undefined;
 		const attachedMessage = this.windowsStore.eventsAttachedMessages
@@ -68,8 +63,6 @@
 		return attachedMessage?.color;
 	}
 
-=======
->>>>>>> 7826c574
 	// we need this property for correct virtualized tree render -
 	// to get event key by index in tree and list length calculation.
 	@computed get nodesList() {
@@ -127,10 +120,7 @@
 
 	@action
 	fetchRootEvents = async (filter?: EventsFilter) => {
-<<<<<<< HEAD
 		this.filterStore.setEventsFilter(filter);
-=======
->>>>>>> 7826c574
 		this.selectedNode = null;
 		this.isLoadingRootEvents = true;
 
@@ -197,34 +187,13 @@
 		];
 	}
 
-<<<<<<< HEAD
 	private copy(store: EventsStore) {
 		this.eventsCache = toJS(store.eventsCache, { exportMapsAsObjects: false });
 		this.isLoadingRootEvents = toJS(store.isLoadingRootEvents);
 		this.selectedNode = toJS(store.selectedNode);
 		this.eventsIds = toJS(store.eventsIds);
-
-		if (store.selectedNode) {
-			const scrolledIndex = store.nodesList.findIndex(idNode => idNode.id === store.selectedNode!.id);
-			this.scrolledIndex = scrolledIndex === -1 ? null : new Number(scrolledIndex);
-		}
-
 		this.viewStore = new ViewStore(store.viewStore);
 		this.filterStore = new FilterStore(store.filterStore);
 		this.searchStore = new SearchStore(this.api, this, store.searchStore);
-=======
-	static copy(store: EventsStore, api: ApiSchema, color: string) {
-		const copy = new EventsStore(api, color);
-
-		copy.eventsCache = toJS(store.eventsCache, { exportMapsAsObjects: false });
-		copy.isLoadingRootEvents = toJS(store.isLoadingRootEvents);
-		copy.selectedNode = toJS(store.selectedNode);
-		copy.eventsIds = toJS(store.eventsIds);
-		copy.viewStore = ViewStore.copy(store.viewStore);
-		copy.filterStore = FilterStore.copy(store.filterStore);
-		copy.searchStore = SearchStore.copy(store.searchStore, api, copy);
-
-		return copy;
->>>>>>> 7826c574
 	}
 }