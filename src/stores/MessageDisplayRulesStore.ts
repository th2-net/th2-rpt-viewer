/** ****************************************************************************
 * Copyright 2020-2020 Exactpro (Exactpro Systems Limited)
 *
 * Licensed under the Apache License, Version 2.0 (the "License");
 * you may not use this file except in compliance with the License.
 * You may obtain a copy of the License at
 *
 *     http://www.apache.org/licenses/LICENSE-2.0
 *
 * Unless required by applicable law or agreed to in writing, software
 * distributed under the License is distributed on an "AS IS" BASIS,
 * WITHOUT WARRANTIES OR CONDITIONS OF ANY KIND, either express or implied.
 * See the License for the specific language governing permissions and
 * limitations under the License.
 ***************************************************************************** */

import { action, computed, observable, reaction, runInAction } from 'mobx';
import moment from 'moment';
import { nanoid } from 'nanoid';
import { DbData, IndexedDB, indexedDbLimits, IndexedDbStores } from '../api/indexedDb';
import { move } from '../helpers/array';
import {
	isMessageDisplayRule,
	isOrderRule,
	MessageDisplayRule,
	MessageViewType,
} from '../models/EventMessage';
import notificationsStore from './NotificationsStore';
import RootStore from './RootStore';

export const ROOT_DISPLAY_NAME_ID = 'root';

export const RULES_ORDER_ID = 'order';

export interface OrderRule {
	id: typeof RULES_ORDER_ID;
	order: string[];
	timestamp: number;
}

export function isRootDisplayRule(displayRule: MessageDisplayRule) {
	return displayRule.id === ROOT_DISPLAY_NAME_ID;
}

class MessageDisplayRulesStore {
<<<<<<< HEAD
	constructor() {
		if (!localStorageWorker.getRootDisplayRule()) {
			localStorageWorker.setRootDisplayRule({
				id: nanoid(),
				session: '*',
				viewType: MessageViewType.JSON,
				removable: false,
				editableSession: false,
				editableType: true,
			});
			this.rootDisplayRule = localStorageWorker.getRootDisplayRule();
			return;
		}
		this.rootDisplayRule = localStorageWorker.getRootDisplayRule();
=======
	constructor(private rootStore: RootStore, private indexedDb: IndexedDB) {
		this.init();
>>>>>>> 7e6cd47f

		reaction(() => this.rulesOrder, this.saveRulesOrder);
	}

	@computed
	public get isDisplayRulesFull(): boolean {
		return this.messageDisplayRules.length >= indexedDbLimits[IndexedDbStores.DISPLAY_RULES];
	}

	@computed
	public get rulesOrder(): OrderRule {
		return {
			id: RULES_ORDER_ID,
			order: this.messageDisplayRules.map(({ session }) => session),
			timestamp: moment.utc().valueOf(),
		};
	}

	@observable
	private isInitializingRules = true;

	@observable
	public messageDisplayRules: MessageDisplayRule[] = [];

	@observable
	public rootDisplayRule: MessageDisplayRule | null = null;

	@action
	public setRootDisplayRule = (rule: MessageDisplayRule) => {
		if (this.rootDisplayRule?.viewType !== rule.viewType) {
			this.rootDisplayRule = rule;
			this.updateRule(rule);
		}
	};

	@action
	public setNewMessagesDisplayRule = async (rule: MessageDisplayRule): Promise<void> => {
		if (this.isDisplayRulesFull) {
			notificationsStore.addMessage({
				errorType: 'indexedDbMessage',
				type: 'error',
				header: `Display rules limit of ${indexedDbLimits['display-rules']} reached`,
				description: 'Delete old rules',
				id: nanoid(),
			});
			return;
		}

		if (!this.messageDisplayRules.find(existed => existed.session === rule.session)) {
			this.messageDisplayRules = [rule, ...this.messageDisplayRules];
			this.saveRule(rule);
		}
	};

	@action
	public editMessageDisplayRule = (rule: MessageDisplayRule, newRule: MessageDisplayRule) => {
		this.messageDisplayRules = this.messageDisplayRules.map(existedRule =>
			existedRule.id === rule.id ? newRule : existedRule,
		);
		this.updateRule(rule);
	};

	@action
	public deleteMessagesDisplayRule = (rule: MessageDisplayRule) => {
		this.messageDisplayRules = this.messageDisplayRules.filter(existedRule => existedRule !== rule);
		this.indexedDb.deleteDbStoreItem(IndexedDbStores.DISPLAY_RULES, rule.id);
	};

	@action
	public reorderMessagesDisplayRule = (from: number, to: number) => {
		this.messageDisplayRules = move(this.messageDisplayRules, from, to);
	};

	private init = async () => {
		const rules = await this.indexedDb.getStoreValues<MessageDisplayRule | OrderRule>(
			IndexedDbStores.DISPLAY_RULES,
		);
		const displayRules = rules.filter(isMessageDisplayRule);
		const orderRule = rules.find(isOrderRule);
		const order = orderRule?.order || [];
		const rootRuleIndex = displayRules.findIndex(isRootDisplayRule);

		let rootDisplayRule: MessageDisplayRule;
		if (rootRuleIndex === -1) {
			rootDisplayRule = {
				id: ROOT_DISPLAY_NAME_ID,
				session: '*',
				viewType: MessageViewType.JSON,
				removable: false,
				fullyEditable: false,
				timestamp: moment.utc().valueOf(),
			};
			this.indexedDb.addDbStoreItem(IndexedDbStores.DISPLAY_RULES, rootDisplayRule);
		} else {
			rootDisplayRule = displayRules.splice(rootRuleIndex, 1)[0];
		}

		displayRules.sort((ruleA, ruleB) => {
			let indexA = order.indexOf(ruleA.session);
			let indexB = order.indexOf(ruleB.session);

			indexA = indexA === -1 ? Number.MAX_SAFE_INTEGER : indexA;
			indexB = indexB === -1 ? Number.MAX_SAFE_INTEGER : indexB;

			if (indexA > indexB) {
				return 1;
			}

			if (indexB > indexA) {
				return -1;
			}

			return 0;
		});

		runInAction(() => {
			this.rootDisplayRule = rootDisplayRule;
			this.messageDisplayRules = displayRules;
			this.isInitializingRules = false;
		});
	};

	private saveRulesOrder = (orderRule: OrderRule) => {
		if (!this.isInitializingRules) {
			this.indexedDb.updateDbStoreItem(IndexedDbStores.DISPLAY_RULES, orderRule);
		}
	};

	private saveRule = async (rule: MessageDisplayRule) => {
		try {
			await this.indexedDb.addDbStoreItem(IndexedDbStores.DISPLAY_RULES, rule);
		} catch (error) {
			if (error.name === 'QuotaExceededError') {
				this.rootStore.handleQuotaExceededError(rule);
			} else {
				notificationsStore.addMessage({
					errorType: 'indexedDbMessage',
					type: 'error',
					header: `Failed to save rule ${rule.session}`,
					description: '',
					id: nanoid(),
				});
			}
		}
	};

	private updateRule = async (rule: MessageDisplayRule) => {
		try {
			await this.indexedDb.updateDbStoreItem(IndexedDbStores.DISPLAY_RULES, rule);
		} catch (error) {
			if (error.name === 'QuotaExceededError') {
				this.rootStore.handleQuotaExceededError(rule);
			} else {
				notificationsStore.addMessage({
					errorType: 'indexedDbMessage',
					type: 'error',
					header: `Failed to update rule ${rule.session}`,
					description: '',
					id: nanoid(),
				});
			}
		}
	};

	public syncData = async (unsavedData?: DbData) => {
		await this.init();
		if (isMessageDisplayRule(unsavedData)) {
			await this.saveRule(unsavedData);
		}
	};
}

export default MessageDisplayRulesStore;<|MERGE_RESOLUTION|>--- conflicted
+++ resolved
@@ -43,25 +43,8 @@
 }
 
 class MessageDisplayRulesStore {
-<<<<<<< HEAD
-	constructor() {
-		if (!localStorageWorker.getRootDisplayRule()) {
-			localStorageWorker.setRootDisplayRule({
-				id: nanoid(),
-				session: '*',
-				viewType: MessageViewType.JSON,
-				removable: false,
-				editableSession: false,
-				editableType: true,
-			});
-			this.rootDisplayRule = localStorageWorker.getRootDisplayRule();
-			return;
-		}
-		this.rootDisplayRule = localStorageWorker.getRootDisplayRule();
-=======
 	constructor(private rootStore: RootStore, private indexedDb: IndexedDB) {
 		this.init();
->>>>>>> 7e6cd47f
 
 		reaction(() => this.rulesOrder, this.saveRulesOrder);
 	}
@@ -151,7 +134,8 @@
 				session: '*',
 				viewType: MessageViewType.JSON,
 				removable: false,
-				fullyEditable: false,
+				editableSession: false,
+				editableType: true,
 				timestamp: moment.utc().valueOf(),
 			};
 			this.indexedDb.addDbStoreItem(IndexedDbStores.DISPLAY_RULES, rootDisplayRule);
