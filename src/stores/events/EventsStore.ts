/** ****************************************************************************
 * Copyright 2020-2020 Exactpro (Exactpro Systems Limited)
 *
 * Licensed under the Apache License, Version 2.0 (the "License");
 * you may not use this file except in compliance with the License.
 * You may obtain a copy of the License at
 *
 *     http://www.apache.org/licenses/LICENSE-2.0
 *
 * Unless required by applicable law or agreed to in writing, software
 * distributed under the License is distributed on an "AS IS" BASIS,
 * WITHOUT WARRANTIES OR CONDITIONS OF ANY KIND, either express or implied.
 * See the License for the specific language governing permissions and
 * limitations under the License.
 ***************************************************************************** */

import { action, computed, observable, reaction } from 'mobx';
import moment from 'moment';
import EventsFilterStore from './EventsFilterStore';
import ViewStore from '../workspace/WorkspaceViewStore';
import ApiSchema from '../../api/ApiSchema';
import { EventAction, EventTreeNode } from '../../models/EventAction';
import EventsSearchStore from './EventsSearchStore';
import { isEvent, isEventNode, isRootEvent, sortEventsByTimestamp } from '../../helpers/event';
import WorkspaceStore from '../workspace/WorkspaceStore';
import { getRangeFromTimestamp, timestampToNumber } from '../../helpers/date';
import { calculateTimeRange } from '../../helpers/graph';
import { GraphStore } from '../GraphStore';
import { TimeRange } from '../../models/Timestamp';
import { FilterEntry, SearchStore } from '../SearchStore';
import EventsDataStore from './EventsDataStore';
import { EventFilterState } from '../../components/search-panel/SearchPanelFilters';
import EventsFilter from '../../models/filter/EventsFilter';
import FiltersHistoryStore from '../FiltersHistoryStore';

export type EventStoreURLState = Partial<{
	panelArea: number;
	filter: Partial<EventsFilter>;
	range: TimeRange;
	selectedEventId: string;
	search: string[];
	flattenedListView: boolean;
}>;

type EventStoreDefaultState = EventStoreURLState & {
	targetEvent?: EventTreeNode | EventAction;
	targetEventBodyRange?: FilterEntry | undefined;
};

export type EventStoreDefaultStateType = EventStoreDefaultState | string | null | undefined;

export default class EventsStore {
	public filterStore!: EventsFilterStore;

	public viewStore!: ViewStore;

	public searchStore!: EventsSearchStore;

	public eventDataStore!: EventsDataStore;

	constructor(
		private workspaceStore: WorkspaceStore,
		private graphStore: GraphStore,
		private searchPanelStore: SearchStore,
		private api: ApiSchema,
		private filterHistoryStore: FiltersHistoryStore,
		defaultState: EventStoreDefaultStateType,
	) {
		const initialState = !defaultState || typeof defaultState === 'string' ? {} : defaultState;

		this.filterStore = new EventsFilterStore(this.graphStore, this.searchPanelStore, {
			filter: initialState.filter,
			range: initialState.range,
		});
		this.viewStore = new ViewStore({
			flattenedListView: initialState.flattenedListView,
			panelArea: initialState.panelArea,
		});
		this.searchStore = new EventsSearchStore(this.api, this, {
			searchPatterns: initialState.search,
		});
		this.eventDataStore = new EventsDataStore(this, this.filterStore, this.api);

		this.init(defaultState);

		reaction(() => this.selectedNode, this.onSelectedNodeChange);

		reaction(() => this.viewStore.flattenedListView, this.onViewChange);

		reaction(() => this.hoveredEvent, this.onHoveredEventChange);

<<<<<<< HEAD
		reaction(() => this.selectedEvent, this.onSelectedEventChange);
=======
		reaction(() => this.graphStore.interval, this.onIntervalChange);
>>>>>>> 77d2f06e
	}

	@observable.ref selectedNode: EventTreeNode | null = null;

	@observable.ref hoveredEvent: EventTreeNode | null = null;

	@observable.ref selectedParentNode: EventTreeNode | null = null;

	@observable.ref selectedEvent: EventAction | null = null;

	@observable scrolledIndex: Number | null = null;

	@observable isExpandedMap: Map<string, boolean> = new Map();

	@observable eventTreeStatusCode: number | null = null;

	@observable targetNodeId: string | null = null;

	@observable selectedBodyFilter: FilterEntry | null = null;

	@computed
	public get isLoadingTargetNode(): boolean {
		return this.targetNodeId !== null;
	}

	@computed
	public get flattenedEventList() {
		return sortEventsByTimestamp(
			this.flatExpandedList.filter(eventNode => {
				const children = this.eventDataStore.parentChildrensMap.get(eventNode.eventId);
				return !children || children.length === 0;
			}),
		);
	}

	@computed
	public get panelRange(): TimeRange {
		return this.filterStore.range;
	}

	@computed
	public get flatExpandedList() {
		const rootIds = this.eventDataStore.rootEventIds.slice();

		if (this.eventDataStore.targetNodeParents.length) {
			const rootNode = this.eventDataStore.targetNodeParents[0];

			if (
				(isRootEvent(rootNode) || rootNode.isUnknown) &&
				!this.eventDataStore.rootEventIds.includes(rootNode.eventId)
			) {
				rootIds.push(rootNode.eventId);
			}
		}
		const rootNodes = sortEventsByTimestamp(
			rootIds.map(eventId => this.eventDataStore.eventsCache.get(eventId)).filter(isEventNode),
			'desc',
		);
		return rootNodes.flatMap(eventNode => this.getFlatExpandedList(eventNode));
	}

	@computed
	public get isSelectedEventLoading() {
		return this.selectedNode !== null && this.selectedEvent === null;
	}

	// we need this property for correct virtualized tree render -
	// to get event key by index in tree and list length calculation.
	@computed
	public get nodesList() {
		const rootIds = this.eventDataStore.rootEventIds.slice();

		if (this.eventDataStore.targetNodeParents.length) {
			const rootNode = this.eventDataStore.targetNodeParents[0];

			if (
				(isRootEvent(rootNode) || rootNode.isUnknown) &&
				!this.eventDataStore.rootEventIds.includes(rootNode.eventId)
			) {
				rootIds.push(rootNode.eventId);
			}
		}

		const rootNodes = sortEventsByTimestamp(
			rootIds.map(eventId => this.eventDataStore.eventsCache.get(eventId)).filter(isEventNode),
			'desc',
		);

		return rootNodes.flatMap(eventNode =>
			this.getNodesList(
				eventNode,
				[],
				[...this.eventDataStore.targetNodeParents, this.eventDataStore.targetNode].filter(
					isEventNode,
				),
			),
		);
	}

	@computed
	public get selectedPath(): EventTreeNode[] {
		if (this.selectedNode == null) {
			return [];
		}

		return [
			...this.getParentNodes(this.selectedNode.eventId, this.eventDataStore.eventsCache),
			this.selectedNode,
		];
	}

	@computed
	public get selectedPathTimestamps() {
		if (!this.selectedPath.length) return null;

		const selectedPath = this.selectedPath;

		const firstKnownEvent = selectedPath.filter(node => !node.isUnknown)[0];

		const timestamps = {
			startEventId: firstKnownEvent.eventId,
			startTimestamp: timestampToNumber(firstKnownEvent.startTimestamp),
			endEventId: firstKnownEvent.eventId,
			endTimestamp: timestampToNumber(firstKnownEvent.startTimestamp),
		};

		const eventNodes = this.getNodesList(firstKnownEvent, []);

		if (eventNodes.length > 1 && eventNodes[1]) {
			timestamps.startTimestamp = timestampToNumber(eventNodes[1].startTimestamp);
			timestamps.endTimestamp = timestamps.startTimestamp;

			for (let i = 1; eventNodes[i]; i++) {
				timestamps.endEventId = eventNodes[i].eventId;
				const parents = this.getParentNodes(eventNodes[i].eventId, this.eventDataStore.eventsCache);
				if (parents?.length === 1) {
					const eventTimestamp = timestampToNumber(eventNodes[i].startTimestamp);

					if (eventTimestamp < timestamps.startTimestamp) {
						timestamps.startTimestamp = eventTimestamp;
					}

					if (eventTimestamp > timestamps.endTimestamp) {
						timestamps.endTimestamp = eventTimestamp;
					}
				}
			}
		}

		return timestamps;
	}

	@action
	public setHoveredEvent(event: EventTreeNode | null) {
		if (event !== this.hoveredEvent) {
			this.hoveredEvent = event;
			this.graphStore.setHoveredTimestamp(event);
		}
	}

	@action
	public toggleNode = (eventTreeNode: EventTreeNode) => {
		const isExpanded = !this.isExpandedMap.get(eventTreeNode.eventId);
		this.isExpandedMap.set(eventTreeNode.eventId, isExpanded);
	};

	@action
	public selectNode = (eventTreeNode: EventTreeNode | null) => {
		if (eventTreeNode?.isUnknown) return;

		if (eventTreeNode === null || eventTreeNode.eventId !== this.selectedNode?.eventId) {
			this.selectedNode = eventTreeNode;
		}
	};

	@action
	public scrollToEvent = (eventId: string) => {
		let index = -1;
		if (!this.viewStore.flattenedListView) {
			const parents = this.getParentNodes(eventId, this.eventDataStore.eventsCache);
			[...parents.map(parentNode => parentNode.eventId), eventId].forEach(id => {
				const eventIndex = this.nodesList.findIndex(ev => ev.eventId === id);
				if (eventIndex !== -1 && id !== eventId) this.isExpandedMap.set(id, true);
				if (id === eventId) this.scrolledIndex = new Number(eventIndex);
			});
		} else {
			index = this.flattenedEventList.findIndex(event => event.eventId === eventId);
			this.scrolledIndex = index !== -1 ? new Number(index) : null;
		}
	};

	@action
	public goToEvent = async (savedEventNode: EventTreeNode | EventAction) => {
		this.selectedNode = null;
		this.selectedEvent = null;
		this.graphStore.setTimestamp(timestampToNumber(savedEventNode.startTimestamp));
		this.workspaceStore.viewStore.activePanel = this;

		const timeRange = calculateTimeRange(
			timestampToNumber(savedEventNode.startTimestamp),
			this.graphStore.interval,
		);

		this.eventDataStore.fetchEventTree({
			timeRange,
			filter: this.filterStore.filter,
			targetEventId: savedEventNode.eventId,
		});
	};

	@action
	public onRangeChange = (timestampFrom: number) => {
		const timeRange = calculateTimeRange(timestampFrom, this.graphStore.interval);

		this.eventDataStore.fetchEventTree({
			timeRange,
			filter: this.filterStore.filter,
		});

		if (this.workspaceStore.viewStore.panelsLayout[0] < 20) {
			this.workspaceStore.viewStore.setPanelsLayout([45, 30, 25, 0]);
		}
	};

	@action
	public expandPath = (selectedIds: string[]) => {
		if (selectedIds.length === 0) return;

		let headNode: EventTreeNode | undefined;
		let children = this.nodesList;

		for (let i = 0; i < selectedIds.length; i++) {
			headNode = children.find(node => node.eventId === selectedIds[i]);

			if (headNode && !this.isExpandedMap.get(headNode.eventId) && i !== selectedIds.length - 1) {
				this.toggleNode(headNode);
			}
			children = (headNode && this.getChildrenNodes(headNode.eventId)) || [];
		}
		if (headNode) {
			this.selectNode(headNode);
			this.scrollToEvent(headNode.eventId);
		}
	};

	@action
	private onSelectedNodeChange = (selectedNode: EventTreeNode | null) => {
		if (selectedNode && selectedNode.eventId !== this.selectedEvent?.eventId) {
			this.selectedEvent = null;
			this.selectedParentNode = null;
			this.selectedNode = selectedNode;
			this.eventDataStore.fetchDetailedEventInfo(selectedNode);
		} else if (selectedNode === null) {
			this.selectedNode = null;
			this.selectedEvent = null;
			this.selectedParentNode = null;
		}
	};

	private onSelectedEventChange = (selectedEvent: EventAction | null) => {
		if (!selectedEvent) return;

		if (this.viewStore.eventsPanelArea === 100) {
			this.viewStore.eventsPanelArea = 50;
		}
	};

	@action
	private onViewChange = () => {
		if (this.selectedNode) {
			this.scrollToEvent(this.selectedNode.eventId);
		}
	};

	@action
	public onTargetEventLoad = (event: EventAction, node: EventTreeNode) => {
		this.selectedEvent = event;
		if (node.eventId !== this.selectedNode?.eventId) {
			this.selectedNode = node;
		}
	};

	@action
	public onTargetNodeAddedToTree = (targetPath: string[]) => {
		if (this.targetNodeId) {
			this.expandPath(targetPath);

			const targetNode = this.eventDataStore.eventsCache.get(this.targetNodeId);
			if (targetNode) {
				this.targetNodeId = null;
			}
		}
	};

	isNodeSelected(eventTreeNode: EventTreeNode) {
		if (this.selectedNode == null) {
			return false;
		}

		return this.selectedPath.some(n => n.eventId === eventTreeNode.eventId);
	}

	private init = async (defaultState: EventStoreDefaultStateType) => {
		let initialState = !defaultState || typeof defaultState === 'string' ? {} : defaultState;

		if (typeof defaultState === 'string') {
			try {
				const event = await this.api.events.getEvent(defaultState);
				this.filterStore.setRange(
					getRangeFromTimestamp(timestampToNumber(event.startTimestamp), this.graphStore.interval),
				);
				initialState = { ...initialState, selectedEventId: event.eventId, targetEvent: event };
				this.goToEvent(event);
			} catch (error) {
				console.error(`Couldnt fetch target event node ${defaultState}`);
				this.eventDataStore.fetchEventTree({
					filter: this.filterStore.filter,
					timeRange: this.filterStore.range,
					targetEventId: initialState.selectedEventId,
				});
			}
		} else if (isEvent(initialState.targetEvent)) {
			if (defaultState?.targetEventBodyRange) {
				this.selectedBodyFilter = defaultState.targetEventBodyRange;
			}
			this.goToEvent(initialState.targetEvent);
		} else {
			this.eventDataStore.fetchEventTree({
				filter: this.filterStore.filter,
				timeRange: this.filterStore.range,
				targetEventId: initialState.selectedEventId,
			});
		}
	};

	private onIntervalChange = (interval: number) => {
		const intervalMs = interval * 60 * 1000;
		let timestampFrom = this.filterStore.timestampFrom;
		let timestampTo = this.filterStore.timestampFrom + intervalMs;
		const now = moment.utc().valueOf();
		if (timestampTo > now) {
			timestampTo = now;
			timestampFrom = timestampTo - intervalMs;
		}
		const timeRange: TimeRange = [timestampFrom, timestampTo];
		this.eventDataStore.fetchEventTree({
			filter: this.filterStore.filter,
			timeRange,
			targetEventId: this.selectedNode?.eventId,
		});
	};

	private getNodesList = (
		eventTreeNode: EventTreeNode,
		parents: string[],
		targetNodes: EventTreeNode[] = [],
	): EventTreeNode[] => {
		const childList = this.getChildrenNodes(eventTreeNode.eventId);

		const targetNode = targetNodes.find(eventNode => eventNode.parentId === eventTreeNode.eventId);

		if (targetNode && !childList.some(childEvent => childEvent.eventId === targetNode.eventId)) {
			childList.push(targetNode);
		}

		if (this.isExpandedMap.get(eventTreeNode.eventId)) {
			const path = [
				eventTreeNode,
				...childList.flatMap(eventNode =>
					this.getNodesList(eventNode, [...parents, eventTreeNode.eventId], targetNodes),
				),
			];

			return path;
		}

		return [eventTreeNode];
	};

	private getFlatExpandedList = (
		eventTreeNode: EventTreeNode,
		parents: string[] = [],
	): EventTreeNode[] => {
		const childList = this.getChildrenNodes(eventTreeNode.eventId);
		return [
			eventTreeNode,
			...childList.flatMap(node =>
				this.getFlatExpandedList(node, [...parents, eventTreeNode.eventId]),
			),
		];
	};

	private getNodesPath(path: string[], nodes: EventTreeNode[]): EventTreeNode[] {
		if (path.length === 0 || nodes.length === 0) {
			return [];
		}
		const [currentId, ...rest] = path;
		const targetNode = nodes.find(n => n.eventId === currentId);
		const childList = targetNode ? this.getChildrenNodes(targetNode.eventId) : [];
		return targetNode ? [targetNode, ...this.getNodesPath(rest, childList)] : [];
	}

	private onHoveredEventChange = (hoveredEvent: EventTreeNode | null) => {
		if (hoveredEvent !== null) {
			this.graphStore.setTimestamp(timestampToNumber(hoveredEvent.startTimestamp));
		}
	};

	public getParentNodes(eventId: string, cache: Map<string, EventTreeNode>): EventTreeNode[] {
		let event = cache.get(eventId);
		const path = [];

		while (event && event?.parentId !== null) {
			event = cache.get(event.parentId);
			path.unshift(event);
		}

		return path.filter(isEventNode);
	}

	public getChildrenNodes(parentId: string) {
		return sortEventsByTimestamp(
			(this.eventDataStore.parentChildrensMap.get(parentId) || [])
				.map(childrenId => this.eventDataStore.eventsCache.get(childrenId))
				.filter(isEventNode),
			'asc',
		);
	}

	public dispose = () => {
		this.filterStore.dispose();
		this.searchStore.dispose();
		this.eventDataStore.stopCurrentRequests();
	};

	public applyFilter = (filter: EventFilterState) => {
		this.filterHistoryStore.onEventFilterSubmit(filter);

		this.eventDataStore.fetchEventTree({ filter, timeRange: this.filterStore.range });
	};

	public clearFilter = () => {
		const defaultFilter = this.filterStore.resetEventsFilter();
		this.eventDataStore.fetchEventTree({
			filter: defaultFilter,
			timeRange: this.filterStore.range,
		});
	};

	public changeEventsRange = (minutesOffset: number) => {
		const timestampFrom = moment
			.utc(this.filterStore.timestampFrom)
			.add(minutesOffset, 'minutes')
			.valueOf();
		const timestampTo = moment
			.utc(timestampFrom)
			.add(this.graphStore.interval, 'minutes')
			.valueOf();

		this.eventDataStore.fetchEventTree({
			timeRange: [timestampFrom, timestampTo],
			filter: this.filterStore.filter,
		});
	};
}<|MERGE_RESOLUTION|>--- conflicted
+++ resolved
@@ -89,11 +89,9 @@
 
 		reaction(() => this.hoveredEvent, this.onHoveredEventChange);
 
-<<<<<<< HEAD
 		reaction(() => this.selectedEvent, this.onSelectedEventChange);
-=======
+
 		reaction(() => this.graphStore.interval, this.onIntervalChange);
->>>>>>> 77d2f06e
 	}
 
 	@observable.ref selectedNode: EventTreeNode | null = null;
