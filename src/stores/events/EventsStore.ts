--- conflicted
+++ resolved
@@ -370,27 +370,13 @@
 			return;
 		}
 
-<<<<<<< HEAD
-		const {
-			filter,
-			panelArea = 100,
-			selectedNodesPath,
-			search,
-			flattenedListView,
-			selectedParentId,
-		} = initialState;
-		this.viewStore.eventsPanelArea = panelArea;
-
-		this.filterStore = new FilterStore({ eventsFilter: filter });
-=======
 		this.viewStore.eventsPanelArea = isInitialEntity(initialState)
-			? PanelArea.P100
-			: initialState.panelArea || PanelArea.P100;
+			? 100
+			: initialState.panelArea || 100;
 
 		this.filterStore = new FilterStore({
 			eventsFilter: !isInitialEntity(initialState) ? initialState.filter : undefined,
 		});
->>>>>>> 9553b46e
 		this.searchStore = new EventsSearchStore(this.api, this, this.graphStore, {
 			searchPatterns: !isInitialEntity(initialState) ? initialState.search : [],
 		});
