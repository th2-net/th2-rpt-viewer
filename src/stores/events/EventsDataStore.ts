/** ****************************************************************************
 * Copyright 2020-2020 Exactpro (Exactpro Systems Limited)
 *
 * Licensed under the Apache License, Version 2.0 (the "License");
 * you may not use this file except in compliance with the License.
 * You may obtain a copy of the License at
 *
 *     http://www.apache.org/licenses/LICENSE-2.0
 *
 * Unless required by applicable law or agreed to in writing, software
 * distributed under the License is distributed on an "AS IS" BASIS,
 * WITHOUT WARRANTIES OR CONDITIONS OF ANY KIND, either express or implied.
 * See the License for the specific language governing permissions and
 * limitations under the License.
 ***************************************************************************** */

import { action, computed, IReactionDisposer, observable, reaction, runInAction, when } from 'mobx';
import { nanoid } from 'nanoid';
import ApiSchema from '../../api/ApiSchema';
import {
	convertEventActionToEventTreeNode,
	getErrorEventTreeNode,
	isRootEvent,
	unknownRoot,
} from '../../helpers/event';
import { EventTreeNode } from '../../models/EventAction';
import notificationsStore from '../NotificationsStore';
import EventsFilterStore from './EventsFilterStore';
import EventsStore from './EventsStore';
import EventsFilter from '../../models/filter/EventsFilter';
import { TimeRange } from '../../models/Timestamp';
import EventsSSEChannel from '../SSEChannel/EventsSSEChannel';
import { isAbortError } from '../../helpers/fetch';
import { getItemAt } from '../../helpers/array';
<<<<<<< HEAD
import { timestampToNumber } from '../../helpers/date';
=======
import BooksStore from '../BooksStore';
import { SearchDirection } from '../../models/search/SearchDirection';
>>>>>>> 335f9df0

interface FetchEventTreeOptions {
	timeRange: TimeRange;
	filter: EventsFilter | null;
	targetEventId?: string;
	scope: string;
}

export default class EventsDataStore {
	private CHILDREN_COUNT_LIMIT = 50;

	constructor(
		private eventStore: EventsStore,
		private filterStore: EventsFilterStore,
		private booksStore: BooksStore,
		private api: ApiSchema,
	) {
		reaction(() => this.targetNodePath, this.preloadSelectedPathChildren, {
			equals: (pathA: string[], pathB: string[]) => {
				return (
					Boolean(pathA && pathB) &&
					pathA.length === pathB.length &&
					pathA.every((id, index) => id === pathB[index])
				);
			},
		});
	}

	@observable.ref
	private eventTreeEventSource: EventsSSEChannel | null = null;

	@observable
	public eventsCache: Map<string, EventTreeNode> = new Map();

	@observable
	public parentChildrensMap: Map<string, string[]> = new Map();

	@observable
	public loadingParentEvents: Map<string, boolean> = new Map();

	@observable
	public isLoadingChildren: Map<string, boolean> = new Map();

	@observable
	public isLoadingSelectedEvent = false;

	@observable
	public isError = false;

	@observable
	public hasUnloadedChildren: Map<string, boolean> = new Map();

	@observable
	public rootEventIds: string[] = [];

	@observable.ref
	public targetNode: EventTreeNode | null = null;

	@observable.ref
	public targetNodeParents: EventTreeNode[] = [];

	@computed
	public get targetNodePath() {
		if (!this.targetNode) return null;
		const parentIds = this.eventStore
			.getParentNodes(this.targetNode.eventId, this.eventsCache)
			.map(parentEventNode => parentEventNode.eventId);
		return [...parentIds, this.targetNode.eventId];
	}

	@computed
	public get isLoading(): boolean {
		return (
			Boolean(this.eventTreeEventSource && this.eventTreeEventSource.isLoading) ||
			[...this.loadingParentEvents.values()].some(Boolean)
		);
	}

	@action
	public fetchEventTree = async (options: FetchEventTreeOptions) => {
		const { timeRange, filter, targetEventId, scope } = options;

		const bookId = this.booksStore.selectedBook.name;

		this.resetEventsTreeState();

		this.eventStore.selectedNode = null;
		this.eventStore.selectedEvent = null;

		this.filterStore.setRange(timeRange);
		this.filterStore.setEventsFilter(filter);

		if (targetEventId) {
			this.loadTargetNode(targetEventId);
		}

		this.eventStore.searchStore.onFilterChange();

		try {
			this.eventTreeEventSource?.stop();
			this.eventTreeEventSource = new EventsSSEChannel(
				{
					timeRange,
					filter,
					sseParams: {
						searchDirection: 'next',
						// load 1 more to see if there are more children
						limitForParent: this.CHILDREN_COUNT_LIMIT + 1,
						bookId,
						scope,
					},
				},
				{
					onResponse: this.handleIncomingEventTreeNodes,
					onError: this.onEventTreeFetchError,
				},
			);

			this.eventTreeEventSource.subscribe();
		} catch (error) {
			this.resetEventsTreeState({ isError: true });
		}
	};

	@action
	private handleIncomingEventTreeNodes = (events: EventTreeNode[]) => {
		const newEntries: [string, EventTreeNode][] = events.map(event => [event.eventId, event]);
		const eventsMap: Map<string, EventTreeNode> = observable.map(
			new Map([...this.eventsCache, ...newEntries]),
			{ deep: false },
		);
		this.eventsCache = eventsMap;

		const eventsByParentId: { [parentEventId: string]: EventTreeNode[] } = {};
		const rootEvents: EventTreeNode[] = [];

		for (let i = 0; i < events.length; i++) {
			const event = events[i];
			if (event.parentId === null) {
				rootEvents.push(event);
			} else {
				eventsByParentId[event.parentId] = (eventsByParentId[event.parentId] || []).concat(event);
			}
		}

		const updatedParentChildrenMapEntries: Map<string, string[]> = observable.map();

		Object.keys(eventsByParentId).forEach(parentId => {
			const cachedEventChildren = this.parentChildrensMap.get(parentId) || [];
			if (cachedEventChildren.length < this.CHILDREN_COUNT_LIMIT) {
				const fetchedEventChildren = eventsByParentId[parentId]
					.map(event => event.eventId)
					.filter(eventId => !cachedEventChildren.includes(eventId));

				let childrenUpdate = cachedEventChildren.concat(fetchedEventChildren);

				if (childrenUpdate.length > this.CHILDREN_COUNT_LIMIT) {
					childrenUpdate = childrenUpdate.slice(0, this.CHILDREN_COUNT_LIMIT);
					this.hasUnloadedChildren.set(parentId, true);
				}
				updatedParentChildrenMapEntries.set(parentId, childrenUpdate);
			} else {
				this.hasUnloadedChildren.set(parentId, true);
			}
			if (!this.eventsCache.get(parentId) && !this.loadingParentEvents.has(parentId)) {
				this.loadParentNodes(parentId);
				this.loadingParentEvents.set(parentId, true);
			}
		});

		this.parentChildrensMap = observable.map(
			new Map([...this.parentChildrensMap, ...updatedParentChildrenMapEntries]),
		);

		if (rootEvents.length > 0) {
			this.rootEventIds = [
				...this.rootEventIds,
				...rootEvents
					.filter(rootEvent => !this.rootEventIds.includes(rootEvent.eventId))
					.map(({ eventId }) => eventId),
			];
		}
	};

	@action
	private onEventTreeFetchError = (e: Event) => {
		notificationsStore.handleSSEError(e);
		this.resetEventsTreeState({ isError: true });
	};

	private parentNodesLoaderAC: AbortController | null = null;

	private loadedParentNodes: EventTreeNode[][] = [];

	private parentNodesUpdateScheduler: number | null = null;

	private onParentEventsLoadedSub: IReactionDisposer | null = null;

	@action
	private loadParentNodes = async (parentId: string, isTargetNodes = false) => {
		if (!this.parentNodesUpdateScheduler) {
			this.parentNodesUpdateScheduler = window.setInterval(this.parentNodesUpdater, 600);

			this.onParentEventsLoadedSub = when(
				() => this.rootEventIds.length > 0 && !this.isLoading,
				() => {
					if (this.parentNodesUpdateScheduler) {
						window.clearInterval(this.parentNodesUpdateScheduler);
						this.parentNodesUpdateScheduler = null;
						this.parentNodesUpdater();
					}
				},
			);
		}
		let isAborted = false;
		const parentNodes: EventTreeNode[] = [];
		let currentParentId: string | null = parentId;
		let currentParentEvent = null;

		try {
			this.parentNodesLoaderAC = new AbortController();

			while (typeof currentParentId === 'string') {
				this.loadingParentEvents.set(currentParentId, true);
				// eslint-disable-next-line no-await-in-loop
				currentParentEvent = await this.api.events.getEvent(
					currentParentId,
					this.parentNodesLoaderAC.signal,
					{ probe: true },
				);

				if (!currentParentEvent) break;

				const parentNode = convertEventActionToEventTreeNode(currentParentEvent);
				parentNodes.unshift(parentNode);
				currentParentId = parentNode.parentId;
			}
		} catch (error) {
			console.error(error);
			if (!isAbortError(error)) {
				notificationsStore.addMessage({
					notificationType: 'genericError',
					header: `Error occured while fetching event ${currentParentId}`,
					description: 'Something went wrong',
					id: nanoid(),
					type: 'error',
				});
			} else {
				isAborted = true;
			}
		} finally {
			if (!isAborted) {
				let rootNode = getItemAt(parentNodes, 0);

				if (!rootNode || !isRootEvent(rootNode)) {
					const cachedRootNode =
						rootNode && rootNode.parentId !== null ? this.eventsCache.get(rootNode.parentId) : null;
					if (cachedRootNode) {
						rootNode = cachedRootNode;
					} else {
						rootNode = unknownRoot;
						parentNodes.unshift(getErrorEventTreeNode(rootNode?.parentId || parentId));
					}
					parentNodes.unshift(rootNode);
				}

				parentNodes.forEach(eventNode => {
					if (!this.eventsCache.has(eventNode.eventId)) {
						this.eventsCache.set(eventNode.eventId, eventNode);
					}
				});
				if (isTargetNodes) {
					parentNodes.forEach(parentNode => {
						this.eventStore.isExpandedMap.set(parentNode.eventId, true);
						this.loadingParentEvents.set(parentNode.eventId, false);
					});
					this.targetNodeParents = parentNodes;
					if (
						rootNode &&
						(isRootEvent(rootNode) || rootNode.isUnknown) &&
						!this.rootEventIds.includes(rootNode.eventId)
					) {
						if (this.eventStore.targetNodeId) {
							this.eventStore.scrollToEvent(this.eventStore.targetNodeId);
						}
						this.rootEventIds.push(rootNode.eventId);
					}
				} else {
					this.loadedParentNodes.push(parentNodes);
				}
			}
		}
	};

	@action
	private parentNodesUpdater = () => {
		const parentNodes = this.loadedParentNodes;
		if (!parentNodes.length) return;

		const parentChildrenMapUpdate: Map<string, string[]> = new Map();
		const parentLoadingStatusUpdate: Map<string, boolean> = new Map();
		const rootNodes: string[] = [];

		parentNodes.forEach(parentNodePath => {
			for (let i = 0; i < parentNodePath.length; i++) {
				const event = parentNodePath[i];

				const { parentId, eventId } = event;

				if (isRootEvent(event) && !rootNodes.includes(eventId)) {
					rootNodes.push(eventId);
				}

				if (parentId !== null) {
					const siblings = this.parentChildrensMap.get(parentId) || [];

					if (!siblings.includes(event.eventId)) {
						siblings.push(event.eventId);
						parentChildrenMapUpdate.set(parentId, [...new Set(siblings)]);
					}
				}

				parentLoadingStatusUpdate.set(event.eventId, false);
			}
		});

		if (rootNodes.length !== 0) {
			this.rootEventIds = [
				...this.rootEventIds,
				...rootNodes.filter(eventId => !this.rootEventIds.includes(eventId)),
			];
		}

		this.parentChildrensMap = observable.map(
			new Map([...this.parentChildrensMap, ...parentChildrenMapUpdate]),
			{
				deep: false,
			},
		);
		this.loadingParentEvents = observable.map(
			new Map([...this.loadingParentEvents, ...parentLoadingStatusUpdate]),
		);
		this.loadedParentNodes = [];
	};

	private childrenLoaders: {
		[parentId: string]: {
			loader: EventsSSEChannel;
			initialCount: number;
		};
	} = {};

	@observable
	public childrenAreUnknown: Map<string, boolean> = new Map();

	@action
	public loadChildren = async (parentId: string) => {
		if (!this.booksStore.selectedBook) return;
		if (this.childrenLoaders[parentId]) {
			this.childrenLoaders[parentId].loader.stop();
			delete this.childrenLoaders[parentId];
		}

		const parentNode = this.eventsCache.get(parentId);

		if (parentNode) {
			const eventsChildren = this.eventStore.getChildrenNodes(parentId);

			const lastChild = getItemAt(eventsChildren, eventsChildren.length - 1);

			const loader = new EventsSSEChannel(
				{
					timeRange: [this.filterStore.timestampFrom, this.filterStore.timestampTo],
					filter: this.filterStore.filter,
					sseParams: {
						parentEvent: parentId,
						resumeFromId: lastChild?.eventId,
						// load 1 more to see if there are more children
						resultCountLimit: this.CHILDREN_COUNT_LIMIT + 1,
						searchDirection: SearchDirection.Next,
						bookId: this.booksStore.selectedBook.name,
						scope: this.eventStore.scope!,
					},
				},
				{
					onResponse: events => this.onEventChildrenChunkLoaded(events, parentId),
					onError: this.onEventTreeFetchError,
					onClose: events => this.onEventChildrenLoadEnd(events, parentId),
				},
				{
					chunkSize: this.CHILDREN_COUNT_LIMIT + 1,
				},
			);

			this.childrenLoaders[parentId] = {
				loader,
				initialCount: eventsChildren.length,
			};

			this.childrenLoaders[parentId].loader.subscribe();
		}
	};

	@action
	private onEventChildrenChunkLoaded = (events: EventTreeNode[], parentId: string) => {
		if (events.length === 0) return;

		const childList = this.parentChildrensMap.get(parentId) || [];
		// eslint-disable-next-line no-param-reassign
		events = events.filter(event => !childList.includes(event.eventId));

		const initialCount = this.childrenLoaders[parentId].initialCount;
		const expectedChildrenCountLoaded =
			(Math.floor(initialCount / this.CHILDREN_COUNT_LIMIT) + 1) * this.CHILDREN_COUNT_LIMIT;

		if (childList.length + events.length > expectedChildrenCountLoaded) {
			// eslint-disable-next-line no-param-reassign
			events = events.slice(0, expectedChildrenCountLoaded - childList.length);
		}

		events.forEach(event => this.childrenAreUnknown.set(event.eventId, true));

		const newEntries: [string, EventTreeNode][] = events.map(event => [event.eventId, event]);
		const eventsMap: Map<string, EventTreeNode> = observable.map(
			new Map([...this.eventsCache, ...newEntries]),
			{ deep: false },
		);
		this.eventsCache = eventsMap;
		this.parentChildrensMap.set(parentId, [...childList, ...events.map(event => event.eventId)]);
	};

	@action
	private onEventChildrenLoadEnd = (events: EventTreeNode[], parentId: string) => {
		if (events.length === 0) {
			this.hasUnloadedChildren.set(parentId, false);
		} else {
			const childList = this.parentChildrensMap.get(parentId) || [];
			// eslint-disable-next-line no-param-reassign
			events = events.filter(event => !childList.includes(event.eventId));
			const initialCount = this.childrenLoaders[parentId].initialCount;
			const expectedChildrenCountLoaded =
				(Math.floor(initialCount / this.CHILDREN_COUNT_LIMIT) + 1) * this.CHILDREN_COUNT_LIMIT;

			if (childList.length + events.length > expectedChildrenCountLoaded) {
				this.hasUnloadedChildren.set(parentId, true);
				// eslint-disable-next-line no-param-reassign
				events = events.slice(0, expectedChildrenCountLoaded - childList.length);
			} else {
				this.hasUnloadedChildren.set(parentId, false);
			}

			this.onEventChildrenChunkLoaded(events, parentId);
		}
		this.isLoadingChildren.set(parentId, false);
		delete this.childrenLoaders[parentId];
	};

	private targetEventAC: AbortController | null = null;

	private targetEventLoadSubscription: IReactionDisposer | null = null;

	@action
	public loadTargetNode = async (targetEventId: string | null) => {
		if (this.targetEventLoadSubscription) {
			this.targetEventLoadSubscription();
		}
		this.isPreloadingTargetEventsChildren.clear();
		this.targetNode = null;
		this.targetEventAC?.abort();

		this.eventStore.targetNodeId = targetEventId;
		if (targetEventId) {
			this.targetEventLoadSubscription = when(
				() => this.targetNodePath !== null && this.rootEventIds.includes(this.targetNodePath[0]),
				() => {
					if (this.targetNodePath) {
						this.eventStore.onTargetNodeAddedToTree(this.targetNodePath);
					}
				},
			);
			try {
				this.targetEventAC = new AbortController();
				const event = await this.api.events.getEvent(targetEventId, this.targetEventAC.signal);
				const targetEventTimestamp = timestampToNumber(event.startTimestamp);
				// TODO: add filtering too see if target event matches current filter
				if (
					targetEventTimestamp < this.filterStore.timestampFrom ||
					targetEventTimestamp > this.filterStore.timestampTo
				) {
					this.targetEventLoadSubscription();
					this.targetEventAC = null;
					this.targetNode = null;
					this.eventStore.targetNodeId = null;
					return;
				}
				const targetNode = convertEventActionToEventTreeNode(event);
				if (targetNode.parentId !== null) {
					this.loadParentNodes(targetNode.parentId, true);
				}
				this.eventsCache.set(targetNode.eventId, targetNode);
				this.eventStore.onTargetEventLoad(event, targetNode);
				this.targetNode = targetNode;
			} catch (error) {
				console.error(`Couldnt fetch target event node ${targetEventId}`);
				this.eventStore.targetNodeId = null;
				this.targetEventLoadSubscription();
			}
		} else {
			this.targetEventAC?.abort();
		}
	};

	private detailedEventAC: AbortController | null = null;

	@action
	public fetchDetailedEventInfo = async (selectedNode: EventTreeNode | null) => {
		if (!selectedNode) return;

		this.detailedEventAC?.abort();
		this.detailedEventAC = new AbortController();

		this.isLoadingSelectedEvent = true;
		try {
			const event = await this.api.events.getEvent(
				selectedNode.eventId,
				this.detailedEventAC.signal,
			);
			runInAction(() => {
				this.eventStore.selectedEvent = event;
			});
		} catch (error) {
			console.error(`Error occurred while loading event ${selectedNode.eventId}`);
		} finally {
			this.isLoadingSelectedEvent = false;
		}
	};

	public stopCurrentRequests = () => {
		if (this.eventTreeEventSource) {
			this.eventTreeEventSource.stop();
			this.eventTreeEventSource = null;
		}

		const pendingChildrenLoaders = Object.values(this.childrenLoaders);
		pendingChildrenLoaders.forEach(loader => loader.loader.stop());

		this.childrenLoaders = {};

		if (this.onParentEventsLoadedSub) {
			this.onParentEventsLoadedSub();
		}

		if (this.parentNodesLoaderAC) {
			this.parentNodesLoaderAC.abort();
		}
		this.loadedParentNodes = [];
		if (this.parentNodesUpdateScheduler) {
			window.clearInterval(this.parentNodesUpdateScheduler);
			this.parentNodesUpdateScheduler = null;
		}

		this.targetEventAC?.abort();

		if (this.targetEventLoadSubscription) {
			this.targetEventLoadSubscription();
		}
	};

	@action
	public resetEventsTreeState = (initialState: Partial<{ isError: boolean }> = {}) => {
		this.stopCurrentRequests();
		const { isError = false } = initialState;

		this.isError = isError;

		this.rootEventIds = [];
		this.eventsCache.clear();
		this.parentChildrensMap.clear();
		this.loadingParentEvents.clear();
		this.isLoadingChildren.clear();
		this.hasUnloadedChildren.clear();
		this.eventStore.isExpandedMap.clear();
		this.targetNode = null;
		this.targetNodeParents = [];
		this.isPreloadingTargetEventsChildren.clear();
	};

	private isPreloadingTargetEventsChildren: Map<string, boolean> = new Map();

	private preloadSelectedPathChildren = (selectedPath: string[] | null) => {
		if (selectedPath) {
			selectedPath
				.filter(eventId => {
					const loadedChildren = this.parentChildrensMap.get(eventId);
					return !loadedChildren || loadedChildren.length < this.CHILDREN_COUNT_LIMIT;
				})
				.forEach(eventId => {
					if (!this.isPreloadingTargetEventsChildren.get(eventId)) {
						this.loadChildren(eventId);
						this.isPreloadingTargetEventsChildren.set(eventId, true);
					}
				});
		}
	};

	public onScopeChange = (scope: string | null) => {
		if (scope) {
			this.fetchEventTree({
				filter: this.filterStore.filter,
				timeRange: this.filterStore.range,
				scope,
			});
		}
	};
}<|MERGE_RESOLUTION|>--- conflicted
+++ resolved
@@ -32,12 +32,9 @@
 import EventsSSEChannel from '../SSEChannel/EventsSSEChannel';
 import { isAbortError } from '../../helpers/fetch';
 import { getItemAt } from '../../helpers/array';
-<<<<<<< HEAD
 import { timestampToNumber } from '../../helpers/date';
-=======
 import BooksStore from '../BooksStore';
 import { SearchDirection } from '../../models/search/SearchDirection';
->>>>>>> 335f9df0
 
 interface FetchEventTreeOptions {
 	timeRange: TimeRange;
