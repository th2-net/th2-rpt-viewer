--- conflicted
+++ resolved
@@ -16,7 +16,7 @@
 
 import { action, computed, observable, reaction, toJS } from 'mobx';
 import { nanoid } from 'nanoid';
-import { SearchStore } from 'modules/search/stores/SearchStore';
+import { SearchStore, FilterEntry } from 'modules/search/stores/SearchStore';
 import { IFilterConfigStore, ISearchStore } from 'models/Stores';
 import MessagesStore, {
 	MessagesStoreDefaultStateType,
@@ -32,14 +32,8 @@
 import { TimeRange } from '../../models/Timestamp';
 import WorkspacesStore, { WorkspacesUrlState } from './WorkspacesStore';
 import { WorkspacePanelsLayout } from '../../components/workspace/WorkspaceSplitter';
-<<<<<<< HEAD
 import { SessionHistoryStore } from '../messages/SessionHistoryStore';
-import { getRangeFromTimestamp } from '../../helpers/date';
-=======
-import { FilterEntry, SearchStore } from '../SearchStore';
-import { SessionsStore } from '../messages/SessionsStore';
 import { getRangeFromTimestamp, timestampToNumber } from '../../helpers/date';
->>>>>>> 83c03bc9
 import { isAbortError } from '../../helpers/fetch';
 import { getObjectKeys } from '../../helpers/object';
 import MessagesViewTypesStore from '../messages/MessagesViewTypesStore';
@@ -69,21 +63,13 @@
 
 	public viewStore: WorkspaceViewStore;
 
-<<<<<<< HEAD
 	public searchStore: ISearchStore;
-=======
-	public searchStore: SearchStore;
->>>>>>> 83c03bc9
 
 	public id = nanoid();
 
 	constructor(
 		private workspacesStore: WorkspacesStore,
-<<<<<<< HEAD
 		private sessionsStore: SessionHistoryStore,
-=======
-		private sessionsStore: SessionsStore,
->>>>>>> 83c03bc9
 		private messageDisplayRulesStore: MessageDisplayRulesStore,
 		private filterConfigStore: IFilterConfigStore,
 		private api: ApiSchema,
@@ -94,25 +80,15 @@
 			api,
 			this.workspacesStore.filtersHistoryStore,
 			this.sessionsStore,
-<<<<<<< HEAD
 			this.filterConfigStore,
-=======
->>>>>>> 83c03bc9
 		);
 		this.viewStore = new WorkspaceViewStore({
 			panelsLayout: initialState.layout,
 		});
-<<<<<<< HEAD
 		this.eventsStore = new EventsStore(this, this.filterConfigStore, this.api, initialState.events);
 		this.messagesStore = new MessagesStore(
 			this,
 			this.filterConfigStore,
-=======
-		this.eventsStore = new EventsStore(this, this.searchStore, this.api, initialState.events);
-		this.messagesStore = new MessagesStore(
-			this,
-			this.searchStore,
->>>>>>> 83c03bc9
 			this.api,
 			this.sessionsStore,
 			initialState.messages,
@@ -242,10 +218,6 @@
 	};
 
 	@action
-<<<<<<< HEAD
-	public onSearchResultItemSelect = (resultItem: EventTreeNode | EventAction | EventMessage) => {
-		this.onSavedItemSelect(resultItem);
-=======
 	public onSearchResultItemSelect = (
 		resultItem: EventTreeNode | EventAction | EventMessage,
 		filter?: { type: 'body' | 'bodyBinary'; entry: FilterEntry },
@@ -271,16 +243,11 @@
 		} else {
 			this.onSavedItemSelect(resultItem);
 		}
->>>>>>> 83c03bc9
 	};
 
 	@action
 	public onSearchResultGroupSelect = (timestamp: number, resultType: ActionType) => {
 		switch (resultType) {
-<<<<<<< HEAD
-			case ActionType.EVENT_TREE_NODE:
-=======
->>>>>>> 83c03bc9
 			case ActionType.EVENT_ACTION:
 				this.eventsStore.clearFilter();
 				this.eventsStore.filterStore.setEventsRange(
@@ -306,20 +273,17 @@
 		}
 	};
 
-<<<<<<< HEAD
 	public onFilterByParentEvent = (parentEvent: EventTreeNode) => {
 		this.searchStore.stopSearch();
 		this.searchStore.setFormType('event');
 		this.searchStore.updateForm({
 			parentEvent: parentEvent.eventId,
-			startTimestamp: parentEvent.startTimestamp,
+			startTimestamp: timestampToNumber(parentEvent.startTimestamp),
 		});
 
 		// TODO: expand search panel if it's collapsed & set active panel
 	};
 
-=======
->>>>>>> 83c03bc9
 	public dispose = () => {
 		// Delete all subscriptions and cancel pending requests
 		this.messagesStore.dispose();
