--- conflicted
+++ resolved
@@ -43,19 +43,8 @@
 import { TimeRange } from '../../models/Timestamp';
 import WorkspacesStore, { WorkspacesUrlState } from './WorkspacesStore';
 import { WorkspacePanelsLayout } from '../../components/workspace/WorkspaceSplitter';
-<<<<<<< HEAD
 import { timestampToNumber } from '../../helpers/date';
 import { getObjectKeys } from '../../helpers/object';
-=======
-import { SearchStore } from '../SearchStore';
-import { SessionsStore } from '../messages/SessionsStore';
-import { isAbortError } from '../../helpers/fetch';
-import MessageDisplayRulesStore from '../MessageDisplayRulesStore';
-import MessagesViewTypeStore from '../messages/MessagesViewTypeStore';
-import { IndexedDbStores, Settings } from '../../api/indexedDb';
-import notificationsStore from '../NotificationsStore';
-import { getArrayOfUniques } from '../../helpers/array';
->>>>>>> d3c9c0a9
 
 export interface WorkspaceUrlState {
 	events: Partial<EventStoreURLState>;
@@ -90,7 +79,6 @@
 		private bookmarksStore: IBookmarksStore,
 		private api: ApiSchema,
 		initialState: WorkspaceInitialState,
-		interval: number,
 	) {
 		this.searchStore = new SearchStore(
 			this.workspacesStore,
@@ -102,19 +90,7 @@
 		this.viewStore = new WorkspaceViewStore({
 			panelsLayout: initialState.layout,
 		});
-<<<<<<< HEAD
 		this.eventsStore = new EventsStore(this, this.filterConfigStore, this.api, initialState.events);
-=======
-		this.graphStore = new GraphStore(this.selectedStore, initialState.timeRange, interval);
-		this.eventsStore = new EventsStore(
-			this,
-			this.graphStore,
-			this.searchStore,
-			this.api,
-			this.workspacesStore.filtersHistoryStore,
-			initialState.events,
-		);
->>>>>>> d3c9c0a9
 		this.messagesStore = new MessagesStore(
 			this.filterConfigStore,
 			this.api,
@@ -125,41 +101,7 @@
 			},
 		);
 
-<<<<<<< HEAD
 		reaction(() => this.eventsStore.selectedNode, this.messagesStore.onSelectedEventChange);
-=======
-		this.messageViewStore = new MessagesViewTypeStore(
-			this.messageDisplayRulesStore,
-			this.messagesStore,
-		);
-
-		reaction(() => this.attachedMessagesIds, this.getAttachedMessages);
-
-		reaction(() => this.eventsStore.selectedEvent, this.onSelectedEventChange);
-
-		reaction(() => this.graphStore.eventInterval, this.saveInterval);
-	}
-
-	private saveInterval = (interval: number) => {
-		this.api.indexedDb
-			.updateDbStoreItem<Settings>(IndexedDbStores.SETTINGS, {
-				timestamp: 0,
-				interval,
-			})
-			.catch(() => {
-				this.api.indexedDb.addDbStoreItem<Settings>(IndexedDbStores.SETTINGS, {
-					timestamp: 0,
-					interval,
-				});
-			});
-	};
-
-	@observable
-	public attachedMessagesIds: Array<string> = [];
-
-	@observable
-	public attachedMessages: Array<EventMessage> = [];
->>>>>>> d3c9c0a9
 
 		reaction(() => this.bookmarksStore.messages, this.onMessagesBookmarkChange, {
 			fireImmediately: true,
@@ -186,64 +128,9 @@
 			sse: this.messagesStore.filterStore.filter,
 		};
 
-<<<<<<< HEAD
 		getObjectKeys(eventStoreState).forEach(key => {
 			if (eventStoreState[key] === undefined) {
 				delete eventStoreState[key];
-=======
-	@action
-	private getAttachedMessages = async (attachedMessagesIds: string[]) => {
-		this.isLoadingAttachedMessages = true;
-		if (this.attachedMessagesAC) {
-			this.attachedMessagesAC.abort();
-		}
-		this.attachedMessagesAC = new AbortController();
-		try {
-			const cachedMessages = this.attachedMessages.filter(message =>
-				attachedMessagesIds.includes(message.id),
-			);
-			const messagesToLoad = attachedMessagesIds.filter(
-				messageId => cachedMessages.findIndex(message => message.id === messageId) === -1,
-			);
-			const messages = await Promise.all(
-				messagesToLoad.map(id => this.api.messages.getMessage(id, this.attachedMessagesAC?.signal)),
-			);
-			const newStreams = getArrayOfUniques([
-				...messages.map(message => message.sessionId),
-				...this.messagesStore.filterStore.filter.streams,
-			]);
-
-			messages
-				.map(message => message.sessionId)
-				.filter(
-					(stream, index, self) =>
-						index === self.findIndex(str => str === stream) &&
-						!newStreams.slice(0, this.messagesStore.filterStore.SESSIONS_LIMIT).includes(stream),
-				)
-				.forEach(stream =>
-					notificationsStore.addMessage({
-						notificationType: 'genericError',
-						type: 'error',
-						header: `Sessions limit of ${this.messagesStore.filterStore.SESSIONS_LIMIT} reached.`,
-						description: `Session ${stream} not included in current sessions. 
-						 Attached messages from this session not included in workspace.`,
-						id: nanoid(),
-					}),
-				);
-
-			const messagesFiltered = messages.filter(message =>
-				newStreams
-					.slice(0, this.messagesStore.filterStore.SESSIONS_LIMIT)
-					.includes(message.sessionId),
-			);
-
-			this.attachedMessages = sortMessagesByTimestamp(
-				[...cachedMessages, ...messagesFiltered].filter(Boolean),
-			);
-		} catch (error) {
-			if (!isAbortError(error)) {
-				console.error('Error while loading attached messages', error);
->>>>>>> d3c9c0a9
 			}
 		});
 
@@ -282,8 +169,7 @@
 	};
 
 	@action
-<<<<<<< HEAD
-	public onSearchResultItemSelect = (
+	public onSearchResultItemSelect = async (
 		resultItem: EventTreeNode | EventAction | EventMessage,
 		isNewWorkspace?: boolean,
 	) => {
@@ -301,16 +187,8 @@
 					resultItem,
 				);
 			}
-=======
-	public onTimestampSelect = (timestamp: number, isTimestampApplied?: boolean) => {
-		this.graphStore.setTimestamp(timestamp);
-		if (isTimestampApplied) {
-			this.eventsStore.onRangeChange(timestamp);
-		}
-	};
->>>>>>> d3c9c0a9
-
-			const newWorkspace = this.workspacesStore.createWorkspace(initialWorkspaceState);
+
+			const newWorkspace = await this.workspacesStore.createWorkspace(initialWorkspaceState);
 			this.workspacesStore.addWorkspace(newWorkspace);
 		} else {
 			this.onSavedItemSelect(resultItem);
@@ -320,10 +198,10 @@
 	public onFilterByParentEvent = (parentEvent: EventTreeNode) => {
 		this.searchStore.stopSearch();
 		this.searchStore.setFormType('event');
-		this.searchStore.updateForm({
-			parentEvent: parentEvent.eventId,
-			startTimestamp: timestampToNumber(parentEvent.startTimestamp),
-		});
+		this.searchStore.filterEventsByParent(
+			parentEvent.eventId,
+			timestampToNumber(parentEvent.startTimestamp),
+		);
 
 		this.viewStore.setActivePanel(Panel.Search);
 		if (!this.viewStore.isExpanded(Panel.Search)) {
