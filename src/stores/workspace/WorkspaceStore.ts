/** ****************************************************************************
 * Copyright 2020-2020 Exactpro (Exactpro Systems Limited)
 *
 * Licensed under the Apache License, Version 2.0 (the "License");
 * you may not use this file except in compliance with the License.
 * You may obtain a copy of the License at
 *
 *     http://www.apache.org/licenses/LICENSE-2.0
 *
 * Unless required by applicable law or agreed to in writing, software
 * distributed under the License is distributed on an "AS IS" BASIS,
 * WITHOUT WARRANTIES OR CONDITIONS OF ANY KIND, either express or implied.
 * See the License for the specific language governing permissions and
 * limitations under the License.
 ***************************************************************************** */

import { action, computed, observable, reaction, toJS } from 'mobx';
import { nanoid } from 'nanoid';
import MessagesStore, {
	MessagesStoreDefaultStateType,
	MessagesStoreURLState,
} from '../messages/MessagesStore';
import EventsStore, { EventStoreDefaultStateType, EventStoreURLState } from '../events/EventsStore';
import ApiSchema from '../../api/ApiSchema';
import { SelectedStore } from '../SelectedStore';
import WorkspaceViewStore from './WorkspaceViewStore';
import { EventMessage } from '../../models/EventMessage';
import { ActionType, EventAction, EventTreeNode } from '../../models/EventAction';
import { sortMessagesByTimestamp } from '../../helpers/message';
import { GraphStore } from '../GraphStore';
import { isEventMessage } from '../../helpers/event';
import { TimeRange } from '../../models/Timestamp';
import WorkspacesStore, { WorkspacesUrlState } from './WorkspacesStore';
import { WorkspacePanelsLayout } from '../../components/workspace/WorkspaceSplitter';
import { SearchStore } from '../SearchStore';
import { SessionsStore } from '../messages/SessionsStore';
<<<<<<< HEAD
import RootStore from '../RootStore';
import { getRangeFromTimestamp } from '../../helpers/date';
import { isAbortError } from '../../helpers/fetch';
import { getObjectKeys } from '../../helpers/object';
=======
import { isAbortError } from '../../helpers/fetch';
import MessagesViewTypesStore from '../messages/MessagesViewTypesStore';
import MessageDisplayRulesStore from '../MessageDisplayRulesStore';
>>>>>>> 77d2f06e

export interface WorkspaceUrlState {
	events: Partial<EventStoreURLState> | string;
	messages: Partial<MessagesStoreURLState> | string;
	timeRange?: TimeRange;
	interval: number | null;
	layout: WorkspacePanelsLayout;
}

export type WorkspaceInitialState = Partial<{
	events: EventStoreDefaultStateType;
	messages: MessagesStoreDefaultStateType;
	timeRange?: TimeRange;
	interval: number | null;
	layout: WorkspacePanelsLayout;
}>;

export default class WorkspaceStore {
	public eventsStore: EventsStore;

	public messagesStore: MessagesStore;

	public messageViewTypesStore: MessagesViewTypesStore;

	public viewStore: WorkspaceViewStore;

	public graphStore: GraphStore;

	public searchStore: SearchStore;

	public id = nanoid();

	constructor(
		private rootStore: RootStore,
		private workspacesStore: WorkspacesStore,
		private selectedStore: SelectedStore,
		private sessionsStore: SessionsStore,
		private messageDisplayRulesStore: MessageDisplayRulesStore,
		private api: ApiSchema,
		initialState: WorkspaceInitialState,
	) {
		this.searchStore = new SearchStore(
			this.workspacesStore,
			api,
			this.workspacesStore.filtersHistoryStore,
			this.rootStore.sessionsStore,
		);
		this.viewStore = new WorkspaceViewStore({
			panelsLayout: initialState.layout,
		});
		this.graphStore = new GraphStore(
			this.selectedStore,
			initialState.timeRange,
			initialState.interval,
		);
		this.eventsStore = new EventsStore(
			this,
			this.graphStore,
			this.searchStore,
			this.api,
			this.workspacesStore.filtersHistoryStore,
			initialState.events,
		);
		this.messagesStore = new MessagesStore(
			this,
			this.graphStore,
			this.selectedStore,
			this.searchStore,
			this.api,
			this.workspacesStore.filtersHistoryStore,
			this.sessionsStore,
			initialState.messages,
		);

		this.messageViewTypesStore = new MessagesViewTypesStore(
			this.messageDisplayRulesStore,
			this.messagesStore,
		);

		reaction(() => this.attachedMessagesIds, this.getAttachedMessages);

		reaction(() => this.eventsStore.selectedEvent, this.onSelectedEventChange);
	}

	@observable
	public attachedMessagesIds: Array<string> = [];

	@observable
	public attachedMessages: Array<EventMessage> = [];

	@observable
	public isLoadingAttachedMessages = false;

	@computed
	public get attachedMessagesStreams() {
		return [...new Set(this.attachedMessages.map(msg => msg.sessionId))];
	}

	@computed
	public get isActive(): boolean {
		return this.workspacesStore.activeWorkspace === this;
	}

	public getWorkspaceState = (): WorkspacesUrlState => {
		const eventStoreState = {
			filter: this.eventsStore.filterStore.filter || undefined,
			range: this.eventsStore.filterStore.range,
			panelArea: this.eventsStore.viewStore.eventsPanelArea,
			search:
				this.eventsStore.searchStore.tokens.length > 0
					? this.eventsStore.searchStore.tokens.map(t => t.pattern)
					: undefined,
			selectedEventId: this.eventsStore.selectedNode?.eventId,
			flattenedListView: this.eventsStore.viewStore.flattenedListView,
		};

		const messagesStoreState = {
			timestampFrom: this.messagesStore.filterStore.filter.timestampFrom,
			timestampTo: this.messagesStore.filterStore.filter.timestampTo,
			streams: this.messagesStore.filterStore.filter.streams,
			isSoftFilter: this.messagesStore.filterStore.isSoftFilter,
			sse: this.messagesStore.filterStore.sseMessagesFilter,
		};

		getObjectKeys(eventStoreState).forEach(key => {
			if (eventStoreState[key] === undefined) {
				delete eventStoreState[key];
			}
		});

		getObjectKeys(messagesStoreState).forEach(key => {
			if (messagesStoreState[key] === undefined) {
				delete messagesStoreState[key];
			}
		});

		return [
			toJS({
				events: eventStoreState,
				messages: messagesStoreState,
				timeRange: this.graphStore.range,
				interval: this.graphStore.interval,
				layout: this.viewStore.panelsLayout,
			}),
		];
	};

	@action
	public setAttachedMessagesIds = (attachedMessageIds: string[]) => {
		this.attachedMessagesIds = [...new Set(attachedMessageIds)];
	};

	private attachedMessagesAC: AbortController | null = null;

	@action
	private getAttachedMessages = async (attachedMessagesIds: string[]) => {
		this.isLoadingAttachedMessages = true;
		if (this.attachedMessagesAC) {
			this.attachedMessagesAC.abort();
		}
		this.attachedMessagesAC = new AbortController();
		try {
			const cachedMessages = this.attachedMessages.filter(message =>
				attachedMessagesIds.includes(message.messageId),
			);
			const messagesToLoad = attachedMessagesIds.filter(
				messageId => cachedMessages.findIndex(message => message.messageId === messageId) === -1,
			);
			const messages = await Promise.all(
				messagesToLoad.map(id => this.api.messages.getMessage(id, this.attachedMessagesAC?.signal)),
			);
			this.attachedMessages = sortMessagesByTimestamp(
				[...cachedMessages, ...messages].filter(Boolean),
			);
		} catch (error) {
			if (!isAbortError(error)) {
				console.error('Error while loading attached messages', error);
			}
			this.attachedMessages = [];
		} finally {
			this.attachedMessagesAC = null;
			this.isLoadingAttachedMessages = false;
		}
	};

	@action
	public onSavedItemSelect = (savedItem: EventTreeNode | EventAction | EventMessage) => {
		if (isEventMessage(savedItem)) {
			this.messagesStore.exportStore.disableExport();
			this.viewStore.activePanel = this.messagesStore;
			this.messagesStore.onMessageSelect(savedItem);
		} else {
			this.viewStore.activePanel = this.eventsStore;
			this.eventsStore.goToEvent(savedItem);
		}
	};

	@action
	public onTimestampSelect = (timestamp: number) => {
		this.graphStore.setTimestamp(timestamp);
	};

	@action
	private onSelectedEventChange = (selectedEvent: EventAction | null) => {
		this.setAttachedMessagesIds(selectedEvent ? selectedEvent.attachedMessageIds : []);
	};

<<<<<<< HEAD
	@action
	public onTimestampSelectSearch = (timestamp: number) => {
		const range = getRangeFromTimestamp(timestamp, this.graphStore.interval);
		const newWorkspace = this.workspacesStore.createWorkspace({
			timeRange: range,
			interval: this.graphStore.interval,
			events: {
				range,
			},
			messages: {
				timestampTo: timestamp,
			},
		});

		this.workspacesStore.addWorkspace(newWorkspace);
	};

	@action
	public onSearchResultItemSelect = (resultItem: EventTreeNode | EventAction | EventMessage) => {
		this.onSavedItemSelect(resultItem);
	};

	@action
	public onSearchResultGroupSelect = (timestamp: number, resultType: ActionType) => {
		switch (resultType) {
			case ActionType.EVENT_TREE_NODE:
			case ActionType.EVENT_ACTION:
				this.eventsStore.clearFilter();
				this.eventsStore.filterStore.setEventsRange(
					getRangeFromTimestamp(timestamp, this.graphStore.interval),
				);
				if (this.eventsStore.filterStore.filter) {
					this.eventsStore.applyFilter(this.eventsStore.filterStore.filter);
				}
				break;
			case ActionType.MESSAGE:
				this.messagesStore.filterStore.setMessagesFilter(
					{
						streams: this.searchStore.currentSearch?.request.state.stream ?? [],
						timestampFrom: null,
						timestampTo: timestamp,
					},
					null,
					false,
				);
				break;
			default:
				break;
=======
	stopAttachedMessagesLoading = () => {
		if (this.attachedMessagesAC) {
			this.attachedMessagesAC.abort();
			this.attachedMessagesAC = null;
>>>>>>> 77d2f06e
		}
	};

	dispose = () => {
		// Delete all subscriptions and cancel pending requests
		this.messagesStore.dispose();
		this.eventsStore.dispose();
	};
}<|MERGE_RESOLUTION|>--- conflicted
+++ resolved
@@ -34,16 +34,12 @@
 import { WorkspacePanelsLayout } from '../../components/workspace/WorkspaceSplitter';
 import { SearchStore } from '../SearchStore';
 import { SessionsStore } from '../messages/SessionsStore';
-<<<<<<< HEAD
 import RootStore from '../RootStore';
 import { getRangeFromTimestamp } from '../../helpers/date';
 import { isAbortError } from '../../helpers/fetch';
 import { getObjectKeys } from '../../helpers/object';
-=======
-import { isAbortError } from '../../helpers/fetch';
 import MessagesViewTypesStore from '../messages/MessagesViewTypesStore';
 import MessageDisplayRulesStore from '../MessageDisplayRulesStore';
->>>>>>> 77d2f06e
 
 export interface WorkspaceUrlState {
 	events: Partial<EventStoreURLState> | string;
@@ -251,7 +247,6 @@
 		this.setAttachedMessagesIds(selectedEvent ? selectedEvent.attachedMessageIds : []);
 	};
 
-<<<<<<< HEAD
 	@action
 	public onTimestampSelectSearch = (timestamp: number) => {
 		const range = getRangeFromTimestamp(timestamp, this.graphStore.interval);
@@ -300,12 +295,6 @@
 				break;
 			default:
 				break;
-=======
-	stopAttachedMessagesLoading = () => {
-		if (this.attachedMessagesAC) {
-			this.attachedMessagesAC.abort();
-			this.attachedMessagesAC = null;
->>>>>>> 77d2f06e
 		}
 	};
 
