/** ****************************************************************************
 * Copyright 2020-2020 Exactpro (Exactpro Systems Limited)
 *
 * Licensed under the Apache License, Version 2.0 (the "License");
 * you may not use this file except in compliance with the License.
 * You may obtain a copy of the License at
 *
 *     http://www.apache.org/licenses/LICENSE-2.0
 *
 * Unless required by applicable law or agreed to in writing, software
 * distributed under the License is distributed on an "AS IS" BASIS,
 * WITHOUT WARRANTIES OR CONDITIONS OF ANY KIND, either express or implied.
 * See the License for the specific language governing permissions and
 * limitations under the License.
 ***************************************************************************** */

import { observable, action, computed, reaction } from 'mobx';
import { BookmarksStore } from 'modules/bookmarks/stores/BookmarksStore';
<<<<<<< HEAD
import { IBookmarksStore, IFilterConfigStore } from 'models/Stores';
import ApiSchema from 'api/ApiSchema';
import { DbData } from 'api/indexedDb';
=======
import { IBookmarksStore } from 'models/Stores';
import ApiSchema from 'api/ApiSchema';
import { DbData } from 'api/indexedDb';
import { SearchStore } from 'stores/SearchStore';
import { SessionsStore } from 'stores/messages/SessionsStore';
import { getRangeFromTimestamp } from '../../helpers/date';
>>>>>>> 83c03bc9
import WorkspaceStore, { WorkspaceUrlState, WorkspaceInitialState } from './WorkspaceStore';
import TabsStore from './TabsStore';
import RootStore from '../RootStore';
import FiltersHistoryStore from '../FiltersHistoryStore';
import { EventMessage } from '../../models/EventMessage';
import { MessageFilterState } from '../../components/search-panel/SearchPanelFilters';
import { EventTreeNode, EventAction } from '../../models/EventAction';

const SEARCH_INTERVAL = 15;

export type WorkspacesUrlState = Array<WorkspaceUrlState>;

export default class WorkspacesStore {
	public readonly MAX_WORKSPACES_COUNT = 10;

	public bookmarksStore: IBookmarksStore;

	public searchStore: SearchStore;

<<<<<<< HEAD
=======
	public tabsStore = new TabsStore(this);

>>>>>>> 83c03bc9
	constructor(
		private rootStore: RootStore,
		private api: ApiSchema,
		private filterConfigStore: IFilterConfigStore,
		public filtersHistoryStore: FiltersHistoryStore,
		private sessionsStore: SessionsStore,
		initialState: WorkspacesUrlState | null,
	) {
		this.init(initialState || null);

<<<<<<< HEAD
		this.bookmarksStore = new BookmarksStore(this, this.api.indexedDb);

		reaction(() => this.activeWorkspace, this.onActiveWorkspaceChange);
	}
=======
		this.searchStore = new SearchStore(this, api, filtersHistoryStore, sessionsStore);
>>>>>>> 83c03bc9

		this.bookmarksStore = new BookmarksStore(this, this.api.indexedDb);

<<<<<<< HEAD
=======
		reaction(() => this.activeWorkspace, this.onActiveWorkspaceChange);
	}

	@observable workspaces: Array<WorkspaceStore> = [];

>>>>>>> 83c03bc9
	@computed get isFull() {
		return this.workspaces.length === this.MAX_WORKSPACES_COUNT;
	}

	@computed get activeWorkspace() {
		return this.workspaces[this.tabsStore.activeTabIndex];
	}

	@action
	public deleteWorkspace = (workspace: WorkspaceStore) => {
		this.workspaces.splice(this.workspaces.indexOf(workspace), 1);
	};

	@action
	public addWorkspace = (workspace = this.createWorkspace()) => {
		if (this.isFull) return;
		this.workspaces.push(workspace);
		this.tabsStore.setActiveWorkspace(this.workspaces.length - 1);
	};

<<<<<<< HEAD
	public createWorkspace = (workspaceInitialState: WorkspaceInitialState = {}) =>
		new WorkspaceStore(
			this,
			this.rootStore.sessionsStore,
			this.rootStore.messageDisplayRulesStore,
			this.filterConfigStore,
			this.api,
			workspaceInitialState,
		);

=======
	public getInitialWorkspaceByMessage = (
		timestamp: number,
		targetMessage?: EventMessage,
	): WorkspaceInitialState => {
		const requestInfo = this.searchStore.currentSearch?.request;
		const filters: MessageFilterState | null = (requestInfo?.filters as MessageFilterState) || null;

		return {
			messages: {
				sse: filters,
				streams: requestInfo?.state.stream || [],
				timestampFrom: null,
				timestampTo: timestamp,
				targetMessage,
			},
			interval: SEARCH_INTERVAL,
			layout: [0, 0, 100, 0],
			timeRange: getRangeFromTimestamp(timestamp, SEARCH_INTERVAL),
		};
	};

	public getInitialWorkspaceByEvent = (
		timestamp: number,
		targetEvent?: EventTreeNode | EventAction,
	): WorkspaceInitialState => {
		const [timestampFrom, timestampTo] = getRangeFromTimestamp(timestamp, SEARCH_INTERVAL);

		return {
			events: {
				range: [timestampFrom, timestampTo],
				targetEvent,
			},
			layout: [0, 100, 0, 0],
			interval: SEARCH_INTERVAL,
			timeRange: [timestampFrom, timestampTo],
		};
	};

	public createWorkspace = (workspaceInitialState: WorkspaceInitialState = {}) =>
		new WorkspaceStore(
			this,
			this.rootStore.sessionsStore,
			this.rootStore.messageDisplayRulesStore,
			this.api,
			workspaceInitialState,
		);

>>>>>>> 83c03bc9
	public closeWorkspace = (tab: number | WorkspaceStore) => {
		const closedWorkspace = this.tabsStore.closeWorkspace(tab);

		closedWorkspace.dispose();
	};

	public syncData = async (unsavedData?: DbData) => {
		console.log({ unsavedData });
		// TODO: Fix sync data
		// try {
		// 	await Promise.all([
		// 		this.searchWorkspace.searchStore.syncData(unsavedData),
		// 		this.selectedStore.bookmarksStore.syncData(unsavedData),
		// 	]);
		// } catch (error) {
		// 	this.searchWorkspace.searchStore.syncData();
		// 	this.selectedStore.bookmarksStore.syncData();
		// }
	};

	public onQuotaExceededError = (unsavedData?: DbData) => {
		this.rootStore.handleQuotaExceededError(unsavedData);
	};

	private init(initialState: WorkspacesUrlState | null) {
		if (initialState !== null) {
			initialState.forEach(workspaceState =>
				this.addWorkspace(this.createWorkspace(workspaceState)),
			);
		} else {
			this.addWorkspace(
				this.createWorkspace({
					layout: [0, 100, 0, 0],
				}),
			);
		}
	}

	private onActiveWorkspaceChange = (activeWorkspace: WorkspaceStore) => {
		activeWorkspace.eventsStore.filterStore.setTimestampFromRange(
			activeWorkspace.eventsStore.filterStore.range,
		);
	};
}<|MERGE_RESOLUTION|>--- conflicted
+++ resolved
@@ -16,24 +16,18 @@
 
 import { observable, action, computed, reaction } from 'mobx';
 import { BookmarksStore } from 'modules/bookmarks/stores/BookmarksStore';
-<<<<<<< HEAD
 import { IBookmarksStore, IFilterConfigStore } from 'models/Stores';
 import ApiSchema from 'api/ApiSchema';
 import { DbData } from 'api/indexedDb';
-=======
-import { IBookmarksStore } from 'models/Stores';
-import ApiSchema from 'api/ApiSchema';
-import { DbData } from 'api/indexedDb';
-import { SearchStore } from 'stores/SearchStore';
-import { SessionsStore } from 'stores/messages/SessionsStore';
+import { SearchStore } from 'modules/search/stores/SearchStore';
+import { MessageFilterState } from 'modules/search/models/Search';
+import { SessionHistoryStore } from 'stores/messages/SessionHistoryStore';
 import { getRangeFromTimestamp } from '../../helpers/date';
->>>>>>> 83c03bc9
 import WorkspaceStore, { WorkspaceUrlState, WorkspaceInitialState } from './WorkspaceStore';
 import TabsStore from './TabsStore';
 import RootStore from '../RootStore';
 import FiltersHistoryStore from '../FiltersHistoryStore';
 import { EventMessage } from '../../models/EventMessage';
-import { MessageFilterState } from '../../components/search-panel/SearchPanelFilters';
 import { EventTreeNode, EventAction } from '../../models/EventAction';
 
 const SEARCH_INTERVAL = 15;
@@ -47,40 +41,33 @@
 
 	public searchStore: SearchStore;
 
-<<<<<<< HEAD
-=======
 	public tabsStore = new TabsStore(this);
 
->>>>>>> 83c03bc9
 	constructor(
 		private rootStore: RootStore,
 		private api: ApiSchema,
 		private filterConfigStore: IFilterConfigStore,
 		public filtersHistoryStore: FiltersHistoryStore,
-		private sessionsStore: SessionsStore,
+		private sessionsStore: SessionHistoryStore,
 		initialState: WorkspacesUrlState | null,
 	) {
 		this.init(initialState || null);
 
-<<<<<<< HEAD
-		this.bookmarksStore = new BookmarksStore(this, this.api.indexedDb);
-
-		reaction(() => this.activeWorkspace, this.onActiveWorkspaceChange);
-	}
-=======
-		this.searchStore = new SearchStore(this, api, filtersHistoryStore, sessionsStore);
->>>>>>> 83c03bc9
+		this.searchStore = new SearchStore(
+			this,
+			api,
+			filtersHistoryStore,
+			sessionsStore,
+			filterConfigStore,
+		);
 
 		this.bookmarksStore = new BookmarksStore(this, this.api.indexedDb);
 
-<<<<<<< HEAD
-=======
 		reaction(() => this.activeWorkspace, this.onActiveWorkspaceChange);
 	}
 
 	@observable workspaces: Array<WorkspaceStore> = [];
 
->>>>>>> 83c03bc9
 	@computed get isFull() {
 		return this.workspaces.length === this.MAX_WORKSPACES_COUNT;
 	}
@@ -101,18 +88,6 @@
 		this.tabsStore.setActiveWorkspace(this.workspaces.length - 1);
 	};
 
-<<<<<<< HEAD
-	public createWorkspace = (workspaceInitialState: WorkspaceInitialState = {}) =>
-		new WorkspaceStore(
-			this,
-			this.rootStore.sessionsStore,
-			this.rootStore.messageDisplayRulesStore,
-			this.filterConfigStore,
-			this.api,
-			workspaceInitialState,
-		);
-
-=======
 	public getInitialWorkspaceByMessage = (
 		timestamp: number,
 		targetMessage?: EventMessage,
@@ -156,11 +131,11 @@
 			this,
 			this.rootStore.sessionsStore,
 			this.rootStore.messageDisplayRulesStore,
+			this.filterConfigStore,
 			this.api,
 			workspaceInitialState,
 		);
 
->>>>>>> 83c03bc9
 	public closeWorkspace = (tab: number | WorkspaceStore) => {
 		const closedWorkspace = this.tabsStore.closeWorkspace(tab);
 
