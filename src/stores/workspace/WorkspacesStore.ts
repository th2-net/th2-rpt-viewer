--- conflicted
+++ resolved
@@ -34,6 +34,8 @@
 import { isEvent } from '../../helpers/event';
 import { isMessage } from '../../helpers/message';
 import { Book } from '../../models/Books';
+import { Bookmark } from '../../models/Bookmarks';
+import { isEventBookmark } from '../../helpers/bookmarks';
 
 export type WorkspacesUrlState = Array<WorkspaceUrlState>;
 
@@ -119,11 +121,8 @@
 			this.selectedStore,
 			this.searchWorkspace.searchStore,
 			this.rootStore.sessionsStore,
-<<<<<<< HEAD
 			this.rootStore.messageDisplayRulesStore,
-=======
 			this.booksStore,
->>>>>>> 335f9df0
 			this.api,
 			workspaceInitialState,
 		);
@@ -238,4 +237,45 @@
 	public onQuotaExceededError = (unsavedData?: DbData) => {
 		this.rootStore.handleQuotaExceededError(unsavedData);
 	};
+
+	something = (bookmark: Bookmark) => {
+		let initialWorkspaceState: WorkspaceInitialState = {
+			interval: SEARCH_STORE_INTERVAL,
+		};
+		if (isEventBookmark(bookmark)) {
+			const timeRange = getRangeFromTimestamp(
+				getTimestampAsNumber(bookmark.item),
+				SEARCH_STORE_INTERVAL,
+			);
+			initialWorkspaceState = {
+				...initialWorkspaceState,
+				timeRange,
+				layout: [100, 0],
+				events: {
+					targetEvent: bookmark.item as EventAction | EventTreeNode,
+					range: timeRange,
+					scope: bookmark.scope,
+				},
+			};
+		} else {
+			const timeRange = getRangeFromTimestamp(
+				getTimestampAsNumber(bookmark.item),
+				SEARCH_STORE_INTERVAL,
+			);
+			initialWorkspaceState = {
+				...initialWorkspaceState,
+				layout: [0, 100],
+				timeRange,
+				messages: {
+					timestampTo: timestampToNumber(bookmark.item.timestamp),
+					timestampFrom: null,
+					streams: [bookmark.item.sessionId],
+					targetMessage: bookmark.item,
+				},
+			};
+		}
+
+		const newWorkspace = this.createWorkspace(initialWorkspaceState);
+		this.addWorkspace(newWorkspace);
+	};
 }